--- conflicted
+++ resolved
@@ -31,14 +31,11 @@
     'packages/core/config/storybook/**/*',
     'packages/studio/dist-*/**/*',
   ],
-<<<<<<< HEAD
-=======
   plugins: ['unused-imports'],
   rules: {
     curly: 'error',
     'unused-imports/no-unused-imports': 'error',
   },
->>>>>>> 328f7796
   env: {
     // We use the most modern environment available. Then we rely on Babel to
     // transpile it to something that can run on all node versions we support
@@ -46,7 +43,6 @@
   },
   overrides: [
     {
-<<<<<<< HEAD
       extends: ['plugin:@typescript-eslint/stylistic'],
       files: ['*.ts', '*.tsx'],
       rules: {
@@ -61,16 +57,11 @@
         '@typescript-eslint/no-require-imports': 'off',
         '@typescript-eslint/prefer-for-of': 'off',
         '@typescript-eslint/prefer-function-type': 'off',
+        '@typescript-eslint/consistent-type-imports': 'error',
 
         // Specific 'stylistic' rules we alter
         camelcase: 'off',
         curly: 'error',
-=======
-      files: ['*.ts', '*.tsx'],
-      rules: {
-        '@typescript-eslint/no-explicit-any': 'off',
-        '@typescript-eslint/consistent-type-imports': 'error',
->>>>>>> 328f7796
       },
     },
     {
