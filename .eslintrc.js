--- conflicted
+++ resolved
@@ -6,12 +6,9 @@
     'dist',
     'fixtures',
     'packages/structure/**',
-<<<<<<< HEAD
     'packages/internal/src/build/babelPlugins/__tests__/__fixtures__/**/*',
-=======
     'packages/core/**/__fixtures__/**/*',
     'packages/codemods/**/__testfixtures__/**/*',
->>>>>>> 82c3e6a1
     'packages/core/config/storybook/**/*',
     'packages/create-redwood-app/template/web/src/Routes.tsx',
   ],
