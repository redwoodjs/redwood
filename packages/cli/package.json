{
  "name": "@redwoodjs/cli",
  "description": "The Redwood Command Line",
  "version": "0.30.0",
  "license": "MIT",
  "bin": {
    "redwood": "./dist/index.js",
    "rw": "./dist/index.js",
    "redwood-tools": "./dist/redwood-tools.js",
    "rwt": "./dist/redwood-tools.js"
  },
  "files": [
    "dist"
  ],
  "dependencies": {
<<<<<<< HEAD
    "@prisma/sdk": "2.21.2",
    "@redwoodjs/internal": "^0.30.0",
    "@redwoodjs/prerender": "^0.30.0",
    "@redwoodjs/structure": "^0.30.0",
=======
    "@prisma/sdk": "2.21.0",
    "@redwoodjs/internal": "^0.29.0",
    "@redwoodjs/prerender": "^0.29.0",
    "@redwoodjs/structure": "^0.29.0",
>>>>>>> 3315f14b
    "boxen": "^4.2.0",
    "camelcase": "^6.0.0",
    "chalk": "^4.1.0",
    "concurrently": "^5.1.0",
    "core-js": "3.10.1",
    "cross-env": "^7.0.2",
    "decamelize": "^4.0.0",
    "dotenv-defaults": "^2.0.1",
    "envinfo": "^7.7.3",
    "execa": "^5.0.0",
    "fs-extra": "^9.0.1",
    "humanize-string": "^2.1.0",
    "listr": "^0.14.3",
    "listr-verbose-renderer": "^0.6.0",
    "lodash": "^4.17.19",
    "param-case": "^3.0.3",
    "pascalcase": "^1.0.0",
    "pluralize": "^8.0.0",
    "prettier": "^2.1.1",
    "prompts": "^2.4.1",
    "rimraf": "^3.0.2",
    "terminal-link": "^2.1.1",
    "yargs": "^16.0.3"
  },
  "devDependencies": {
    "@types/listr": "^0.14.2",
    "@types/node-fetch": "^2.5.5"
  },
  "scripts": {
    "build": "yarn build:js",
    "prepublishOnly": "yarn build",
    "build:clean-dist": "yarn rimraf 'dist/**/*/__tests__'",
    "build:js": "babel src -d dist --extensions \".js,.ts,.tsx\" --copy-files --no-copy-ignored && yarn build:clean-dist",
    "fix:permissions": "chmod +x dist/index.js dist/redwood-tools.js",
    "build:watch": "nodemon --watch src --ext \"js,ts,tsx,template\" --ignore dist --exec \"yarn build && yarn fix:permissions\"",
    "test": "jest",
    "test:watch": "yarn test --watch"
  },
  "gitHead": "c235e7d7186e5e258764699c0e0e1d5cc0fdd0b5"
}<|MERGE_RESOLUTION|>--- conflicted
+++ resolved
@@ -13,17 +13,10 @@
     "dist"
   ],
   "dependencies": {
-<<<<<<< HEAD
     "@prisma/sdk": "2.21.2",
     "@redwoodjs/internal": "^0.30.0",
     "@redwoodjs/prerender": "^0.30.0",
     "@redwoodjs/structure": "^0.30.0",
-=======
-    "@prisma/sdk": "2.21.0",
-    "@redwoodjs/internal": "^0.29.0",
-    "@redwoodjs/prerender": "^0.29.0",
-    "@redwoodjs/structure": "^0.29.0",
->>>>>>> 3315f14b
     "boxen": "^4.2.0",
     "camelcase": "^6.0.0",
     "chalk": "^4.1.0",
