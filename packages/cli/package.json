--- conflicted
+++ resolved
@@ -1,11 +1,7 @@
 {
   "name": "@redwoodjs/cli",
   "description": "The Redwood Command Line",
-<<<<<<< HEAD
   "version": "0.30.1",
-=======
-  "version": "0.30.0",
->>>>>>> 36b6f91d
   "license": "MIT",
   "bin": {
     "redwood": "./dist/index.js",
@@ -18,16 +14,9 @@
   ],
   "dependencies": {
     "@prisma/sdk": "2.21.2",
-<<<<<<< HEAD
     "@redwoodjs/internal": "^0.30.1",
     "@redwoodjs/prerender": "^0.30.1",
     "@redwoodjs/structure": "^0.30.1",
-=======
-    "@redwoodjs/internal": "^0.30.0",
-    "@redwoodjs/prerender": "^0.30.0",
-    "@redwoodjs/structure": "^0.30.0",
-    "@redwoodjs/api-server": "^0.30.0",
->>>>>>> 36b6f91d
     "boxen": "^4.2.0",
     "camelcase": "^6.0.0",
     "chalk": "^4.1.0",
