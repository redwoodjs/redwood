--- conflicted
+++ resolved
@@ -14,11 +14,7 @@
     "dist"
   ],
   "dependencies": {
-<<<<<<< HEAD
     "@prisma/sdk": "3.1.1",
-=======
-    "@prisma/sdk": "2.30.3",
->>>>>>> 96998fa8
     "@redwoodjs/api-server": "0.37.2",
     "@redwoodjs/internal": "0.37.2",
     "@redwoodjs/prerender": "0.37.2",
