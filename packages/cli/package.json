{
  "name": "@redwoodjs/cli",
  "description": "The Redwood Command Line",
<<<<<<< HEAD
  "version": "0.31.1",
=======
  "version": "0.31.0",
>>>>>>> d9b2cb9a
  "license": "MIT",
  "bin": {
    "redwood": "./dist/index.js",
    "rw": "./dist/index.js",
    "redwood-tools": "./dist/redwood-tools.js",
    "rwt": "./dist/redwood-tools.js"
  },
  "files": [
    "dist"
  ],
  "dependencies": {
    "@prisma/sdk": "2.21.2",
<<<<<<< HEAD
    "@redwoodjs/api-server": "^0.31.1",
    "@redwoodjs/internal": "^0.31.1",
    "@redwoodjs/prerender": "^0.31.1",
    "@redwoodjs/structure": "^0.31.1",
    "boxen": "^4.2.0",
=======
    "@redwoodjs/api-server": "^0.31.0",
    "@redwoodjs/internal": "^0.31.0",
    "@redwoodjs/prerender": "^0.31.0",
    "@redwoodjs/structure": "^0.31.0",
    "boxen": "^5.0.1",
>>>>>>> d9b2cb9a
    "camelcase": "^6.0.0",
    "chalk": "^4.1.1",
    "concurrently": "^6.0.2",
    "core-js": "3.10.1",
    "cross-env": "^7.0.2",
    "decamelize": "^4.0.0",
    "dotenv-defaults": "^2.0.1",
    "envinfo": "^7.8.1",
    "execa": "^5.0.0",
    "fs-extra": "^9.0.1",
    "humanize-string": "^2.1.0",
    "listr": "^0.14.3",
    "listr-verbose-renderer": "^0.6.0",
    "lodash": "^4.17.19",
    "param-case": "^3.0.3",
    "pascalcase": "^1.0.0",
    "pluralize": "^8.0.0",
    "prettier": "^2.1.1",
    "prompts": "^2.4.1",
    "rimraf": "^3.0.2",
    "terminal-link": "^2.1.1",
    "yargs": "^16.0.3"
  },
  "devDependencies": {
    "@types/listr": "^0.14.2",
    "@types/node-fetch": "^2.5.10"
  },
  "scripts": {
    "build": "yarn build:js",
    "prepublishOnly": "yarn build",
    "build:clean-dist": "yarn rimraf 'dist/**/*/__tests__'",
    "build:js": "babel src -d dist --extensions \".js,.ts,.tsx\" --copy-files --no-copy-ignored && yarn build:clean-dist",
    "fix:permissions": "chmod +x dist/index.js dist/redwood-tools.js",
    "build:watch": "nodemon --watch src --ext \"js,ts,tsx,template\" --ignore dist --exec \"yarn build && yarn fix:permissions\"",
    "test": "jest",
    "test:watch": "yarn test --watch"
  },
  "gitHead": "c235e7d7186e5e258764699c0e0e1d5cc0fdd0b5"
}<|MERGE_RESOLUTION|>--- conflicted
+++ resolved
@@ -1,11 +1,7 @@
 {
   "name": "@redwoodjs/cli",
   "description": "The Redwood Command Line",
-<<<<<<< HEAD
   "version": "0.31.1",
-=======
-  "version": "0.31.0",
->>>>>>> d9b2cb9a
   "license": "MIT",
   "bin": {
     "redwood": "./dist/index.js",
@@ -18,19 +14,11 @@
   ],
   "dependencies": {
     "@prisma/sdk": "2.21.2",
-<<<<<<< HEAD
     "@redwoodjs/api-server": "^0.31.1",
     "@redwoodjs/internal": "^0.31.1",
     "@redwoodjs/prerender": "^0.31.1",
     "@redwoodjs/structure": "^0.31.1",
     "boxen": "^4.2.0",
-=======
-    "@redwoodjs/api-server": "^0.31.0",
-    "@redwoodjs/internal": "^0.31.0",
-    "@redwoodjs/prerender": "^0.31.0",
-    "@redwoodjs/structure": "^0.31.0",
-    "boxen": "^5.0.1",
->>>>>>> d9b2cb9a
     "camelcase": "^6.0.0",
     "chalk": "^4.1.1",
     "concurrently": "^6.0.2",
