{
  "name": "@redwoodjs/cli",
  "description": "The Redwood Command Line",
<<<<<<< HEAD
  "version": "0.19.3",
=======
  "version": "0.19.2",
>>>>>>> 5507b340
  "license": "MIT",
  "bin": {
    "redwood": "./dist/index.js",
    "rw": "./dist/index.js",
    "redwood-tools": "./dist/redwood-tools.js",
    "rwt": "./dist/redwood-tools.js"
  },
  "files": [
    "dist"
  ],
  "dependencies": {
<<<<<<< HEAD
    "@prisma/sdk": "2.6.2",
    "@redwoodjs/internal": "^0.19.3",
    "@redwoodjs/structure": "^0.19.3",
=======
    "@prisma/sdk": "2.8.1",
    "@redwoodjs/internal": "^0.19.2",
    "@redwoodjs/structure": "^0.19.2",
>>>>>>> 5507b340
    "boxen": "^4.2.0",
    "camelcase": "^6.0.0",
    "chalk": "^4.1.0",
    "concurrently": "^5.1.0",
    "core-js": "3.6.5",
    "cross-env": "^7.0.2",
    "decamelize": "^4.0.0",
    "dotenv-defaults": "^2.0.1",
    "envinfo": "^7.7.3",
    "execa": "^4.0.0",
    "fs-extra": "^9.0.1",
    "humanize-string": "^2.1.0",
    "listr": "^0.14.3",
    "listr-verbose-renderer": "^0.6.0",
    "lodash": "^4.17.19",
    "param-case": "^3.0.3",
    "pascalcase": "^1.0.0",
    "pluralize": "^8.0.0",
    "prettier": "^2.1.1",
    "terminal-link": "^2.1.1",
    "yargs": "^16.0.3"
  },
  "devDependencies": {
    "@types/node-fetch": "^2.5.5"
  },
  "scripts": {
    "build": "yarn build:js && yarn build:clean-dist",
    "prepublishOnly": "yarn build",
    "build:clean-dist": "yarn rimraf 'dist/**/__tests__'",
    "build:js": "babel src -d dist --extensions \".js,.ts,.tsx\" --copy-files --no-copy-ignored",
    "build:watch": "nodemon --watch src --ext \"js,ts,tsx,template\" --ignore dist --exec \"yarn build\"",
    "test": "jest",
    "test:watch": "yarn test --watch"
  },
  "gitHead": "c235e7d7186e5e258764699c0e0e1d5cc0fdd0b5"
}<|MERGE_RESOLUTION|>--- conflicted
+++ resolved
@@ -1,11 +1,7 @@
 {
   "name": "@redwoodjs/cli",
   "description": "The Redwood Command Line",
-<<<<<<< HEAD
   "version": "0.19.3",
-=======
-  "version": "0.19.2",
->>>>>>> 5507b340
   "license": "MIT",
   "bin": {
     "redwood": "./dist/index.js",
@@ -17,15 +13,9 @@
     "dist"
   ],
   "dependencies": {
-<<<<<<< HEAD
-    "@prisma/sdk": "2.6.2",
+    "@prisma/sdk": "2.8.1",
     "@redwoodjs/internal": "^0.19.3",
     "@redwoodjs/structure": "^0.19.3",
-=======
-    "@prisma/sdk": "2.8.1",
-    "@redwoodjs/internal": "^0.19.2",
-    "@redwoodjs/structure": "^0.19.2",
->>>>>>> 5507b340
     "boxen": "^4.2.0",
     "camelcase": "^6.0.0",
     "chalk": "^4.1.0",
