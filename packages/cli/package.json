{
  "name": "@redwoodjs/cli",
  "description": "The Redwood Command Line",
  "version": "0.37.3",
  "license": "MIT",
  "bin": {
    "redwood": "./dist/index.js",
    "redwood-tools": "./dist/redwood-tools.js",
    "rw": "./dist/index.js",
    "rwfw": "./dist/rwfw.js",
    "rwt": "./dist/redwood-tools.js"
  },
  "files": [
    "dist"
  ],
  "dependencies": {
<<<<<<< HEAD
    "@prisma/sdk": "3.2.0",
    "@redwoodjs/api-server": "0.37.2",
    "@redwoodjs/internal": "0.37.2",
    "@redwoodjs/prerender": "0.37.2",
    "@redwoodjs/structure": "0.37.2",
=======
    "@prisma/sdk": "2.30.3",
    "@redwoodjs/api-server": "0.37.3",
    "@redwoodjs/internal": "0.37.3",
    "@redwoodjs/prerender": "0.37.3",
    "@redwoodjs/structure": "0.37.3",
>>>>>>> 55a2ae87
    "boxen": "5.1.2",
    "camelcase": "6.2.0",
    "chalk": "4.1.2",
    "concurrently": "6.2.1",
    "configstore": "3.1.5",
    "core-js": "3.17.3",
    "cross-env": "7.0.3",
    "decamelize": "5.0.0",
    "dotenv-defaults": "3.0.0",
    "envinfo": "7.8.1",
    "execa": "5.1.1",
    "fs-extra": "10.0.0",
    "humanize-string": "2.1.0",
    "latest-version": "5.1.0",
    "listr": "0.14.3",
    "listr-verbose-renderer": "0.6.0",
    "lodash": "4.17.21",
    "param-case": "3.0.4",
    "pascalcase": "1.0.0",
    "pluralize": "8.0.0",
    "prettier": "2.4.1",
    "prisma": "3.2.0",
    "prompts": "2.4.1",
    "rimraf": "3.0.2",
    "secure-random-password": "0.2.3",
    "terminal-link": "2.1.1",
    "yargs": "16.2.0"
  },
  "devDependencies": {
    "@babel/cli": "7.15.4",
    "@types/listr": "0.14.4",
    "@types/node-fetch": "2.5.12",
    "jest": "27.2.0",
    "typescript": "4.4.3"
  },
  "scripts": {
    "dev": "RWJS_CWD=../../__fixtures__/example-todo-main node dist/index.js",
    "build": "yarn build:js",
    "prepublishOnly": "yarn build",
    "build:clean-dist": "rimraf 'dist/**/*/__tests__'",
    "build:js": "babel src -d dist --extensions \".js,.ts,.tsx\" --copy-files --no-copy-ignored && yarn build:clean-dist",
    "fix:permissions": "chmod +x dist/index.js dist/redwood-tools.js dist/rwfw.js",
    "build:watch": "nodemon --watch src --ext \"js,ts,tsx,template\" --ignore dist --exec \"yarn build && yarn fix:permissions\"",
    "test": "jest",
    "test:watch": "yarn test --watch"
  },
  "gitHead": "8be6a35c2dfd5aaeb12d55be4f0c77eefceb7762"
}<|MERGE_RESOLUTION|>--- conflicted
+++ resolved
@@ -14,19 +14,11 @@
     "dist"
   ],
   "dependencies": {
-<<<<<<< HEAD
     "@prisma/sdk": "3.2.0",
-    "@redwoodjs/api-server": "0.37.2",
-    "@redwoodjs/internal": "0.37.2",
-    "@redwoodjs/prerender": "0.37.2",
-    "@redwoodjs/structure": "0.37.2",
-=======
-    "@prisma/sdk": "2.30.3",
     "@redwoodjs/api-server": "0.37.3",
     "@redwoodjs/internal": "0.37.3",
     "@redwoodjs/prerender": "0.37.3",
     "@redwoodjs/structure": "0.37.3",
->>>>>>> 55a2ae87
     "boxen": "5.1.2",
     "camelcase": "6.2.0",
     "chalk": "4.1.2",
