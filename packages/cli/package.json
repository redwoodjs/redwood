--- conflicted
+++ resolved
@@ -1,10 +1,6 @@
 {
   "name": "@redwoodjs/cli",
-<<<<<<< HEAD
-  "version": "1.5.2",
-=======
   "version": "2.0.0",
->>>>>>> e2033adb
   "description": "The Redwood Command Line",
   "repository": {
     "type": "git",
@@ -34,29 +30,17 @@
   "dependencies": {
     "@babel/runtime-corejs3": "7.16.7",
     "@prisma/sdk": "3.15.1",
-<<<<<<< HEAD
-    "@redwoodjs/api-server": "1.5.2",
-    "@redwoodjs/internal": "1.5.2",
-    "@redwoodjs/prerender": "1.5.2",
-    "@redwoodjs/structure": "1.5.2",
-    "@redwoodjs/telemetry": "1.5.2",
-=======
     "@redwoodjs/api-server": "2.0.0",
     "@redwoodjs/internal": "2.0.0",
     "@redwoodjs/prerender": "2.0.0",
     "@redwoodjs/structure": "2.0.0",
     "@redwoodjs/telemetry": "2.0.0",
->>>>>>> e2033adb
     "boxen": "5.1.2",
     "camelcase": "6.3.0",
     "chalk": "4.1.2",
     "concurrently": "7.2.1",
     "configstore": "3.1.5",
-<<<<<<< HEAD
-    "core-js": "3.22.8",
-=======
     "core-js": "3.23.1",
->>>>>>> e2033adb
     "cross-env": "7.0.3",
     "decamelize": "5.0.0",
     "dotenv-defaults": "5.0.0",
