{
  "name": "@redwoodjs/cli",
  "description": "The Redwood Command Line",
  "version": "0.35.2",
  "license": "MIT",
  "bin": {
    "redwood": "./dist/index.js",
    "rw": "./dist/index.js",
    "redwood-tools": "./dist/redwood-tools.js",
    "rwt": "./dist/redwood-tools.js",
    "rwfw": "./dist/rwfw.js"
  },
  "files": [
    "dist"
  ],
  "dependencies": {
<<<<<<< HEAD
    "@prisma/sdk": "2.26.0",
    "@redwoodjs/api-server": "0.35.0",
    "@redwoodjs/internal": "0.35.0",
    "@redwoodjs/prerender": "0.35.0",
    "@redwoodjs/structure": "0.35.0",
=======
    "@prisma/sdk": "2.27.0",
    "@redwoodjs/api-server": "0.35.2",
    "@redwoodjs/dev-server": "0.35.2",
    "@redwoodjs/internal": "0.35.2",
    "@redwoodjs/prerender": "0.35.2",
    "@redwoodjs/structure": "0.35.2",
>>>>>>> 0d07c09d
    "boxen": "5.0.1",
    "camelcase": "6.0.0",
    "chalk": "4.1.1",
    "concurrently": "6.2.0",
    "configstore": "3.1.5",
    "core-js": "3.15.2",
    "cross-env": "7.0.3",
    "decamelize": "4.0.0",
    "dotenv-defaults": "2.0.2",
    "envinfo": "7.8.1",
    "execa": "5.1.1",
    "fs-extra": "10.0.0",
    "humanize-string": "2.1.0",
    "latest-version": "5.1.0",
    "listr": "0.14.3",
    "listr-verbose-renderer": "0.6.0",
    "lodash": "4.17.21",
    "param-case": "3.0.4",
    "pascalcase": "1.0.0",
    "pluralize": "8.0.0",
    "prettier": "2.3.2",
    "prisma": "2.27.0",
    "prompts": "2.4.1",
    "rimraf": "3.0.2",
    "secure-random-password": "0.2.3",
    "terminal-link": "2.1.1",
    "yargs": "16.0.3"
  },
  "devDependencies": {
    "@types/listr": "0.14.4",
    "@types/node-fetch": "2.5.11"
  },
  "scripts": {
    "dev": "RWJS_CWD=../../__fixtures__/example-todo-main node dist/index.js",
    "build": "yarn build:js",
    "prepublishOnly": "yarn build",
    "build:clean-dist": "rimraf 'dist/**/*/__tests__'",
    "build:js": "babel src -d dist --extensions \".js,.ts,.tsx\" --copy-files --no-copy-ignored && yarn build:clean-dist",
    "fix:permissions": "chmod +x dist/index.js dist/redwood-tools.js dist/rwfw.js",
    "build:watch": "nodemon --watch src --ext \"js,ts,tsx,template\" --ignore dist --exec \"yarn build && yarn fix:permissions\"",
    "test": "jest",
    "test:watch": "yarn test --watch"
  },
  "gitHead": "8be6a35c2dfd5aaeb12d55be4f0c77eefceb7762"
}<|MERGE_RESOLUTION|>--- conflicted
+++ resolved
@@ -14,20 +14,12 @@
     "dist"
   ],
   "dependencies": {
-<<<<<<< HEAD
-    "@prisma/sdk": "2.26.0",
-    "@redwoodjs/api-server": "0.35.0",
-    "@redwoodjs/internal": "0.35.0",
-    "@redwoodjs/prerender": "0.35.0",
-    "@redwoodjs/structure": "0.35.0",
-=======
     "@prisma/sdk": "2.27.0",
     "@redwoodjs/api-server": "0.35.2",
     "@redwoodjs/dev-server": "0.35.2",
     "@redwoodjs/internal": "0.35.2",
     "@redwoodjs/prerender": "0.35.2",
     "@redwoodjs/structure": "0.35.2",
->>>>>>> 0d07c09d
     "boxen": "5.0.1",
     "camelcase": "6.0.0",
     "chalk": "4.1.1",
