{
  "name": "@redwoodjs/cli",
  "version": "3.2.2",
  "description": "The Redwood Command Line",
  "repository": {
    "type": "git",
    "url": "https://github.com/redwoodjs/redwood.git",
    "directory": "packages/cli"
  },
  "license": "MIT",
  "bin": {
    "redwood": "./dist/index.js",
    "rw": "./dist/index.js",
    "rwfw": "./dist/rwfw.js"
  },
  "files": [
    "dist"
  ],
  "scripts": {
    "build": "yarn build:js",
    "build:clean-dist": "rimraf 'dist/**/*/__tests__'",
    "build:js": "babel src -d dist --extensions \".js,.ts,.tsx\" --copy-files --no-copy-ignored && yarn build:clean-dist",
    "build:watch": "nodemon --watch src --ext \"js,ts,tsx,template\" --ignore dist --exec \"yarn build && yarn fix:permissions\"",
    "dev": "RWJS_CWD=../../__fixtures__/example-todo-main node dist/index.js",
    "fix:permissions": "chmod +x dist/index.js dist/rwfw.js",
    "prepublishOnly": "yarn build",
    "test": "jest src",
    "test:watch": "yarn test --watch"
  },
  "dependencies": {
<<<<<<< HEAD
    "@babel/runtime-corejs3": "7.19.4",
    "@prisma/internals": "4.5.0",
    "@redwoodjs/api-server": "3.2.1",
    "@redwoodjs/internal": "3.2.1",
    "@redwoodjs/prerender": "3.2.1",
    "@redwoodjs/structure": "3.2.1",
    "@redwoodjs/telemetry": "3.2.1",
=======
    "@babel/runtime-corejs3": "7.19.1",
    "@prisma/internals": "4.3.1",
    "@redwoodjs/api-server": "3.2.2",
    "@redwoodjs/internal": "3.2.2",
    "@redwoodjs/prerender": "3.2.2",
    "@redwoodjs/structure": "3.2.2",
    "@redwoodjs/telemetry": "3.2.2",
>>>>>>> b4328f26
    "boxen": "5.1.2",
    "camelcase": "6.3.0",
    "chalk": "4.1.2",
    "concurrently": "7.4.0",
    "configstore": "3.1.5",
    "core-js": "3.25.5",
    "cross-env": "7.0.3",
    "decamelize": "5.0.0",
    "dotenv-defaults": "5.0.2",
    "envinfo": "7.8.1",
    "execa": "5.1.1",
    "fast-glob": "3.2.12",
    "fs-extra": "10.1.0",
    "latest-version": "5.1.0",
    "listr2": "5.0.5",
    "lodash": "4.17.21",
    "param-case": "3.0.4",
    "pascalcase": "1.0.0",
    "pluralize": "8.0.0",
    "prettier": "2.7.1",
    "prisma": "4.5.0",
    "prompts": "2.4.2",
    "rimraf": "3.0.2",
    "secure-random-password": "0.2.3",
    "terminal-link": "2.1.1",
    "title-case": "3.0.3",
    "yargs": "17.6.0"
  },
  "devDependencies": {
    "@babel/cli": "7.19.3",
    "@babel/core": "7.19.3",
    "jest": "29.1.2",
    "typescript": "4.7.4"
  },
  "gitHead": "3905ed045508b861b495f8d5630d76c7a157d8f1"
}<|MERGE_RESOLUTION|>--- conflicted
+++ resolved
@@ -28,23 +28,13 @@
     "test:watch": "yarn test --watch"
   },
   "dependencies": {
-<<<<<<< HEAD
     "@babel/runtime-corejs3": "7.19.4",
     "@prisma/internals": "4.5.0",
-    "@redwoodjs/api-server": "3.2.1",
-    "@redwoodjs/internal": "3.2.1",
-    "@redwoodjs/prerender": "3.2.1",
-    "@redwoodjs/structure": "3.2.1",
-    "@redwoodjs/telemetry": "3.2.1",
-=======
-    "@babel/runtime-corejs3": "7.19.1",
-    "@prisma/internals": "4.3.1",
     "@redwoodjs/api-server": "3.2.2",
     "@redwoodjs/internal": "3.2.2",
     "@redwoodjs/prerender": "3.2.2",
     "@redwoodjs/structure": "3.2.2",
     "@redwoodjs/telemetry": "3.2.2",
->>>>>>> b4328f26
     "boxen": "5.1.2",
     "camelcase": "6.3.0",
     "chalk": "4.1.2",
