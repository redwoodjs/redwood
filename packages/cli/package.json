--- conflicted
+++ resolved
@@ -30,21 +30,13 @@
   "dependencies": {
     "@babel/runtime-corejs3": "7.19.1",
     "@prisma/internals": "4.3.1",
-<<<<<<< HEAD
-    "@redwoodjs/api-server": "2.2.4",
-    "@redwoodjs/auth-providers-setup": "2.2.4",
-    "@redwoodjs/internal": "2.2.4",
-    "@redwoodjs/prerender": "2.2.4",
-    "@redwoodjs/structure": "2.2.4",
-    "@redwoodjs/telemetry": "2.2.4",
-    "@types/secure-random-password": "^0.2.1",
-=======
     "@redwoodjs/api-server": "3.0.1",
+    "@redwoodjs/auth-providers-setup": "3.0.1",
     "@redwoodjs/internal": "3.0.1",
     "@redwoodjs/prerender": "3.0.1",
     "@redwoodjs/structure": "3.0.1",
     "@redwoodjs/telemetry": "3.0.1",
->>>>>>> d4314817
+    "@types/secure-random-password": "^0.2.1",
     "boxen": "5.1.2",
     "camelcase": "6.3.0",
     "chalk": "4.1.2",
