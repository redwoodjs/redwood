--- conflicted
+++ resolved
@@ -28,16 +28,6 @@
     "test:watch": "yarn test --watch"
   },
   "dependencies": {
-<<<<<<< HEAD
-    "@babel/runtime-corejs3": "7.18.9",
-    "@prisma/internals": "4.2.1",
-    "@redwoodjs/api-server": "2.2.2",
-    "@redwoodjs/internal": "2.2.2",
-    "@redwoodjs/prerender": "2.2.2",
-    "@redwoodjs/structure": "2.2.2",
-    "@redwoodjs/telemetry": "2.2.2",
-    "@types/secure-random-password": "^0.2.1",
-=======
     "@babel/runtime-corejs3": "7.19.0",
     "@prisma/internals": "4.3.1",
     "@redwoodjs/api-server": "2.2.4",
@@ -45,7 +35,7 @@
     "@redwoodjs/prerender": "2.2.4",
     "@redwoodjs/structure": "2.2.4",
     "@redwoodjs/telemetry": "2.2.4",
->>>>>>> 3d8c9926
+    "@types/secure-random-password": "^0.2.1",
     "boxen": "5.1.2",
     "camelcase": "6.3.0",
     "chalk": "4.1.2",
