--- conflicted
+++ resolved
@@ -30,21 +30,13 @@
   "dependencies": {
     "@babel/runtime-corejs3": "7.19.1",
     "@prisma/internals": "4.3.1",
-<<<<<<< HEAD
-    "@redwoodjs/api-server": "3.0.1",
-    "@redwoodjs/auth-providers-setup": "3.0.1",
-    "@redwoodjs/internal": "3.0.1",
-    "@redwoodjs/prerender": "3.0.1",
-    "@redwoodjs/structure": "3.0.1",
-    "@redwoodjs/telemetry": "3.0.1",
-    "@types/secure-random-password": "0.2.1",
-=======
     "@redwoodjs/api-server": "3.0.2",
+    "@redwoodjs/auth-providers-setup": "3.0.2",
     "@redwoodjs/internal": "3.0.2",
     "@redwoodjs/prerender": "3.0.2",
     "@redwoodjs/structure": "3.0.2",
     "@redwoodjs/telemetry": "3.0.2",
->>>>>>> a6a30e64
+    "@types/secure-random-password": "0.2.1",
     "boxen": "5.1.2",
     "camelcase": "6.3.0",
     "chalk": "4.1.2",
