{
  "name": "@redwoodjs/cli",
  "version": "4.1.1",
  "description": "The Redwood Command Line",
  "repository": {
    "type": "git",
    "url": "https://github.com/redwoodjs/redwood.git",
    "directory": "packages/cli"
  },
  "license": "MIT",
  "bin": {
    "redwood": "./dist/index.js",
    "rw": "./dist/index.js",
    "rwfw": "./dist/rwfw.js"
  },
  "files": [
    "dist"
  ],
  "scripts": {
    "build": "yarn build:js",
    "build:clean-dist": "rimraf 'dist/**/*/__tests__'",
    "build:js": "babel src -d dist --extensions \".js,.ts,.tsx\" --copy-files --no-copy-ignored && yarn build:clean-dist",
    "build:watch": "nodemon --watch src --ext \"js,ts,tsx,template\" --ignore dist --exec \"yarn build && yarn fix:permissions\"",
    "dev": "RWJS_CWD=../../__fixtures__/example-todo-main node dist/index.js",
    "fix:permissions": "chmod +x dist/index.js dist/rwfw.js",
    "prepublishOnly": "yarn build",
    "test": "jest",
    "test:watch": "yarn test --watch"
  },
  "dependencies": {
    "@babel/runtime-corejs3": "7.20.13",
<<<<<<< HEAD
    "@prisma/internals": "4.10.0",
    "@redwoodjs/api-server": "4.1.0",
    "@redwoodjs/cli-helpers": "4.1.0",
    "@redwoodjs/internal": "4.1.0",
    "@redwoodjs/prerender": "4.1.0",
    "@redwoodjs/structure": "4.1.0",
    "@redwoodjs/telemetry": "4.1.0",
=======
    "@prisma/internals": "4.9.0",
    "@redwoodjs/api-server": "4.1.1",
    "@redwoodjs/cli-helpers": "4.1.1",
    "@redwoodjs/internal": "4.1.1",
    "@redwoodjs/prerender": "4.1.1",
    "@redwoodjs/structure": "4.1.1",
    "@redwoodjs/telemetry": "4.1.1",
>>>>>>> daddcfa1
    "@types/secure-random-password": "0.2.1",
    "boxen": "5.1.2",
    "camelcase": "6.3.0",
    "chalk": "4.1.2",
    "concurrently": "7.6.0",
    "configstore": "3.1.5",
    "core-js": "3.27.2",
    "cross-env": "7.0.3",
    "crypto-js": "4.1.1",
    "decamelize": "5.0.0",
    "dotenv-defaults": "5.0.2",
    "envinfo": "7.8.1",
    "execa": "5.1.1",
    "fast-glob": "3.2.12",
    "findup-sync": "5.0.0",
    "fs-extra": "11.1.0",
    "latest-version": "5.1.0",
    "listr2": "5.0.7",
    "lodash": "4.17.21",
    "param-case": "3.0.4",
    "pascalcase": "1.0.0",
    "pluralize": "8.0.0",
    "portfinder": "1.0.32",
    "prettier": "2.8.4",
    "prisma": "4.10.0",
    "prompts": "2.4.2",
    "rimraf": "3.0.2",
    "secure-random-password": "0.2.3",
    "terminal-link": "2.1.1",
    "title-case": "3.0.3",
    "yargs": "17.6.2"
  },
  "devDependencies": {
    "@babel/cli": "7.20.7",
    "@babel/core": "7.20.12",
    "@types/crypto-js": "4.1.1",
    "jest": "29.4.2",
    "typescript": "4.9.5"
  },
  "gitHead": "3905ed045508b861b495f8d5630d76c7a157d8f1"
}<|MERGE_RESOLUTION|>--- conflicted
+++ resolved
@@ -29,23 +29,13 @@
   },
   "dependencies": {
     "@babel/runtime-corejs3": "7.20.13",
-<<<<<<< HEAD
     "@prisma/internals": "4.10.0",
-    "@redwoodjs/api-server": "4.1.0",
-    "@redwoodjs/cli-helpers": "4.1.0",
-    "@redwoodjs/internal": "4.1.0",
-    "@redwoodjs/prerender": "4.1.0",
-    "@redwoodjs/structure": "4.1.0",
-    "@redwoodjs/telemetry": "4.1.0",
-=======
-    "@prisma/internals": "4.9.0",
     "@redwoodjs/api-server": "4.1.1",
     "@redwoodjs/cli-helpers": "4.1.1",
     "@redwoodjs/internal": "4.1.1",
     "@redwoodjs/prerender": "4.1.1",
     "@redwoodjs/structure": "4.1.1",
     "@redwoodjs/telemetry": "4.1.1",
->>>>>>> daddcfa1
     "@types/secure-random-password": "0.2.1",
     "boxen": "5.1.2",
     "camelcase": "6.3.0",
