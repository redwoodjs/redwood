{
  "name": "@redwoodjs/cli",
<<<<<<< HEAD
  "version": "1.3.3",
=======
  "version": "1.4.0",
>>>>>>> 19b85bb1
  "description": "The Redwood Command Line",
  "repository": {
    "type": "git",
    "url": "https://github.com/redwoodjs/redwood.git",
    "directory": "packages/cli"
  },
  "license": "MIT",
  "bin": {
    "redwood": "./dist/index.js",
    "rw": "./dist/index.js",
    "rwfw": "./dist/rwfw.js"
  },
  "files": [
    "dist"
  ],
  "scripts": {
    "build": "yarn build:js",
    "build:clean-dist": "rimraf 'dist/**/*/__tests__'",
    "build:js": "babel src -d dist --extensions \".js,.ts,.tsx\" --copy-files --no-copy-ignored && yarn build:clean-dist",
    "build:watch": "nodemon --watch src --ext \"js,ts,tsx,template\" --ignore dist --exec \"yarn build && yarn fix:permissions\"",
    "dev": "RWJS_CWD=../../__fixtures__/example-todo-main node dist/index.js",
    "fix:permissions": "chmod +x dist/index.js dist/rwfw.js",
    "prepublishOnly": "yarn build",
    "test": "jest src",
    "test:watch": "yarn test --watch"
  },
  "dependencies": {
<<<<<<< HEAD
    "@babel/runtime-corejs3": "7.16.7",
    "@prisma/sdk": "3.14.0",
    "@redwoodjs/api-server": "1.3.3",
    "@redwoodjs/internal": "1.3.3",
    "@redwoodjs/prerender": "1.3.3",
    "@redwoodjs/structure": "1.3.3",
    "@redwoodjs/telemetry": "1.3.3",
=======
    "@prisma/sdk": "3.13.0",
    "@redwoodjs/api-server": "1.4.0",
    "@redwoodjs/internal": "1.4.0",
    "@redwoodjs/prerender": "1.4.0",
    "@redwoodjs/structure": "1.4.0",
    "@redwoodjs/telemetry": "1.4.0",
>>>>>>> 19b85bb1
    "boxen": "5.1.2",
    "camelcase": "6.3.0",
    "chalk": "4.1.2",
    "concurrently": "7.1.0",
    "configstore": "3.1.5",
    "core-js": "3.22.5",
    "cross-env": "7.0.3",
    "decamelize": "5.0.0",
    "dotenv-defaults": "5.0.0",
    "envinfo": "7.8.1",
    "execa": "5.1.1",
    "fast-glob": "3.2.11",
    "fs-extra": "10.1.0",
    "humanize-string": "2.1.0",
    "latest-version": "5.1.0",
    "listr": "0.14.3",
    "listr-verbose-renderer": "0.6.0",
    "lodash": "4.17.21",
    "param-case": "3.0.4",
    "pascalcase": "1.0.0",
    "pluralize": "8.0.0",
    "prettier": "2.6.2",
    "prisma": "3.14.0",
    "prompts": "2.4.2",
    "rimraf": "3.0.2",
    "secure-random-password": "0.2.3",
    "terminal-link": "2.1.1",
    "yargs": "17.4.1"
  },
  "devDependencies": {
    "@babel/cli": "7.16.7",
    "@babel/core": "7.16.7",
    "@types/listr": "0.14.4",
    "jest": "27.5.1",
    "typescript": "4.6.4"
  },
  "gitHead": "3905ed045508b861b495f8d5630d76c7a157d8f1"
}<|MERGE_RESOLUTION|>--- conflicted
+++ resolved
@@ -1,10 +1,6 @@
 {
   "name": "@redwoodjs/cli",
-<<<<<<< HEAD
-  "version": "1.3.3",
-=======
   "version": "1.4.0",
->>>>>>> 19b85bb1
   "description": "The Redwood Command Line",
   "repository": {
     "type": "git",
@@ -32,22 +28,13 @@
     "test:watch": "yarn test --watch"
   },
   "dependencies": {
-<<<<<<< HEAD
     "@babel/runtime-corejs3": "7.16.7",
     "@prisma/sdk": "3.14.0",
-    "@redwoodjs/api-server": "1.3.3",
-    "@redwoodjs/internal": "1.3.3",
-    "@redwoodjs/prerender": "1.3.3",
-    "@redwoodjs/structure": "1.3.3",
-    "@redwoodjs/telemetry": "1.3.3",
-=======
-    "@prisma/sdk": "3.13.0",
     "@redwoodjs/api-server": "1.4.0",
     "@redwoodjs/internal": "1.4.0",
     "@redwoodjs/prerender": "1.4.0",
     "@redwoodjs/structure": "1.4.0",
     "@redwoodjs/telemetry": "1.4.0",
->>>>>>> 19b85bb1
     "boxen": "5.1.2",
     "camelcase": "6.3.0",
     "chalk": "4.1.2",
