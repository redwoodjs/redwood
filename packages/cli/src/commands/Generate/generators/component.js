--- conflicted
+++ resolved
@@ -1,27 +1,17 @@
 import path from 'path'
 
 import pascalcase from 'pascalcase'
-<<<<<<< HEAD
 import pluralize from 'pluralize'
-=======
 import { getPaths } from '@redwoodjs/core'
->>>>>>> 3d2b508e
 
 import { generateTemplate } from 'src/lib'
 
 const files = (args) => {
-<<<<<<< HEAD
+  const OUTPUT_PATH = getPaths().web.components
+
   const [[name, ..._rest], _flags] = args
   const filename = pascalcase(pluralize.singular(name))
   const outputPath = path.join(OUTPUT_PATH, filename)
-=======
-  const OUTPUT_PATH = getPaths().web.components
-
-  const [[componentName, ..._rest], _flags] = args
-  const name = pascalcase(componentName)
-  const outputPath = path.join(OUTPUT_PATH, name)
->>>>>>> 3d2b508e
-
   const componentPath = path.join(outputPath, `${filename}.js`)
   const componentTemplate = generateTemplate(
     path.join('component', 'component.js.template'),
