--- conflicted
+++ resolved
@@ -18,7 +18,6 @@
   return fs.existsSync(serverFilePath)
 }
 
-<<<<<<< HEAD
 const streamServerErrorHandler = () => {
   console.error('⚠️  Experimental Render Mode ~ Cannot serve the web side ⚠️')
   console.log('~'.repeat(50))
@@ -39,18 +38,14 @@
   const redwoodProjectPaths = getPaths()
   const redwoodProjectConfig = getConfig()
 
-=======
-export const builder = async (yargs) => {
->>>>>>> 565f6200
   yargs
     .usage('usage: $0 <side>')
     .command({
       command: '$0',
-<<<<<<< HEAD
-      descriptions: 'Run both api and web servers. Uses the web port and host',
+      description: 'Run both api and web servers. Uses the web port and host',
       handler: (argv) => {
         recordTelemetryAttributes({
-          command,
+          command: 'serve',
           port: argv.port,
           host: argv.host,
           socket: argv.socket,
@@ -76,15 +71,16 @@
     .command({
       command: 'both',
       description: 'Run both api and web servers. Uses the web port and host',
-=======
-      description: 'Run both api and web servers',
->>>>>>> 565f6200
-      builder: (yargs) =>
-        yargs.options({
-          port: {
-            default: getConfig().web?.port || 8910,
-            type: 'number',
-            alias: 'p',
+      builder: (yargs) =>
+        yargs.options({
+          port: {
+            default: redwoodProjectConfig.web.port,
+            type: 'number',
+            alias: 'p',
+          },
+          host: {
+            default: redwoodProjectConfig.web.host,
+            type: 'string',
           },
           socket: { type: 'string' },
         }),
