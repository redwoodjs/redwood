import fs from 'fs'

import concurrently from 'concurrently'
import terminalLink from 'terminal-link'

import { getConfig, shutdownPort } from '@redwoodjs/internal'

import { getPaths } from 'src/lib'
import c from 'src/lib/colors'
import { generatePrismaClient } from 'src/lib/generatePrismaClient'

export const command = 'dev [side..]'
export const description = 'Start development servers for api, and web'
export const builder = (yargs) => {
  yargs
    .positional('side', {
      choices: ['api', 'web'],
      default: ['api', 'web'],
      description: 'Which dev server(s) to start',
      type: 'array',
    })
    .positional('forward', {
      alias: 'fwd',
      description:
        'String of one or more Webpack DevServer config options, for example: `--fwd="--port=1234 --open=false"`',
      type: 'string',
    })
    .option('esbuild', {
      type: 'boolean',
      required: false,
      default: getConfig().experimental.esbuild,
      description: 'Use ESBuild [experimental]',
    })
    .option('useEnvelop', {
      type: 'boolean',
      required: false,
      default: getConfig().experimental.useEnvelop,
      description:
        'Use Envelop as GraphQL Server instead of Apollo Server [experimental]',
    })
    .option('generate', {
      type: 'boolean',
      default: true,
      description: 'Generate artifacts',
    })
    .epilogue(
      `Also see the ${terminalLink(
        'Redwood CLI Reference',
        'https://redwoodjs.com/reference/command-line-interface#dev'
      )}`
    )
}

export const handler = async ({
  side = ['api', 'web'],
  forward = '',
  esbuild = false,
  useEnvelop = false,
  generate = true,
}) => {
  const rwjsPaths = getPaths()

  if (side.includes('api')) {
    try {
      await generatePrismaClient({
        verbose: false,
        force: false,
        schema: getPaths().api.dbSchema,
      })
    } catch (e) {
      console.error(c.error(e.message))
    }

    try {
      await shutdownPort(getConfig().api.port)
    } catch (e) {
      console.error(
        `Error whilst shutting down "api" port: ${c.error(e.message)}`
      )
    }
  }

  if (side.includes('web')) {
    try {
      await shutdownPort(getConfig().web.port)
    } catch (e) {
      console.error(
        `Error whilst shutting down "web" port: ${c.error(e.message)}`
      )
    }
  }

  const webpackDevConfig = require.resolve(
    '@redwoodjs/core/config/webpack.development.js'
  )

  /** @type {Record<string, import('concurrently').CommandObj>} */
  const jobs = {
    api: {
      name: 'api',
      command: `cd "${rwjsPaths.api.base}" && yarn cross-env NODE_ENV=development yarn dev-server`,
      prefixColor: 'cyan',
      runWhen: () => fs.existsSync(rwjsPaths.api.src),
    },
    web: {
      name: 'web',
<<<<<<< HEAD
      command: `cd "${rwjsPaths.web.base}" && yarn cross-env NODE_ENV=development webpack serve --config ../node_modules/@redwoodjs/core/config/webpack.development.js ${forward}`,
=======
      command: `cd "${rwjsPaths.web.base}" && yarn cross-env NODE_ENV=development webpack-dev-server --config "${webpackDevConfig}" ${forward}`,
>>>>>>> 2f5e40de
      prefixColor: 'blue',
      runWhen: () => fs.existsSync(rwjsPaths.web.src),
    },
    gen: {
      name: 'gen',
      command: 'yarn rw-gen-watch',
      prefixColor: 'green',
      runWhen: () => generate,
    },
  }

  if (esbuild) {
    jobs.api.name = 'api esbuild'
    jobs.api.command =
      'yarn cross-env NODE_ENV=development NODE_OPTIONS=--enable-source-maps yarn rw-api-server-watch'

    jobs.web.name = 'web esbuild'
    jobs.web.command = 'yarn cross-env ESBUILD=1 && ' + jobs.web.command
  }

  if (useEnvelop) {
    jobs.api.name = jobs.api.name + ' with envelop'
  }

  // TODO: Convert jobs to an array and supply cwd command.
  concurrently(
    Object.keys(jobs)
      .map((job) => {
        if (side.includes(job) || job === 'gen') {
          return jobs[job]
        }
      })
      .filter((job) => job && job.runWhen()),
    {
      prefix: '{name} |',
      timestampFormat: 'HH:mm:ss',
    }
  ).catch((e) => {
    if (typeof e?.message !== 'undefined') {
      console.error(c.error(e.message))
      process.exit(1)
    }
  })
}<|MERGE_RESOLUTION|>--- conflicted
+++ resolved
@@ -104,11 +104,7 @@
     },
     web: {
       name: 'web',
-<<<<<<< HEAD
-      command: `cd "${rwjsPaths.web.base}" && yarn cross-env NODE_ENV=development webpack serve --config ../node_modules/@redwoodjs/core/config/webpack.development.js ${forward}`,
-=======
-      command: `cd "${rwjsPaths.web.base}" && yarn cross-env NODE_ENV=development webpack-dev-server --config "${webpackDevConfig}" ${forward}`,
->>>>>>> 2f5e40de
+      command: `cd "${rwjsPaths.web.base}" && yarn cross-env NODE_ENV=development webpack serve --config "${webpackDevConfig}" ${forward}`,
       prefixColor: 'blue',
       runWhen: () => fs.existsSync(rwjsPaths.web.src),
     },
