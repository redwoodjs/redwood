--- conflicted
+++ resolved
@@ -28,17 +28,13 @@
     .option('esbuild', {
       type: 'boolean',
       required: false,
-<<<<<<< HEAD
       default: getConfig().experimental.esbuild,
-      description: 'Use ESBuild for api side [experimental]',
-=======
       description: 'Use ESBuild [experimental]',
     })
     .option('generate', {
       type: 'boolean',
       default: true,
       description: 'Generate artifacts',
->>>>>>> 0ff8140b
     })
     .epilogue(
       `Also see the ${terminalLink(
