--- conflicted
+++ resolved
@@ -4,15 +4,10 @@
 import concurrently from 'concurrently'
 import terminalLink from 'terminal-link'
 
-<<<<<<< HEAD
-import { getConfig, shutdownPort } from '@redwoodjs/internal'
-import { getProject } from '@redwoodjs/structure'
-
-const project = getProject()
-=======
 import { getConfig } from '@redwoodjs/internal'
 import { shutdownPort } from '@redwoodjs/internal/devtools'
->>>>>>> b9adfdd5
+import { getProject } from '@redwoodjs/structure'
+const project = getProject()
 
 import { getPaths } from 'src/lib'
 import c from 'src/lib/colors'
