import fs from 'fs'
import path from 'path'

import toml from '@iarna/toml'
import boxen from 'boxen'
import Listr from 'listr'
import VerboseRenderer from 'listr-verbose-renderer'
import terminalLink from 'terminal-link'

import { getPaths } from '../../lib'
import c from '../../lib/colors'
import { configFilename } from '../setup/deploy/providers/baremetal'

const DEFAULT_BRANCH_NAME = ['main']
const SYMLINK_FLAGS = '-nsf'
const CURRENT_RELEASE_SYMLINK_NAME = 'current'

export const command = 'baremetal [environment]'
export const description = 'Deploy to baremetal server(s)'

export const execaOptions = {
  cwd: path.join(getPaths().base),
  stdio: 'inherit',
  shell: true,
  cleanup: true,
}

export const builder = (yargs) => {
  yargs.positional('environment', {
    describe: 'The environment to deploy to',
    default: 'production',
    type: 'string',
  })

  yargs.option('first-run', {
    describe:
      'Set this flag the first time you deploy: starts server processes from scratch',
    default: false,
    type: 'boolean',
  })

  yargs.option('update', {
    describe: 'Update code to latest revision',
    default: true,
    type: 'boolean',
  })

  yargs.option('install', {
    describe: 'Run `yarn install`',
    default: true,
    type: 'boolean',
  })

  yargs.option('migrate', {
    describe: 'Run database migration tasks',
    default: true,
    type: 'boolean',
  })

  yargs.option('build', {
    describe: 'Run build process for the deployed `sides`',
    default: true,
    type: 'boolean',
  })

  yargs.option('restart', {
    describe: 'Restart server processes',
    default: true,
    type: 'boolean',
  })

  yargs.option('cleanup', {
    describe: 'Remove old deploy directories',
    default: true,
    type: 'boolean',
  })

  yargs.option('releaseDir', {
    describe:
      'Directory to create for the latest release, defaults to timestamp',
    default: new Date()
      .toISOString()
      .replace(/[:\-TZ]/g, '')
      .replace(/\.\d+$/, ''),
    type: 'string',
  })

  yargs.option('branch', {
    describe: 'The branch to deploy',
    type: 'string',
  })

  yargs.option('maintenance', {
    describe: 'Add/remove the maintenance page',
    choices: ['up', 'down'],
    help: 'Put up a maintenance page by replacing the content of web/dist/index.html with the content of web/src/maintenance.html',
  })

  // TODO: Allow option to pass --sides and only deploy select sides instead of all, always

  yargs.epilogue(
    `Also see the ${terminalLink(
      'Redwood Baremetal Deploy Reference',
      'https://redwoodjs.com/docs/cli-commands#deploy'
    )}\n`
  )
}

// Executes a single command via SSH connection, capturing the exit code of the
// process. Displays an error and will exit(1) if code is non-zero
const sshExec = async (ssh, sshOptions, task, path, command, args) => {
  let sshCommand = command

  if (args) {
    sshCommand += ` ${args.join(' ')}`
  }

  const result = await ssh.execCommand(sshCommand, {
    cwd: path,
  })

  if (result.code !== 0) {
    console.error(c.error(`\nDeploy failed!`))
    console.error(
      c.error(`Error while running command \`${command} ${args.join(' ')}\`:`)
    )
    console.error(
      boxen(result.stderr, {
        padding: { top: 0, bottom: 0, right: 1, left: 1 },
        margin: 0,
        borderColor: 'red',
      })
    )
    process.exit(1)
  }
}

export const verifyServerConfig = (config) => {
  // is the repo's url set
  if (!config.repo) {
    throw new Error(
      '`repo` config option not set. See https://redwoodjs.com/docs/deployment/baremetal#deploytoml'
    )
  }
}

const maintenanceTasks = (status, ssh, sshOptions, serverConfig) => {
  const deployPath = path.join(serverConfig.path, CURRENT_RELEASE_SYMLINK_NAME)

  if (status === 'up') {
    return [
      {
        title: `Enabling maintenance page...`,
        task: async (_ctx, task) => {
          await sshExec(ssh, sshOptions, task, deployPath, 'cp', [
            path.join('web', 'dist', '200.html'),
            path.join('web', 'dist', '200.html.orig'),
          ])
          await sshExec(ssh, sshOptions, task, deployPath, 'ln', [
            SYMLINK_FLAGS,
            path.join('..', 'src', 'maintenance.html'),
            path.join('web', 'dist', '200.html'),
          ])
        },
      },
      {
        title: `Stopping ${serverConfig.processNames.join(', ')} processes...`,
        task: async (_ctx, task) => {
          await sshExec(ssh, sshOptions, task, serverConfig.path, 'pm2', [
            'stop',
            serverConfig.processNames.join(' '),
          ])
        },
      },
    ]
  } else if (status === 'down') {
    return [
      {
        title: `Starting ${serverConfig.processNames.join(', ')} processes...`,
        task: async (_ctx, task) => {
          await sshExec(ssh, sshOptions, task, serverConfig.path, 'pm2', [
            'start',
            serverConfig.processNames.join(' '),
          ])
        },
      },
      {
        title: `Disabling maintenance page...`,
        task: async (_ctx, task) => {
          await sshExec(ssh, sshOptions, task, deployPath, 'rm', [
            path.join('web', 'dist', '200.html'),
          ])
          await sshExec(ssh, sshOptions, task, deployPath, 'cp', [
            path.join('web', 'dist', '200.html.orig'),
            path.join('web', 'dist', '200.html'),
          ])
        },
      },
    ]
  }
}

const deployTasks = (yargs, ssh, sshOptions, serverConfig) => {
  const deployBranch =
    yargs.branch || serverConfig.branch || DEFAULT_BRANCH_NAME
  const cmdPath = path.join(serverConfig.path, yargs.releaseDir)
  const tasks = []

  // TODO: Add lifecycle hooks for running custom code before/after each
  // built-in task

  tasks.push({
    title: `Cloning \`${deployBranch}\` branch...`,
    task: async (_ctx, task) => {
      await sshExec(ssh, sshOptions, task, serverConfig.path, 'git', [
        'clone',
        `--branch=${deployBranch}`,
        `--depth=1`,
        serverConfig.repo,
        yargs.releaseDir,
      ])
    },
    skip: () => !yargs.update,
  })

  tasks.push({
    title: `Symlink .env...`,
    task: async (_ctx, task) => {
      await sshExec(ssh, sshOptions, task, cmdPath, 'ln', [
        SYMLINK_FLAGS,
        '../.env',
        '.env',
      ])
    },
    skip: () => !yargs.update,
  })

  tasks.push({
    title: `Installing dependencies...`,
    task: async (_ctx, task) => {
      await sshExec(ssh, sshOptions, task, cmdPath, 'yarn', ['install'])
    },
    skip: () => !yargs.install,
  })

  tasks.push({
    title: `DB Migrations...`,
    task: async (_ctx, task) => {
      await sshExec(ssh, sshOptions, task, cmdPath, 'yarn', [
        'rw',
        'prisma',
        'migrate',
        'deploy',
      ])
      await sshExec(ssh, sshOptions, task, cmdPath, 'yarn', [
        'rw',
        'prisma',
        'generate',
      ])
      await sshExec(ssh, sshOptions, task, cmdPath, 'yarn', [
        'rw',
        'dataMigrate',
        'up',
      ])
    },
    skip: () => !yargs.migrate || serverConfig?.migrate === false,
  })

  for (const side of serverConfig.sides) {
    tasks.push({
      title: `Building ${side}...`,
      task: async (_ctx, task) => {
        await sshExec(ssh, sshOptions, task, cmdPath, 'yarn', [
          'rw',
          'build',
          side,
        ])
      },
      skip: () => !yargs.build,
    })
  }

  tasks.push({
    title: `Symlinking current release...`,
    task: async (_ctx, task) => {
      await sshExec(ssh, sshOptions, task, serverConfig.path, 'ln', [
        SYMLINK_FLAGS,
        yargs.releaseDir,
        CURRENT_RELEASE_SYMLINK_NAME,
      ])
    },
    skip: () => !yargs.update,
  })

  // start/restart monitoring processes
  for (const process of serverConfig.processNames) {
    if (yargs.firstRun) {
      tasks.push({
        title: `Starting ${process} process for the first time...`,
        task: async (_ctx, task) => {
          await sshExec(ssh, sshOptions, task, serverConfig.path, 'pm2', [
            'start',
            path.join(CURRENT_RELEASE_SYMLINK_NAME, 'ecosystem.config.js'),
            '--only',
            process,
          ])
        },
        skip: () => !yargs.restart,
      })
      tasks.push({
        title: `Saving ${process} state for future startup...`,
        task: async (_ctx, task) => {
          await sshExec(ssh, sshOptions, task, serverConfig.path, 'pm2', [
            'save',
          ])
        },
        skip: () => !yargs.restart,
      })
    } else {
      tasks.push({
        title: `Restarting ${process} process...`,
        task: async (_ctx, task) => {
          await sshExec(ssh, sshOptions, task, serverConfig.path, 'pm2', [
            'restart',
            process,
          ])
        },
        skip: () => !yargs.restart,
      })
    }
  }

<<<<<<< HEAD
  // TODO: Add a process for cleaning up old deploys
=======
  tasks.push({
    title: `Cleaning up old deploys...`,
    task: async (_ctx, task) => {
      // add 2 to skip `current` and start on the 6th release
      const fileStartIndex = (serverConfig.keepReleases || 5) + 2

      await sshExec(
        ssh,
        sshOptions,
        task,
        serverConfig.path,
        `ls -t | tail -n +${fileStartIndex} | xargs rm -rf`
      )
    },
    skip: () => !yargs.cleanup,
  })
>>>>>>> 143a0ca1

  return tasks
}

const commands = (yargs, ssh) => {
  // parse config and get server list
  const deployConfig = toml.parse(
    fs.readFileSync(path.join(getPaths().base, configFilename))
  )
  let envConfig

  if (deployConfig[yargs.environment]) {
    envConfig = deployConfig[yargs.environment]
  } else if (
    yargs.environment === 'production' &&
    Array.isArray(deployConfig.servers)
  ) {
    envConfig = deployConfig
  } else {
    throw new Error(
      `No deploy servers found for environment "${yargs.environment}"`
    )
  }

  let servers = []
  let tasks = []

  // loop through each server in deploy.toml
  for (const serverConfig of envConfig.servers) {
    const sshOptions = {
      host: serverConfig.host,
      username: serverConfig.username,
      password: serverConfig.password,
      privateKey: serverConfig.privateKey,
      passphrase: serverConfig.passphrase,
      agent: serverConfig.agentForward && process.env.SSH_AUTH_SOCK,
      agentForward: serverConfig.agentForward,
    }

    verifyServerConfig(serverConfig)

    tasks.push({
      title: 'Connecting...',
      task: () => ssh.connect(sshOptions),
    })

    if (yargs.maintenance) {
      tasks = tasks.concat(
        maintenanceTasks(yargs.maintenance, ssh, sshOptions, serverConfig)
      )
    } else {
      tasks = tasks.concat(deployTasks(yargs, ssh, sshOptions, serverConfig))
    }

    tasks.push({
      title: 'Disconnecting...',
      task: () => ssh.dispose(),
    })

    // Sets each server as a "parent" task so that the actual deploy tasks
    // run as children. Each server deploy can run concurrently
    servers.push({
      title: serverConfig.host,
      task: () => {
        return new Listr(tasks)
      },
    })
  }

  return servers
}

export const handler = async (yargs) => {
  const { NodeSSH } = require('node-ssh')
  const ssh = new NodeSSH()

  try {
    const tasks = new Listr(commands(yargs, ssh), {
      concurrent: true,
      exitOnError: true,
      renderer: yargs.verbose && VerboseRenderer,
    })
    await tasks.run()
  } catch (e) {
    console.error(c.error('\nDeploy failed:'))
    console.error(
      boxen(e.stderr || e.message, {
        padding: { top: 0, bottom: 0, right: 1, left: 1 },
        margin: 0,
        borderColor: 'red',
      })
    )

    process.exit(e?.exitCode || 1)
  }
}<|MERGE_RESOLUTION|>--- conflicted
+++ resolved
@@ -330,9 +330,6 @@
     }
   }
 
-<<<<<<< HEAD
-  // TODO: Add a process for cleaning up old deploys
-=======
   tasks.push({
     title: `Cleaning up old deploys...`,
     task: async (_ctx, task) => {
@@ -349,7 +346,6 @@
     },
     skip: () => !yargs.cleanup,
   })
->>>>>>> 143a0ca1
 
   return tasks
 }
