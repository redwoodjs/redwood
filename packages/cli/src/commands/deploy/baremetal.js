import fs from 'fs'
import path from 'path'

import toml from '@iarna/toml'
import boxen from 'boxen'
import Listr from 'listr'
import VerboseRenderer from 'listr-verbose-renderer'
import terminalLink from 'terminal-link'

import { getPaths } from '../../lib'
import c from '../../lib/colors'

const CONFIG_FILENAME = 'deploy.toml'
const SYMLINK_FLAGS = '-nsf'
const CURRENT_RELEASE_SYMLINK_NAME = 'current'
const DEFAULT_SERVER_CONFIG = {
  branch: 'main',
  packageManagerCommand: 'yarn',
  monitorCommand: 'pm2',
  sides: ['api', 'web'],
  keepReleases: 5,
}

export const command = 'baremetal [environment]'
export const description = 'Deploy to baremetal server(s)'

export const execaOptions = {
  cwd: path.join(getPaths().base),
  stdio: 'inherit',
  shell: true,
  cleanup: true,
}

export const builder = (yargs) => {
  yargs.positional('environment', {
    describe: 'The environment to deploy to',
    default: 'production',
    type: 'string',
  })

  yargs.option('first-run', {
    describe:
      'Set this flag the first time you deploy: starts server processes from scratch',
    default: false,
    type: 'boolean',
  })

  yargs.option('update', {
    describe: 'Update code to latest revision',
    default: true,
    type: 'boolean',
  })

  yargs.option('install', {
    describe: 'Run `yarn install`',
    default: true,
    type: 'boolean',
  })

  yargs.option('migrate', {
    describe: 'Run database migration tasks',
    default: true,
    type: 'boolean',
  })

  yargs.option('build', {
    describe: 'Run build process for the deployed `sides`',
    default: true,
    type: 'boolean',
  })

  yargs.option('restart', {
    describe: 'Restart server processes',
    default: true,
    type: 'boolean',
  })

  yargs.option('cleanup', {
    describe: 'Remove old deploy directories',
    default: true,
    type: 'boolean',
  })

  yargs.option('releaseDir', {
    describe:
      'Directory to create for the latest release, defaults to timestamp',
    default: new Date()
      .toISOString()
      .replace(/[:\-TZ]/g, '')
      .replace(/\.\d+$/, ''),
    type: 'string',
  })

  yargs.option('branch', {
    describe: 'The branch to deploy',
    type: 'string',
  })

  yargs.option('maintenance', {
    describe: 'Add/remove the maintenance page',
    choices: ['up', 'down'],
    help: 'Put up a maintenance page by replacing the content of web/dist/index.html with the content of web/src/maintenance.html',
  })

  yargs.option('rollback', {
    describe: 'Add/remove the maintenance page',
    help: 'Rollback [count] number of releases',
  })

  // TODO: Allow option to pass --sides and only deploy select sides instead of all, always

  yargs.epilogue(
    `Also see the ${terminalLink(
      'Redwood Baremetal Deploy Reference',
      'https://redwoodjs.com/docs/cli-commands#deploy'
    )}\n`
  )
}

// Executes a single command via SSH connection. Displays an error and will
// exit() with the same code returned from the SSH command.
const sshExec = async (ssh, path, command, args) => {
  let sshCommand = command

  if (args) {
    sshCommand += ` ${args.join(' ')}`
  }

  const result = await ssh.execCommand(sshCommand, {
    cwd: path,
  })

  if (result.code !== 0) {
    console.error(c.error(`\nDeploy failed!`))
    console.error(
      c.error(`Error while running command \`${command} ${args.join(' ')}\`:`)
    )
    console.error(
      boxen(result.stderr, {
        padding: { top: 0, bottom: 0, right: 1, left: 1 },
        margin: 0,
        borderColor: 'red',
      })
    )
    process.exit(result.code)
  }

  return result
}

export const throwMissingConfig = (name) => {
  throw new Error(
    '`host` config option not set. See https://redwoodjs.com/docs/deployment/baremetal#deploytoml'
  )
}

export const verifyServerConfig = (config) => {
  if (!config.host) {
    throwMissingConfig('host')
  }

  if (!config.path) {
    throwMissingConfig('path')
  }

  if (!config.repo) {
    throwMissingConfig('repo')
  }
}

const maintenanceTasks = (status, ssh, serverConfig) => {
  const deployPath = path.join(serverConfig.path, CURRENT_RELEASE_SYMLINK_NAME)

  if (status === 'up') {
    return [
      {
        title: `Enabling maintenance page...`,
        task: async () => {
          await sshExec(ssh, deployPath, 'cp', [
            path.join('web', 'dist', '200.html'),
            path.join('web', 'dist', '200.html.orig'),
          ])
          await sshExec(ssh, deployPath, 'ln', [
            SYMLINK_FLAGS,
            path.join('..', 'src', 'maintenance.html'),
            path.join('web', 'dist', '200.html'),
          ])
        },
      },
      {
        title: `Stopping ${serverConfig.processNames.join(', ')} processes...`,
        task: async () => {
          await sshExec(ssh, serverConfig.path, serverConfig.monitorCommand, [
            'stop',
            serverConfig.processNames.join(' '),
          ])
        },
      },
    ]
  } else if (status === 'down') {
    return [
      {
        title: `Starting ${serverConfig.processNames.join(', ')} processes...`,
        task: async () => {
          await sshExec(ssh, serverConfig.path, serverConfig.monitorCommand, [
            'start',
            serverConfig.processNames.join(' '),
          ])
        },
      },
      {
        title: `Disabling maintenance page...`,
        task: async () => {
          await sshExec(ssh, deployPath, 'rm', [
            path.join('web', 'dist', '200.html'),
          ])
          await sshExec(ssh, deployPath, 'cp', [
            path.join('web', 'dist', '200.html.orig'),
            path.join('web', 'dist', '200.html'),
          ])
        },
      },
    ]
  }
}

const rollbackTasks = (count, ssh, serverConfig) => {
  let rollbackCount = 1

  if (parseInt(count) === count) {
    rollbackCount = count
  }

  const tasks = [
    {
      title: `Rolling back ${rollbackCount} release(s)...`,
      task: async () => {
        const currentLink = (
          await sshExec(ssh, serverConfig.path, 'readlink', ['-f', 'current'])
        ).stdout
          .split('/')
          .pop()
        const dirs = (
          await sshExec(ssh, serverConfig.path, 'ls', ['-t'])
        ).stdout
          .split('\n')
          .filter((dirs) => !dirs.match(/current/))

        const deployedIndex = dirs.indexOf(currentLink)
        const rollbackIndex = deployedIndex + rollbackCount

        if (dirs[rollbackIndex]) {
          console.info('Setting symlink')
          await symlinkCurrentCommand(
            dirs[rollbackIndex],
            ssh,
            serverConfig,
            task,
            serverConfig.path
          )
        } else {
          throw new Error(
            `Cannot rollback ${rollbackCount} release(s): ${
              dirs.length - dirs.indexOf(currentLink) - 1
            } previous release(s) available`
          )
        }
      },
    },
  ]

  for (const processName of serverConfig.processNames) {
    tasks.push({
      title: `Restarting ${processName} process...`,
      task: async () => {
        await restartProcessCommand(
          processName,
          ssh,
          serverConfig,
          serverConfig.path
        )
      },
    })
  }

  return tasks
}

const symlinkCurrentCommand = async (dir, ssh, path) => {
  return await sshExec(ssh, path, 'ln', [
    SYMLINK_FLAGS,
    dir,
    CURRENT_RELEASE_SYMLINK_NAME,
  ])
}

const restartProcessCommand = async (processName, ssh, serverConfig, path) => {
  return await sshExec(ssh, path, serverConfig.monitorCommand, [
    'restart',
    processName,
  ])
}

const deployTasks = (yargs, ssh, serverConfig) => {
  const cmdPath = path.join(serverConfig.path, yargs.releaseDir)
  const tasks = []

  // TODO: Add lifecycle hooks for running custom code before/after each
  // built-in task

  tasks.push({
    title: `Cloning \`${serverConfig.branch}\` branch...`,
    task: async () => {
      await sshExec(ssh, serverConfig.path, 'git', [
        'clone',
        `--branch=${serverConfig.branch}`,
        `--depth=1`,
        serverConfig.repo,
        yargs.releaseDir,
      ])
    },
    skip: () => !yargs.update,
  })

  tasks.push({
    title: `Symlink .env...`,
    task: async () => {
      await sshExec(ssh, cmdPath, 'ln', [SYMLINK_FLAGS, '../.env', '.env'])
    },
    skip: () => !yargs.update,
  })

  tasks.push({
    title: `Installing dependencies...`,
    task: async () => {
      await sshExec(ssh, cmdPath, serverConfig.packageManagerCommand, [
        'install',
      ])
    },
    skip: () => !yargs.install,
  })

  tasks.push({
    title: `DB Migrations...`,
    task: async () => {
      await sshExec(ssh, cmdPath, serverConfig.packageManagerCommand, [
        'rw',
        'prisma',
        'migrate',
        'deploy',
      ])
      await sshExec(ssh, cmdPath, serverConfig.packageManagerCommand, [
        'rw',
        'prisma',
        'generate',
      ])
      await sshExec(ssh, cmdPath, serverConfig.packageManagerCommand, [
        'rw',
        'dataMigrate',
        'up',
      ])
    },
    skip: () => !yargs.migrate || serverConfig?.migrate === false,
  })

  for (const side of serverConfig.sides) {
    tasks.push({
      title: `Building ${side}...`,
      task: async () => {
        await sshExec(ssh, cmdPath, serverConfig.packageManagerCommand, [
          'rw',
          'build',
          side,
        ])
      },
      skip: () => !yargs.build,
    })
  }

  tasks.push({
    title: `Symlinking current release...`,
    task: async () => {
      await symlinkCurrentCommand(yargs.releaseDir, ssh, serverConfig.path)
    },
    skip: () => !yargs.update,
  })

  for (const processName of serverConfig.processNames) {
    if (yargs.firstRun) {
      tasks.push({
        title: `Starting ${processName} process for the first time...`,
        task: async () => {
          await sshExec(ssh, serverConfig.path, serverConfig.monitorCommand, [
            'start',
            path.join(CURRENT_RELEASE_SYMLINK_NAME, 'ecosystem.config.js'),
            '--only',
            processName,
          ])
        },
        skip: () => !yargs.restart,
      })
      tasks.push({
        title: `Saving ${processName} state for future startup...`,
        task: async () => {
          await sshExec(ssh, serverConfig.path, serverConfig.monitorCommand, [
            'save',
          ])
        },
        skip: () => !yargs.restart,
      })
    } else {
      tasks.push({
        title: `Restarting ${processName} process...`,
        task: async () => {
          await restartProcessCommand(
            processName,
            ssh,
            serverConfig,
            serverConfig.path
          )
        },
        skip: () => !yargs.restart,
      })
    }
  }

  tasks.push({
    title: `Cleaning up old deploys...`,
    task: async () => {
      // add 2 to skip `current` and start on the 6th release
      const fileStartIndex = serverConfig.keepReleases + 2

      await sshExec(
        ssh,
        serverConfig.path,
        `ls -t | tail -n +${fileStartIndex} | xargs rm -rf`
      )
    },
    skip: () => !yargs.cleanup,
  })

  return tasks
}

export const serverConfigWithDefaults = (serverConfig, yargs) => {
  return {
    ...DEFAULT_SERVER_CONFIG,
    ...serverConfig,
    branch: yargs.branch || serverConfig.branch || DEFAULT_SERVER_CONFIG.branch,
  }
}

// merges additional lifecycle events into an existing object
const mergeLifecycleEvents = (lifecycle, other) => {
  let lifecycleCopy = JSON.parse(JSON.stringify(lifecycle))

  console.info(lifecycle, other)

  for (const key in other.before) {
    lifecycleCopy.before[key] = (lifecycleCopy.before[key] || []).concat(
      other.before[key]
    )
  }
  for (const key in other.after) {
    lifecycleCopy.after[key] = (lifecycleCopy.after[key] || []).concat(
      other.after[key]
    )
  }
  return lifecycleCopy
}

export const parseConfig = (yargs, configToml) => {
  const config = toml.parse(configToml)
  let envConfig

<<<<<<< HEAD
  // global lifecycle config
  let envLifecycle = mergeLifecycleEvents({ before: {}, after: {} }, config)

  // get config for given environment
  if (config.servers[yargs.environment]) {
    envConfig = config.servers[yargs.environment]

    // environment-specific lifecycle config
    if (config[yargs.environment]) {
      envLifecycle = mergeLifecycleEvents(envLifecycle, envConfig)
    }
=======
  if (deployConfig[yargs.environment]) {
    envConfig = deployConfig[yargs.environment]
>>>>>>> 969e7d91
  } else if (
    yargs.environment === 'production' &&
    Array.isArray(config.servers)
  ) {
<<<<<<< HEAD
    envConfig = config.servers
=======
    envConfig = deployConfig
>>>>>>> 969e7d91
  } else {
    throw new Error(
      `No deploy servers found for environment "${yargs.environment}"`
    )
  }

  return { envConfig, envLifecycle }
}

export const commands = (yargs, ssh) => {
  const deployConfig = fs.readFileSync(
    path.join(getPaths().base, CONFIG_FILENAME)
  )
  let { envConfig, envLifecycle } = parseConfig(yargs, deployConfig)
  let servers = []
  let tasks = []

  // loop through each server in deploy.toml
  for (const config of envConfig.servers) {
    // merge in defaults
    const serverConfig = serverConfigWithDefaults(config, yargs)

    verifyServerConfig(serverConfig)

    // server-specific lifecycle
    const serverLifecycle = mergeLifecycleEvents(envLifecycle, serverConfig)

    tasks.push({
      title: 'Connecting...',
      task: () =>
        ssh.connect({
          host: serverConfig.host,
          username: serverConfig.username,
          password: serverConfig.password,
          privateKey: serverConfig.privateKey,
          passphrase: serverConfig.passphrase,
          agent: serverConfig.agentForward && process.env.SSH_AUTH_SOCK,
          agentForward: serverConfig.agentForward,
        }),
    })

    if (yargs.maintenance) {
      tasks = tasks.concat(
        maintenanceTasks(yargs.maintenance, ssh, serverConfig)
      )
    } else if (yargs.rollback) {
      tasks = tasks.concat(rollbackTasks(yargs.rollback, ssh, serverConfig))
    } else {
      tasks = tasks.concat(deployTasks(yargs, ssh, serverConfig))
    }

    tasks.push({
      title: 'Disconnecting...',
      task: () => ssh.dispose(),
    })

    // Sets each server as a "parent" task so that the actual deploy tasks
    // run as children. Each server deploy can run concurrently
    servers.push({
      title: serverConfig.host,
      task: () => {
        return new Listr(tasks)
      },
    })
  }

  return servers
}

export const handler = async (yargs) => {
  const { NodeSSH } = require('node-ssh')
  const ssh = new NodeSSH()

  try {
    const tasks = new Listr(commands(yargs, ssh), {
      concurrent: true,
      exitOnError: true,
      renderer: yargs.verbose && VerboseRenderer,
    })
    await tasks.run()
  } catch (e) {
    console.error(c.error('\nDeploy failed:'))
    console.error(
      boxen(e.stderr || e.message, {
        padding: { top: 0, bottom: 0, right: 1, left: 1 },
        margin: 0,
        borderColor: 'red',
      })
    )

    process.exit(e?.exitCode || 1)
  }
}<|MERGE_RESOLUTION|>--- conflicted
+++ resolved
@@ -473,31 +473,23 @@
   const config = toml.parse(configToml)
   let envConfig
 
-<<<<<<< HEAD
   // global lifecycle config
+  console.info('global parse')
   let envLifecycle = mergeLifecycleEvents({ before: {}, after: {} }, config)
 
   // get config for given environment
-  if (config.servers[yargs.environment]) {
-    envConfig = config.servers[yargs.environment]
-
+  if (config[yargs.environment]) {
+    envConfig = config[yargs.environment]
     // environment-specific lifecycle config
-    if (config[yargs.environment]) {
-      envLifecycle = mergeLifecycleEvents(envLifecycle, envConfig)
-    }
-=======
-  if (deployConfig[yargs.environment]) {
-    envConfig = deployConfig[yargs.environment]
->>>>>>> 969e7d91
+    console.info('env parse')
+    envLifecycle = mergeLifecycleEvents(envLifecycle, envConfig)
   } else if (
     yargs.environment === 'production' &&
     Array.isArray(config.servers)
   ) {
-<<<<<<< HEAD
-    envConfig = config.servers
-=======
-    envConfig = deployConfig
->>>>>>> 969e7d91
+    envConfig = config
+    // no reason to have environment-specific lifecycle config if config file
+    // has no explicit environment (assumes production)
   } else {
     throw new Error(
       `No deploy servers found for environment "${yargs.environment}"`
@@ -511,18 +503,22 @@
   const deployConfig = fs.readFileSync(
     path.join(getPaths().base, CONFIG_FILENAME)
   )
+
   let { envConfig, envLifecycle } = parseConfig(yargs, deployConfig)
   let servers = []
   let tasks = []
 
   // loop through each server in deploy.toml
   for (const config of envConfig.servers) {
+    console.info('config', config)
+
     // merge in defaults
     const serverConfig = serverConfigWithDefaults(config, yargs)
 
     verifyServerConfig(serverConfig)
 
     // server-specific lifecycle
+    console.info('server parse')
     const serverLifecycle = mergeLifecycleEvents(envLifecycle, serverConfig)
 
     tasks.push({
