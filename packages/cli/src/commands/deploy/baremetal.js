import fs from 'fs'
import path from 'path'

import toml from '@iarna/toml'
import boxen from 'boxen'
import Listr from 'listr'
import VerboseRenderer from 'listr-verbose-renderer'
import terminalLink from 'terminal-link'

import { getPaths } from '../../lib'
import c from '../../lib/colors'
import { configFilename } from '../setup/deploy/providers/baremetal'

const SYMLINK_FLAGS = '-nsf'
const CURRENT_RELEASE_SYMLINK_NAME = 'current'
const DEFAULT_SERVER_CONFIG = {
  branch: 'main',
  packageManagerCommand: 'yarn',
  monitorCommand: 'pm2',
  sides: ['api', 'web'],
  keepReleases: 5,
}

export const command = 'baremetal [environment]'
export const description = 'Deploy to baremetal server(s)'

export const execaOptions = {
  cwd: path.join(getPaths().base),
  stdio: 'inherit',
  shell: true,
  cleanup: true,
}

export const builder = (yargs) => {
  yargs.positional('environment', {
    describe: 'The environment to deploy to',
    default: 'production',
    type: 'string',
  })

  yargs.option('first-run', {
    describe:
      'Set this flag the first time you deploy: starts server processes from scratch',
    default: false,
    type: 'boolean',
  })

  yargs.option('update', {
    describe: 'Update code to latest revision',
    default: true,
    type: 'boolean',
  })

  yargs.option('install', {
    describe: 'Run `yarn install`',
    default: true,
    type: 'boolean',
  })

  yargs.option('migrate', {
    describe: 'Run database migration tasks',
    default: true,
    type: 'boolean',
  })

  yargs.option('build', {
    describe: 'Run build process for the deployed `sides`',
    default: true,
    type: 'boolean',
  })

  yargs.option('restart', {
    describe: 'Restart server processes',
    default: true,
    type: 'boolean',
  })

  yargs.option('cleanup', {
    describe: 'Remove old deploy directories',
    default: true,
    type: 'boolean',
  })

  yargs.option('releaseDir', {
    describe:
      'Directory to create for the latest release, defaults to timestamp',
    default: new Date()
      .toISOString()
      .replace(/[:\-TZ]/g, '')
      .replace(/\.\d+$/, ''),
    type: 'string',
  })

  yargs.option('branch', {
    describe: 'The branch to deploy',
    type: 'string',
  })

  yargs.option('maintenance', {
    describe: 'Add/remove the maintenance page',
    choices: ['up', 'down'],
    help: 'Put up a maintenance page by replacing the content of web/dist/index.html with the content of web/src/maintenance.html',
  })

  yargs.option('rollback', {
    describe: 'Add/remove the maintenance page',
    help: 'Rollback [count] number of releases',
  })

  // TODO: Allow option to pass --sides and only deploy select sides instead of all, always

  yargs.epilogue(
    `Also see the ${terminalLink(
      'Redwood Baremetal Deploy Reference',
      'https://redwoodjs.com/docs/cli-commands#deploy'
    )}\n`
  )
}

// Executes a single command via SSH connection. Displays an error and will
// exit() with the same code returned from the SSH command.
const sshExec = async (ssh, path, command, args) => {
  let sshCommand = command

  if (args) {
    sshCommand += ` ${args.join(' ')}`
  }

  const result = await ssh.execCommand(sshCommand, {
    cwd: path,
  })

  if (result.code !== 0) {
    console.error(c.error(`\nDeploy failed!`))
    console.error(
      c.error(`Error while running command \`${command} ${args.join(' ')}\`:`)
    )
    console.error(
      boxen(result.stderr, {
        padding: { top: 0, bottom: 0, right: 1, left: 1 },
        margin: 0,
        borderColor: 'red',
      })
    )
    process.exit(result.code)
  }

  return result
}

export const throwMissingConfig = (name) => {
  throw new Error(
    '`host` config option not set. See https://redwoodjs.com/docs/deployment/baremetal#deploytoml'
  )
}

export const verifyServerConfig = (config) => {
  if (!config.host) {
    throwMissingConfig('host')
  }

  if (!config.path) {
    throwMissingConfig('path')
  }

  if (!config.repo) {
    throwMissingConfig('repo')
  }
}

const maintenanceTasks = (status, ssh, serverConfig) => {
  const deployPath = path.join(serverConfig.path, CURRENT_RELEASE_SYMLINK_NAME)

  if (status === 'up') {
    return [
      {
        title: `Enabling maintenance page...`,
<<<<<<< HEAD
        task: async () => {
          await sshExec(ssh, deployPath, 'mv', [
=======
        task: async (_ctx, task) => {
          await sshExec(ssh, sshOptions, task, deployPath, 'cp', [
>>>>>>> 8cd02320
            path.join('web', 'dist', '200.html'),
            path.join('web', 'dist', '200.html.orig'),
          ])
          await sshExec(ssh, deployPath, 'ln', [
            SYMLINK_FLAGS,
            path.join('..', 'src', 'maintenance.html'),
            path.join('web', 'dist', '200.html'),
          ])
        },
      },
      {
        title: `Stopping ${serverConfig.processNames.join(', ')} processes...`,
        task: async (_ctx, task) => {
          await sshExec(ssh, sshOptions, task, serverConfig.path, 'pm2', [
            'stop',
            serverConfig.processNames.join(' '),
          ])
        },
      },
    ]
  } else if (status === 'down') {
    return [
      {
        title: `Starting ${serverConfig.processNames.join(', ')} processes...`,
        task: async (_ctx, task) => {
          await sshExec(ssh, sshOptions, task, serverConfig.path, 'pm2', [
            'start',
            serverConfig.processNames.join(' '),
          ])
        },
      },
      {
        title: `Disabling maintenance page...`,
<<<<<<< HEAD
        task: async () => {
          await sshExec(ssh, deployPath, 'mv', [
=======
        task: async (_ctx, task) => {
          await sshExec(ssh, sshOptions, task, deployPath, 'rm', [
            path.join('web', 'dist', '200.html'),
          ])
          await sshExec(ssh, sshOptions, task, deployPath, 'cp', [
>>>>>>> 8cd02320
            path.join('web', 'dist', '200.html.orig'),
            path.join('web', 'dist', '200.html'),
          ])
        },
      },
    ]
  }
}

const rollbackTasks = (count, ssh, serverConfig) => {
  let rollbackCount = 1

  if (parseInt(count) === count) {
    rollbackCount = count
  }

  const tasks = [
    {
      title: `Rolling back ${rollbackCount} release(s)...`,
      task: async () => {
        const currentLink = (
          await sshExec(ssh, serverConfig.path, 'readlink', ['-f', 'current'])
        ).stdout
          .split('/')
          .pop()
        const dirs = (
          await sshExec(ssh, serverConfig.path, 'ls', ['-t'])
        ).stdout
          .split('\n')
          .filter((dirs) => !dirs.match(/current/))

        const deployedIndex = dirs.indexOf(currentLink)
        const rollbackIndex = deployedIndex + rollbackCount

        if (dirs[rollbackIndex]) {
          console.info('Setting symlink')
          await symlinkCurrentCommand(
            dirs[rollbackIndex],
            ssh,
            serverConfig,
            task,
            serverConfig.path
          )
        } else {
          throw new Error(
            `Cannot rollback ${rollbackCount} release(s): ${
              dirs.length - dirs.indexOf(currentLink) - 1
            } previous release(s) available`
          )
        }
      },
    },
  ]

  for (const processName of serverConfig.processNames) {
    tasks.push({
      title: `Restarting ${processName} process...`,
      task: async () => {
        await restartProcessCommand(
          processName,
          ssh,
          serverConfig,
          serverConfig.path
        )
      },
    })
  }

  return tasks
}

const symlinkCurrentCommand = async (dir, ssh, path) => {
  return await sshExec(ssh, path, 'ln', [
    SYMLINK_FLAGS,
    dir,
    CURRENT_RELEASE_SYMLINK_NAME,
  ])
}

const restartProcessCommand = async (processName, ssh, serverConfig, path) => {
  return await sshExec(ssh, path, serverConfig.monitorCommand, [
    'restart',
    processName,
  ])
}

const deployTasks = (yargs, ssh, serverConfig) => {
  const cmdPath = path.join(serverConfig.path, yargs.releaseDir)
  const tasks = []

  // TODO: Add lifecycle hooks for running custom code before/after each
  // built-in task

  tasks.push({
    title: `Cloning \`${serverConfig.branch}\` branch...`,
    task: async () => {
      await sshExec(ssh, serverConfig.path, 'git', [
        'clone',
        `--branch=${serverConfig.branch}`,
        `--depth=1`,
        serverConfig.repo,
        yargs.releaseDir,
      ])
    },
    skip: () => !yargs.update,
  })

  tasks.push({
    title: `Symlink .env...`,
    task: async () => {
      await sshExec(ssh, cmdPath, 'ln', [SYMLINK_FLAGS, '../.env', '.env'])
    },
    skip: () => !yargs.update,
  })

  tasks.push({
    title: `Installing dependencies...`,
    task: async () => {
      await sshExec(ssh, cmdPath, serverConfig.packageManagerCommand, [
        'install',
      ])
    },
    skip: () => !yargs.install,
  })

  tasks.push({
    title: `DB Migrations...`,
    task: async () => {
      await sshExec(ssh, cmdPath, serverConfig.packageManagerCommand, [
        'rw',
        'prisma',
        'migrate',
        'deploy',
      ])
      await sshExec(ssh, cmdPath, serverConfig.packageManagerCommand, [
        'rw',
        'prisma',
        'generate',
      ])
      await sshExec(ssh, cmdPath, serverConfig.packageManagerCommand, [
        'rw',
        'dataMigrate',
        'up',
      ])
    },
    skip: () => !yargs.migrate || serverConfig?.migrate === false,
  })

  for (const side of serverConfig.sides) {
    tasks.push({
      title: `Building ${side}...`,
      task: async () => {
        await sshExec(ssh, cmdPath, serverConfig.packageManagerCommand, [
          'rw',
          'build',
          side,
        ])
      },
      skip: () => !yargs.build,
    })
  }

  tasks.push({
    title: `Symlinking current release...`,
    task: async () => {
      await symlinkCurrentCommand(yargs.releaseDir, ssh, serverConfig.path)
    },
    skip: () => !yargs.update,
  })

  for (const processName of serverConfig.processNames) {
    if (yargs.firstRun) {
      tasks.push({
        title: `Starting ${processName} process for the first time...`,
        task: async () => {
          await sshExec(ssh, serverConfig.path, serverConfig.monitorCommand, [
            'start',
            path.join(CURRENT_RELEASE_SYMLINK_NAME, 'ecosystem.config.js'),
            '--only',
            processName,
          ])
        },
        skip: () => !yargs.restart,
      })
      tasks.push({
        title: `Saving ${processName} state for future startup...`,
        task: async () => {
          await sshExec(ssh, serverConfig.path, serverConfig.monitorCommand, [
            'save',
          ])
        },
        skip: () => !yargs.restart,
      })
    } else {
      tasks.push({
        title: `Restarting ${processName} process...`,
        task: async () => {
          await restartProcessCommand(
            processName,
            ssh,
            serverConfig,
            serverConfig.path
          )
        },
        skip: () => !yargs.restart,
      })
    }
  }

  tasks.push({
    title: `Cleaning up old deploys...`,
    task: async () => {
      // add 2 to skip `current` and start on the 6th release
      const fileStartIndex = serverConfig.keepReleases + 2

      await sshExec(
        ssh,
        serverConfig.path,
        `ls -t | tail -n +${fileStartIndex} | xargs rm -rf`
      )
    },
    skip: () => !yargs.cleanup,
  })

  return tasks
}

export const serverConfigWithDefaults = (serverConfig, yargs) => {
  return {
    ...DEFAULT_SERVER_CONFIG,
    ...serverConfig,
    branch: yargs.branch || serverConfig.branch || DEFAULT_SERVER_CONFIG.branch,
  }
}

export const commands = (yargs, ssh) => {
  // parse config and get server list
  const deployConfig = toml.parse(
    fs.readFileSync(path.join(getPaths().base, configFilename))
  )
  let envConfig

  // get config for given environment
  if (deployConfig.servers[yargs.environment]) {
    envConfig = deployConfig.servers[yargs.environment]
  } else if (
    yargs.environment === 'production' &&
    Array.isArray(deployConfig.servers)
  ) {
    envConfig = deployConfig.servers
  } else {
    throw new Error(
      `No deploy servers found for environment "${yargs.environment}"`
    )
  }

  let servers = []
  let tasks = []

  // loop through each server in deploy.toml
  for (const config of envConfig) {
    // merge in defaults
    const serverConfig = serverConfigWithDefaults(config, yargs)

    verifyServerConfig(serverConfig)

    tasks.push({
      title: 'Connecting...',
      task: () =>
        ssh.connect({
          host: serverConfig.host,
          username: serverConfig.username,
          password: serverConfig.password,
          privateKey: serverConfig.privateKey,
          passphrase: serverConfig.passphrase,
          agent: serverConfig.agentForward && process.env.SSH_AUTH_SOCK,
          agentForward: serverConfig.agentForward,
        }),
    })

    if (yargs.maintenance) {
      tasks = tasks.concat(
        maintenanceTasks(yargs.maintenance, ssh, serverConfig)
      )
    } else if (yargs.rollback) {
      tasks = tasks.concat(rollbackTasks(yargs.rollback, ssh, serverConfig))
    } else {
      tasks = tasks.concat(deployTasks(yargs, ssh, serverConfig))
    }

    tasks.push({
      title: 'Disconnecting...',
      task: () => ssh.dispose(),
    })

    // Sets each server as a "parent" task so that the actual deploy tasks
    // run as children. Each server deploy can run concurrently
    servers.push({
      title: serverConfig.host,
      task: () => {
        return new Listr(tasks)
      },
    })
  }

  return servers
}

export const handler = async (yargs) => {
  const { NodeSSH } = require('node-ssh')
  const ssh = new NodeSSH()

  try {
    const tasks = new Listr(commands(yargs, ssh), {
      concurrent: true,
      exitOnError: true,
      renderer: yargs.verbose && VerboseRenderer,
    })
    await tasks.run()
  } catch (e) {
    console.error(c.error('\nDeploy failed:'))
    console.error(
      boxen(e.stderr || e.message, {
        padding: { top: 0, bottom: 0, right: 1, left: 1 },
        margin: 0,
        borderColor: 'red',
      })
    )

    process.exit(e?.exitCode || 1)
  }
}<|MERGE_RESOLUTION|>--- conflicted
+++ resolved
@@ -175,13 +175,8 @@
     return [
       {
         title: `Enabling maintenance page...`,
-<<<<<<< HEAD
-        task: async () => {
-          await sshExec(ssh, deployPath, 'mv', [
-=======
-        task: async (_ctx, task) => {
-          await sshExec(ssh, sshOptions, task, deployPath, 'cp', [
->>>>>>> 8cd02320
+        task: async () => {
+          await sshExec(ssh, deployPath, 'cp', [
             path.join('web', 'dist', '200.html'),
             path.join('web', 'dist', '200.html.orig'),
           ])
@@ -194,8 +189,8 @@
       },
       {
         title: `Stopping ${serverConfig.processNames.join(', ')} processes...`,
-        task: async (_ctx, task) => {
-          await sshExec(ssh, sshOptions, task, serverConfig.path, 'pm2', [
+        task: async () => {
+          await sshExec(ssh, serverConfig.path, serverConfig.monitorCommand, [
             'stop',
             serverConfig.processNames.join(' '),
           ])
@@ -206,8 +201,8 @@
     return [
       {
         title: `Starting ${serverConfig.processNames.join(', ')} processes...`,
-        task: async (_ctx, task) => {
-          await sshExec(ssh, sshOptions, task, serverConfig.path, 'pm2', [
+        task: async () => {
+          await sshExec(ssh, serverConfig.path, serverConfig.monitorCommand, [
             'start',
             serverConfig.processNames.join(' '),
           ])
@@ -215,16 +210,11 @@
       },
       {
         title: `Disabling maintenance page...`,
-<<<<<<< HEAD
-        task: async () => {
-          await sshExec(ssh, deployPath, 'mv', [
-=======
-        task: async (_ctx, task) => {
-          await sshExec(ssh, sshOptions, task, deployPath, 'rm', [
+        task: async () => {
+          await sshExec(ssh, deployPath, 'rm', [
             path.join('web', 'dist', '200.html'),
           ])
-          await sshExec(ssh, sshOptions, task, deployPath, 'cp', [
->>>>>>> 8cd02320
+          await sshExec(ssh, deployPath, 'cp', [
             path.join('web', 'dist', '200.html.orig'),
             path.join('web', 'dist', '200.html'),
           ])
