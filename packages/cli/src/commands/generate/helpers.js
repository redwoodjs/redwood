--- conflicted
+++ resolved
@@ -69,30 +69,7 @@
 export const createYargsForComponentGeneration = ({
   componentName,
   filesFn,
-<<<<<<< HEAD
-  builderObj = {
-    force: {
-      alias: 'f',
-      default: false,
-      description: 'Overwrite existing files',
-      type: 'boolean',
-    },
-    javascript: {
-      alias: 'js',
-      default: true,
-      description: 'Generate JavaScript files',
-      type: 'boolean',
-    },
-    typescript: {
-      alias: 'ts',
-      default: false,
-      description: 'Generate TypeScript files',
-      type: 'boolean',
-    },
-  },
-=======
   builderObj = yargsDefaults,
->>>>>>> 1022744a
 }) => {
   return {
     command: `${componentName} <name>`,
