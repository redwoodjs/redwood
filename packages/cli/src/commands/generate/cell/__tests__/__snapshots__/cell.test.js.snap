--- conflicted
+++ resolved
@@ -177,55 +177,9 @@
 "
 `;
 
-<<<<<<< HEAD
-exports[`creates a cell mock with a camelCase word name 1`] = `
-"// Define your own mock data here:
-export const standard = (/* vars, { ctx, req } */) => ({
-  userProfile: {
-    id: 42,
-  },
-})
-"
-`;
-
-exports[`creates a cell mock with a kebabCase word name 1`] = `
-"// Define your own mock data here:
-export const standard = (/* vars, { ctx, req } */) => ({
-  userProfile: {
-    id: 42,
-  },
-})
-"
-`;
-
-exports[`creates a cell mock with a multi word name 1`] = `
-"// Define your own mock data here:
-export const standard = (/* vars, { ctx, req } */) => ({
-  userProfile: {
-    id: 42,
-  },
-})
-"
-`;
-
-exports[`creates a cell mock with a single word name 1`] = `
-"// Define your own mock data here:
-export const standard = (/* vars, { ctx, req } */) => ({
-  user: {
-    id: 42,
-  },
-})
-"
-`;
-
-exports[`creates a cell mock with a snakeCase word name 1`] = `
-"// Define your own mock data here:
-export const standard = (/* vars, { ctx, req } */) => ({
-=======
 exports[`Multiword files creates a cell mock with a multi word name 1`] = `
 "// Define your own mock data here:
 export const standard = (/* vars, { ctx, req } */) => ({
->>>>>>> 9cfaf22c
   userProfile: {
     id: 42,
   },
