--- conflicted
+++ resolved
@@ -1,25 +1,13 @@
 // Jest Snapshot v1, https://goo.gl/fbAQLP
 
 exports[`in javascript (default) mode creates a edit page 1`] = `
-<<<<<<< HEAD
-"import PostsLayout from 'src/layouts/PostsLayout/PostsLayout'
-import PostEditCell from 'src/components/Post/PostEditCell'
-
-const PostEditPage = ({ id }) => {
-  return (
-    <PostsLayout>
-      <PostEditCell id={id} />
-    </PostsLayout>
-  )
-=======
-"import EditPostCell from 'src/components/EditPostCell'
+"import EditPostCell from 'src/components/Post/EditPostCell/EditPostCell'
 
 const EditPostPage = ({ id }) => {
   return <EditPostCell id={id} />
->>>>>>> 91537497
-}
-
-export default PostEditPage
+}
+
+export default EditPostPage
 "
 `;
 
@@ -234,12 +222,7 @@
 `;
 
 exports[`in javascript (default) mode creates a index page 1`] = `
-<<<<<<< HEAD
-"import PostsLayout from 'src/layouts/PostsLayout/PostsLayout'
-import PostsCell from 'src/components/Post/PostsCell'
-=======
-"import PostsCell from 'src/components/PostsCell'
->>>>>>> 91537497
+"import PostsCell from 'src/components/Post/PostsCell/PostsCell'
 
 const PostsPage = () => {
   return <PostsCell />
@@ -263,7 +246,7 @@
             Posts
           </Link>
         </h1>
-        <Link to={routes.postNew()} className=\\"rw-button rw-button-green\\">
+        <Link to={routes.newPost()} className=\\"rw-button rw-button-green\\">
           <div className=\\"rw-button-icon\\">+</div> New Post
         </Link>
       </header>
@@ -276,75 +259,67 @@
 "
 `;
 
-exports[`in javascript (default) mode creates a new component 1`] = `
+exports[`in javascript (default) mode creates a new component 1`] = `undefined`;
+
+exports[`in javascript (default) mode creates a new component with int foreign keys converted in onSave 1`] = `
 "import { useMutation } from '@redwoodjs/web'
 import { toast } from '@redwoodjs/web/toast'
 import { navigate, routes } from '@redwoodjs/router'
-import PostForm from 'src/components/Post/PostForm'
-
-const CREATE_POST_MUTATION = gql\`
-  mutation CreatePostMutation($input: CreatePostInput!) {
-    createPost(input: $input) {
+import UserProfileForm from 'src/components/UserProfile/UserProfileForm/UserProfileForm'
+
+const CREATE_USER_PROFILE_MUTATION = gql\`
+  mutation CreateUserProfileMutation($input: CreateUserProfileInput!) {
+    createUserProfile(input: $input) {
       id
     }
   }
 \`
 
-const PostNew = () => {
-  const [createPost, { loading, error }] = useMutation(CREATE_POST_MUTATION, {
-    onCompleted: () => {
-      toast.success('Post created')
-      navigate(routes.posts())
-    },
-  })
+const UserProfileNew = () => {
+  const [createUserProfile, { loading, error }] = useMutation(
+    CREATE_USER_PROFILE_MUTATION,
+    {
+      onCompleted: () => {
+        toast.success('UserProfile created')
+        navigate(routes.userProfiles())
+      },
+    }
+  )
 
   const onSave = (input) => {
-    createPost({ variables: { input } })
+    const castInput = Object.assign(input, { userId: parseInt(input.userId) })
+    createUserProfile({ variables: { input: castInput } })
   }
 
   return (
     <div className=\\"rw-segment\\">
       <header className=\\"rw-segment-header\\">
-        <h2 className=\\"rw-heading rw-heading-secondary\\">New Post</h2>
+        <h2 className=\\"rw-heading rw-heading-secondary\\">New UserProfile</h2>
       </header>
       <div className=\\"rw-segment-main\\">
-        <PostForm onSave={onSave} loading={loading} error={error} />
+        <UserProfileForm onSave={onSave} loading={loading} error={error} />
       </div>
     </div>
   )
 }
 
-export default PostNew
-"
-`;
-
-exports[`in javascript (default) mode creates a new component with int foreign keys converted in onSave 1`] = `undefined`;
+export default UserProfileNew
+"
+`;
 
 exports[`in javascript (default) mode creates a new page 1`] = `
-<<<<<<< HEAD
-"import PostsLayout from 'src/layouts/PostsLayout/PostsLayout'
-import PostNew from 'src/components/Post/PostNew'
-
-const PostNewPage = () => {
-  return (
-    <PostsLayout>
-      <PostNew />
-    </PostsLayout>
-  )
-=======
-"import NewPost from 'src/components/NewPost'
+"import NewPost from 'src/components/Post/NewPost/NewPost'
 
 const NewPostPage = () => {
   return <NewPost />
->>>>>>> 91537497
-}
-
-export default PostNewPage
+}
+
+export default NewPostPage
 "
 `;
 
 exports[`in javascript (default) mode creates a show cell 1`] = `
-"import Post from 'src/components/Post/Post'
+"import Post from 'src/components/Post/Post/Post'
 
 export const QUERY = gql\`
   query FIND_POST_BY_ID($id: Int!) {
@@ -379,8 +354,6 @@
 import { toast } from '@redwoodjs/web/toast'
 import { Link, routes, navigate } from '@redwoodjs/router'
 
-import { QUERY } from 'src/components/Post/PostsCell'
-
 const DELETE_POST_MUTATION = gql\`
   mutation DeletePostMutation($id: Int!) {
     deletePost(id: $id) {
@@ -482,7 +455,7 @@
       </div>
       <nav className=\\"rw-button-group\\">
         <Link
-          to={routes.postEdit({ id: post.id })}
+          to={routes.editPost({ id: post.id })}
           className=\\"rw-button rw-button-blue\\"
         >
           Edit
@@ -504,12 +477,7 @@
 `;
 
 exports[`in javascript (default) mode creates a show page 1`] = `
-<<<<<<< HEAD
-"import PostsLayout from 'src/layouts/PostsLayout/PostsLayout'
-import PostCell from 'src/components/Post/PostCell'
-=======
-"import PostCell from 'src/components/PostCell'
->>>>>>> 91537497
+"import PostCell from 'src/components/Post/PostCell/PostCell'
 
 const PostPage = ({ id }) => {
   return <PostCell id={id} />
@@ -838,80 +806,13 @@
 "
 `;
 
-exports[`in javascript (default) mode creates an edit cell 1`] = `
-"import { useMutation } from '@redwoodjs/web'
-import { toast } from '@redwoodjs/web/toast'
-import { navigate, routes } from '@redwoodjs/router'
-import PostForm from 'src/components/Post/PostForm'
-
-export const QUERY = gql\`
-  query FIND_POST_BY_ID($id: Int!) {
-    post: post(id: $id) {
-      id
-      title
-      slug
-      author
-      body
-      image
-      isPinned
-      readTime
-      rating
-      postedAt
-      metadata
-    }
-  }
-\`
-const UPDATE_POST_MUTATION = gql\`
-  mutation UpdatePostMutation($id: Int!, $input: UpdatePostInput!) {
-    updatePost(id: $id, input: $input) {
-      id
-      title
-      slug
-      author
-      body
-      image
-      isPinned
-      readTime
-      rating
-      postedAt
-      metadata
-    }
-  }
-\`
-
-export const Loading = () => <div>Loading...</div>
-
-export const Success = ({ post }) => {
-  const [updatePost, { loading, error }] = useMutation(UPDATE_POST_MUTATION, {
-    onCompleted: () => {
-      toast.success('Post updated')
-      navigate(routes.posts())
-    },
-  })
-
-  const onSave = (input, id) => {
-    updatePost({ variables: { id, input } })
-  }
-
-  return (
-    <div className=\\"rw-segment\\">
-      <header className=\\"rw-segment-header\\">
-        <h2 className=\\"rw-heading rw-heading-secondary\\">Edit Post {post.id}</h2>
-      </header>
-      <div className=\\"rw-segment-main\\">
-        <PostForm post={post} onSave={onSave} error={error} loading={loading} />
-      </div>
-    </div>
-  )
-}
-"
-`;
+exports[`in javascript (default) mode creates an edit cell 1`] = `undefined`;
 
 exports[`in javascript (default) mode creates an edit component with int foreign keys converted in onSave 1`] = `
 "import { useMutation } from '@redwoodjs/web'
 import { toast } from '@redwoodjs/web/toast'
 import { navigate, routes } from '@redwoodjs/router'
-import UserProfileForm from 'src/components/UserProfile/UserProfileForm'
+import UserProfileForm from 'src/components/UserProfile/UserProfileForm/UserProfileForm'
 
 export const QUERY = gql\`
   query FIND_USER_PROFILE_BY_ID($id: Int!) {
@@ -977,7 +878,7 @@
 exports[`in javascript (default) mode creates an index cell 1`] = `
 "import { Link, routes } from '@redwoodjs/router'
 
-import Posts from 'src/components/Post/Posts'
+import Posts from 'src/components/Post/Posts/Posts'
 
 export const QUERY = gql\`
   query POSTS {
@@ -1003,7 +904,7 @@
   return (
     <div className=\\"rw-text-center\\">
       {'No posts yet. '}
-      <Link to={routes.postNew()} className=\\"rw-link\\">
+      <Link to={routes.newPost()} className=\\"rw-link\\">
         {'Create one?'}
       </Link>
     </div>
@@ -1021,7 +922,7 @@
 import { toast } from '@redwoodjs/web/toast'
 import { Link, routes } from '@redwoodjs/router'
 
-import { QUERY } from 'src/components/Post/PostsCell'
+import { QUERY } from 'src/components/Post/PostsCell/PostsCell'
 
 const DELETE_POST_MUTATION = gql\`
   mutation DeletePostMutation($id: Int!) {
@@ -1118,7 +1019,7 @@
                     Show
                   </Link>
                   <Link
-                    to={routes.postEdit({ id: post.id })}
+                    to={routes.editPost({ id: post.id })}
                     title={'Edit post ' + post.id}
                     className=\\"rw-button rw-button-small rw-button-blue\\"
                   >
@@ -1147,25 +1048,13 @@
 `;
 
 exports[`in typescript mode creates a edit page 1`] = `
-<<<<<<< HEAD
-"import PostsLayout from 'src/layouts/PostsLayout/PostsLayout'
-import PostEditCell from 'src/components/Post/PostEditCell'
-
-const PostEditPage = ({ id }) => {
-  return (
-    <PostsLayout>
-      <PostEditCell id={id} />
-    </PostsLayout>
-  )
-=======
-"import EditPostCell from 'src/components/EditPostCell'
+"import EditPostCell from 'src/components/Post/EditPostCell/EditPostCell'
 
 const EditPostPage = ({ id }) => {
   return <EditPostCell id={id} />
->>>>>>> 91537497
-}
-
-export default PostEditPage
+}
+
+export default EditPostPage
 "
 `;
 
@@ -1380,12 +1269,7 @@
 `;
 
 exports[`in typescript mode creates a index page 1`] = `
-<<<<<<< HEAD
-"import PostsLayout from 'src/layouts/PostsLayout/PostsLayout'
-import PostsCell from 'src/components/Post/PostsCell'
-=======
-"import PostsCell from 'src/components/PostsCell'
->>>>>>> 91537497
+"import PostsCell from 'src/components/Post/PostsCell/PostsCell'
 
 const PostsPage = () => {
   return <PostsCell />
@@ -1409,7 +1293,7 @@
             Posts
           </Link>
         </h1>
-        <Link to={routes.postNew()} className=\\"rw-button rw-button-green\\">
+        <Link to={routes.newPost()} className=\\"rw-button rw-button-green\\">
           <div className=\\"rw-button-icon\\">+</div> New Post
         </Link>
       </header>
@@ -1422,53 +1306,13 @@
 "
 `;
 
-exports[`in typescript mode creates a new component 1`] = `
-"import { useMutation } from '@redwoodjs/web'
-import { toast } from '@redwoodjs/web/toast'
-import { navigate, routes } from '@redwoodjs/router'
-import PostForm from 'src/components/Post/PostForm'
-
-const CREATE_POST_MUTATION = gql\`
-  mutation CreatePostMutation($input: CreatePostInput!) {
-    createPost(input: $input) {
-      id
-    }
-  }
-\`
-
-const PostNew = () => {
-  const [createPost, { loading, error }] = useMutation(CREATE_POST_MUTATION, {
-    onCompleted: () => {
-      toast.success('Post created')
-      navigate(routes.posts())
-    },
-  })
-
-  const onSave = (input) => {
-    createPost({ variables: { input } })
-  }
-
-  return (
-    <div className=\\"rw-segment\\">
-      <header className=\\"rw-segment-header\\">
-        <h2 className=\\"rw-heading rw-heading-secondary\\">New Post</h2>
-      </header>
-      <div className=\\"rw-segment-main\\">
-        <PostForm onSave={onSave} loading={loading} error={error} />
-      </div>
-    </div>
-  )
-}
-
-export default PostNew
-"
-`;
+exports[`in typescript mode creates a new component 1`] = `undefined`;
 
 exports[`in typescript mode creates a new component with int foreign keys converted in onSave 1`] = `
 "import { useMutation } from '@redwoodjs/web'
 import { toast } from '@redwoodjs/web/toast'
 import { navigate, routes } from '@redwoodjs/router'
-import UserProfileForm from 'src/components/UserProfile/UserProfileForm'
+import UserProfileForm from 'src/components/UserProfile/UserProfileForm/UserProfileForm'
 
 const CREATE_USER_PROFILE_MUTATION = gql\`
   mutation CreateUserProfileMutation($input: CreateUserProfileInput!) {
@@ -1511,30 +1355,18 @@
 `;
 
 exports[`in typescript mode creates a new page 1`] = `
-<<<<<<< HEAD
-"import PostsLayout from 'src/layouts/PostsLayout/PostsLayout'
-import PostNew from 'src/components/Post/PostNew'
-
-const PostNewPage = () => {
-  return (
-    <PostsLayout>
-      <PostNew />
-    </PostsLayout>
-  )
-=======
-"import NewPost from 'src/components/NewPost'
+"import NewPost from 'src/components/Post/NewPost/NewPost'
 
 const NewPostPage = () => {
   return <NewPost />
->>>>>>> 91537497
-}
-
-export default PostNewPage
+}
+
+export default NewPostPage
 "
 `;
 
 exports[`in typescript mode creates a show cell 1`] = `
-"import Post from 'src/components/Post/Post'
+"import Post from 'src/components/Post/Post/Post'
 
 export const QUERY = gql\`
   query FIND_POST_BY_ID($id: Int!) {
@@ -1569,8 +1401,6 @@
 import { toast } from '@redwoodjs/web/toast'
 import { Link, routes, navigate } from '@redwoodjs/router'
 
-import { QUERY } from 'src/components/Post/PostsCell'
-
 const DELETE_POST_MUTATION = gql\`
   mutation DeletePostMutation($id: Int!) {
     deletePost(id: $id) {
@@ -1672,7 +1502,7 @@
       </div>
       <nav className=\\"rw-button-group\\">
         <Link
-          to={routes.postEdit({ id: post.id })}
+          to={routes.editPost({ id: post.id })}
           className=\\"rw-button rw-button-blue\\"
         >
           Edit
@@ -1694,12 +1524,7 @@
 `;
 
 exports[`in typescript mode creates a show page 1`] = `
-<<<<<<< HEAD
-"import PostsLayout from 'src/layouts/PostsLayout/PostsLayout'
-import PostCell from 'src/components/Post/PostCell'
-=======
-"import PostCell from 'src/components/PostCell'
->>>>>>> 91537497
+"import PostCell from 'src/components/Post/PostCell/PostCell'
 
 const PostPage = ({ id }) => {
   return <PostCell id={id} />
@@ -2032,7 +1857,7 @@
 "import { useMutation } from '@redwoodjs/web'
 import { toast } from '@redwoodjs/web/toast'
 import { navigate, routes } from '@redwoodjs/router'
-import PostForm from 'src/components/Post/PostForm'
+import PostForm from 'src/components/Post/PostForm/PostForm'
 
 export const QUERY = gql\`
   query FIND_POST_BY_ID($id: Int!) {
@@ -2101,7 +1926,7 @@
 "import { useMutation } from '@redwoodjs/web'
 import { toast } from '@redwoodjs/web/toast'
 import { navigate, routes } from '@redwoodjs/router'
-import UserProfileForm from 'src/components/UserProfile/UserProfileForm'
+import UserProfileForm from 'src/components/UserProfile/UserProfileForm/UserProfileForm'
 
 export const QUERY = gql\`
   query FIND_USER_PROFILE_BY_ID($id: Int!) {
@@ -2167,7 +1992,7 @@
 exports[`in typescript mode creates an index cell 1`] = `
 "import { Link, routes } from '@redwoodjs/router'
 
-import Posts from 'src/components/Post/Posts'
+import Posts from 'src/components/Post/Posts/Posts'
 
 export const QUERY = gql\`
   query POSTS {
@@ -2193,7 +2018,7 @@
   return (
     <div className=\\"rw-text-center\\">
       {'No posts yet. '}
-      <Link to={routes.postNew()} className=\\"rw-link\\">
+      <Link to={routes.newPost()} className=\\"rw-link\\">
         {'Create one?'}
       </Link>
     </div>
@@ -2211,7 +2036,7 @@
 import { toast } from '@redwoodjs/web/toast'
 import { Link, routes } from '@redwoodjs/router'
 
-import { QUERY } from 'src/components/Post/PostsCell'
+import { QUERY } from 'src/components/Post/PostsCell/PostsCell'
 
 const DELETE_POST_MUTATION = gql\`
   mutation DeletePostMutation($id: Int!) {
@@ -2308,7 +2133,7 @@
                     Show
                   </Link>
                   <Link
-                    to={routes.postEdit({ id: post.id })}
+                    to={routes.editPost({ id: post.id })}
                     title={'Edit post ' + post.id}
                     className=\\"rw-button rw-button-small rw-button-blue\\"
                   >
