--- conflicted
+++ resolved
@@ -1323,43 +1323,43 @@
 const PostForm = (props) => {
   const onSubmit = (data) => {
 
-  
-    
-    
-  
-    
-    
-  
-    
-    
-  
-    
-    
-  
-    
-    
-  
-    
-    
-  
-    
-    
-  
-    
-    
-  
-    
-    
-  
-    
-    
-  
-    
-    
-  
-    
-    
-  
+
+
+
+
+
+
+
+
+
+
+
+
+
+
+
+
+
+
+
+
+
+
+
+
+
+
+
+
+
+
+
+
+
+
+
+
+
     props.onSave(data, props?.post?.id)
   }
 
@@ -1372,7 +1372,7 @@
           titleClassName=\\"rw-form-error-title\\"
           listClassName=\\"rw-form-error-list\\"
         />
-      
+
         <Label
           name=\\"title\\"
           className=\\"rw-label\\"
@@ -1380,7 +1380,7 @@
         >
           Title
         </Label>
-        
+
           <TextField
             name=\\"title\\"
             defaultValue={props.post?.title}
@@ -1388,7 +1388,7 @@
             errorClassName=\\"rw-input rw-input-error\\"
             validation={{ required: true }}
           />
-        
+
 
         <FieldError name=\\"title\\" className=\\"rw-field-error\\" />
 
@@ -1399,7 +1399,7 @@
         >
           Slug
         </Label>
-        
+
           <TextField
             name=\\"slug\\"
             defaultValue={props.post?.slug}
@@ -1407,7 +1407,7 @@
             errorClassName=\\"rw-input rw-input-error\\"
             validation={{ required: true }}
           />
-        
+
 
         <FieldError name=\\"slug\\" className=\\"rw-field-error\\" />
 
@@ -1418,7 +1418,7 @@
         >
           Author
         </Label>
-        
+
           <TextField
             name=\\"author\\"
             defaultValue={props.post?.author}
@@ -1426,7 +1426,7 @@
             errorClassName=\\"rw-input rw-input-error\\"
             validation={{ required: true }}
           />
-        
+
 
         <FieldError name=\\"author\\" className=\\"rw-field-error\\" />
 
@@ -1437,7 +1437,7 @@
         >
           Body
         </Label>
-        
+
           <TextField
             name=\\"body\\"
             defaultValue={props.post?.body}
@@ -1445,7 +1445,7 @@
             errorClassName=\\"rw-input rw-input-error\\"
             validation={{ required: true }}
           />
-        
+
 
         <FieldError name=\\"body\\" className=\\"rw-field-error\\" />
 
@@ -1456,14 +1456,14 @@
         >
           Image
         </Label>
-        
+
           <TextField
             name=\\"image\\"
             defaultValue={props.post?.image}
             className=\\"rw-input\\"
             errorClassName=\\"rw-input rw-input-error\\"
           />
-        
+
 
         <FieldError name=\\"image\\" className=\\"rw-field-error\\" />
 
@@ -1474,14 +1474,14 @@
         >
           Posted at
         </Label>
-        
+
           <DatetimeLocalField
             name=\\"postedAt\\"
             defaultValue={formatDatetime(props.post?.postedAt)}
             className=\\"rw-input\\"
             errorClassName=\\"rw-input rw-input-error\\"
           />
-        
+
 
         <FieldError name=\\"postedAt\\" className=\\"rw-field-error\\" />
 
@@ -1492,14 +1492,14 @@
         >
           Is pinned
         </Label>
-        
+
           <CheckboxField
             name=\\"isPinned\\"
             defaultChecked={props.post?.isPinned}
             className=\\"rw-input\\"
             errorClassName=\\"rw-input rw-input-error\\"
           />
-        
+
 
         <FieldError name=\\"isPinned\\" className=\\"rw-field-error\\" />
 
@@ -1510,7 +1510,7 @@
         >
           Read time
         </Label>
-        
+
           <TextField
             name=\\"readTime\\"
             defaultValue={props.post?.readTime}
@@ -1518,7 +1518,7 @@
             errorClassName=\\"rw-input rw-input-error\\"
             validation={{ valueAsNumber: true, required: true }}
           />
-        
+
 
         <FieldError name=\\"readTime\\" className=\\"rw-field-error\\" />
 
@@ -1529,7 +1529,7 @@
         >
           Rating
         </Label>
-        
+
           <TextField
             name=\\"rating\\"
             defaultValue={props.post?.rating}
@@ -1537,7 +1537,7 @@
             errorClassName=\\"rw-input rw-input-error\\"
             validation={{ valueAsNumber: true }}
           />
-        
+
 
         <FieldError name=\\"rating\\" className=\\"rw-field-error\\" />
 
@@ -1548,7 +1548,7 @@
         >
           Upvotes
         </Label>
-        
+
           <NumberField
             name=\\"upvotes\\"
             defaultValue={props.post?.upvotes}
@@ -1556,7 +1556,7 @@
             errorClassName=\\"rw-input rw-input-error\\"
             validation={{ required: true }}
           />
-        
+
 
         <FieldError name=\\"upvotes\\" className=\\"rw-field-error\\" />
 
@@ -1567,7 +1567,7 @@
         >
           Metadata
         </Label>
-        
+
           <TextAreaField
             name=\\"metadata\\"
             defaultValue={JSON.stringify(props.post?.metadata)}
@@ -1575,7 +1575,7 @@
             errorClassName=\\"rw-input rw-input-error\\"
             validation={{ valueAsJSON: true, required: true }}
           />
-        
+
 
         <FieldError name=\\"metadata\\" className=\\"rw-field-error\\" />
 
@@ -1586,7 +1586,7 @@
         >
           Huge number
         </Label>
-        
+
           <TextField
             name=\\"hugeNumber\\"
             defaultValue={props.post?.hugeNumber}
@@ -1594,7 +1594,7 @@
             errorClassName=\\"rw-input rw-input-error\\"
             validation={{ required: true }}
           />
-        
+
 
         <FieldError name=\\"hugeNumber\\" className=\\"rw-field-error\\" />
 
@@ -3123,8 +3123,6 @@
 }
 .rw-segment {
   @apply rounded-lg overflow-hidden w-full border border-gray-200;
-<<<<<<< HEAD
-=======
   scrollbar-color: theme('colors.zinc.400') transparent;
 }
 .rw-segment::-webkit-scrollbar {
@@ -3135,7 +3133,6 @@
 }
 .rw-segment::-webkit-scrollbar-thumb {
   @apply bg-zinc-400 bg-clip-content border-[3px] border-solid border-transparent rounded-full;
->>>>>>> ee7600e8
 }
 .rw-segment-header {
   @apply bg-gray-200 text-gray-700 py-3 px-4;
