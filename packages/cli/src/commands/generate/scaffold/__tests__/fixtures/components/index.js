import { useMutation } from '@redwoodjs/web'
import { Link, routes } from '@redwoodjs/router'

const DELETE_POST_MUTATION = gql`
  mutation DeletePostMutation($id: Int!) {
    deletePost(id: $id) {
      id
    }
  }
`

const MAX_STRING_LENGTH = 150

const truncate = (text) => {
  let output = text
  if (text && text.length > MAX_STRING_LENGTH) {
    output = output.substring(0, MAX_STRING_LENGTH) + '...'
  }
  return output
}

const timeTag = (datetime) => {
  return (
    <time dateTime={datetime} title={datetime}>
      {new Date(datetime).toUTCString()}
    </time>
  )
}

const PostsList = ({ posts }) => {
  const [deletePost] = useMutation(DELETE_POST_MUTATION)

  const onDeleteClick = (id) => {
    if (confirm('Are you sure you want to delete post ' + id + '?')) {
      deletePost({ variables: { id }, refetchQueries: ['POSTS'] })
    }
  }

  return (
    <div className="rw-segment rw-table-wrapper-responsive">
      <table className="rw-table">
        <thead>
<<<<<<< HEAD
          <tr className="bg-gray-300 text-gray-700">
            <th className="font-semibold text-left p-3">id</th>
            <th className="font-semibold text-left p-3">title</th>
            <th className="font-semibold text-left p-3">slug</th>
            <th className="font-semibold text-left p-3">author</th>
            <th className="font-semibold text-left p-3">body</th>
            <th className="font-semibold text-left p-3">image</th>
            <th className="font-semibold text-left p-3">isPinned</th>
            <th className="font-semibold text-left p-3">postedAt</th>
            <th className="font-semibold text-left p-3">&nbsp;</th>
=======
          <tr>
            <th>id</th>
            <th>title</th>
            <th>slug</th>
            <th>author</th>
            <th>body</th>
            <th>image</th>
            <th>postedAt</th>
            <th>&nbsp;</th>
>>>>>>> fae87562
          </tr>
        </thead>
        <tbody>
          {posts.map((post) => (
<<<<<<< HEAD
            <tr
              key={post.id}
              className="odd:bg-gray-100 even:bg-white border-t"
            >
              <td className="p-3">{truncate(post.id)}</td>
              <td className="p-3">{truncate(post.title)}</td>
              <td className="p-3">{truncate(post.slug)}</td>
              <td className="p-3">{truncate(post.author)}</td>
              <td className="p-3">{truncate(post.body)}</td>
              <td className="p-3">{truncate(post.image)}</td>
              <td className="p-3">{truncate(post.isPinned)}</td>
              <td className="p-3">{timeTag(post.postedAt)}</td>
              <td className="p-3 pr-4 text-right whitespace-no-wrap">
                <nav>
                  <ul>
                    <li className="inline-block">
                      <Link
                        to={routes.post({ id: post.id })}
                        title={'Show post ' + post.id + ' detail'}
                        className="text-xs bg-gray-100 text-gray-600 hover:bg-gray-600 hover:text-white rounded-sm px-2 py-1 uppercase font-semibold tracking-wide"
                      >
                        Show
                      </Link>
                    </li>
                    <li className="inline-block">
                      <Link
                        to={routes.editPost({ id: post.id })}
                        title={'Edit post ' + post.id}
                        className="text-xs bg-gray-100 text-blue-600 hover:bg-blue-600 hover:text-white rounded-sm px-2 py-1 uppercase font-semibold tracking-wide"
                      >
                        Edit
                      </Link>
                    </li>
                    <li className="inline-block">
                      <a
                        href="#"
                        title={'Delete post ' + post.id}
                        className="text-xs bg-gray-100 text-red-600 hover:bg-red-600 hover:text-white rounded-sm px-2 py-1 uppercase font-semibold tracking-wide"
                        onClick={() => onDeleteClick(post.id)}
                      >
                        Delete
                      </a>
                    </li>
                  </ul>
=======
            <tr key={post.id}>
              <td>{truncate(post.id)}</td>
              <td>{truncate(post.title)}</td>
              <td>{truncate(post.slug)}</td>
              <td>{truncate(post.author)}</td>
              <td>{truncate(post.body)}</td>
              <td>{truncate(post.image)}</td>
              <td>{timeTag(post.postedAt)}</td>
              <td>
                <nav className="rw-table-actions">
                  <Link
                    to={routes.post({ id: post.id })}
                    title={'Show post ' + post.id + ' detail'}
                    className="rw-button rw-button-small"
                  >
                    Show
                  </Link>
                  <Link
                    to={routes.editPost({ id: post.id })}
                    title={'Edit post ' + post.id}
                    className="rw-button rw-button-small rw-button-blue"
                  >
                    Edit
                  </Link>
                  <a
                    href="#"
                    title={'Delete post ' + post.id}
                    className="rw-button rw-button-small rw-button-red"
                    onClick={() => onDeleteClick(post.id)}
                  >
                    Delete
                  </a>
>>>>>>> fae87562
                </nav>
              </td>
            </tr>
          ))}
        </tbody>
      </table>
    </div>
  )
}

export default PostsList<|MERGE_RESOLUTION|>--- conflicted
+++ resolved
@@ -40,18 +40,6 @@
     <div className="rw-segment rw-table-wrapper-responsive">
       <table className="rw-table">
         <thead>
-<<<<<<< HEAD
-          <tr className="bg-gray-300 text-gray-700">
-            <th className="font-semibold text-left p-3">id</th>
-            <th className="font-semibold text-left p-3">title</th>
-            <th className="font-semibold text-left p-3">slug</th>
-            <th className="font-semibold text-left p-3">author</th>
-            <th className="font-semibold text-left p-3">body</th>
-            <th className="font-semibold text-left p-3">image</th>
-            <th className="font-semibold text-left p-3">isPinned</th>
-            <th className="font-semibold text-left p-3">postedAt</th>
-            <th className="font-semibold text-left p-3">&nbsp;</th>
-=======
           <tr>
             <th>id</th>
             <th>title</th>
@@ -59,59 +47,13 @@
             <th>author</th>
             <th>body</th>
             <th>image</th>
+            <th>isPinned</th>
             <th>postedAt</th>
             <th>&nbsp;</th>
->>>>>>> fae87562
           </tr>
         </thead>
         <tbody>
           {posts.map((post) => (
-<<<<<<< HEAD
-            <tr
-              key={post.id}
-              className="odd:bg-gray-100 even:bg-white border-t"
-            >
-              <td className="p-3">{truncate(post.id)}</td>
-              <td className="p-3">{truncate(post.title)}</td>
-              <td className="p-3">{truncate(post.slug)}</td>
-              <td className="p-3">{truncate(post.author)}</td>
-              <td className="p-3">{truncate(post.body)}</td>
-              <td className="p-3">{truncate(post.image)}</td>
-              <td className="p-3">{truncate(post.isPinned)}</td>
-              <td className="p-3">{timeTag(post.postedAt)}</td>
-              <td className="p-3 pr-4 text-right whitespace-no-wrap">
-                <nav>
-                  <ul>
-                    <li className="inline-block">
-                      <Link
-                        to={routes.post({ id: post.id })}
-                        title={'Show post ' + post.id + ' detail'}
-                        className="text-xs bg-gray-100 text-gray-600 hover:bg-gray-600 hover:text-white rounded-sm px-2 py-1 uppercase font-semibold tracking-wide"
-                      >
-                        Show
-                      </Link>
-                    </li>
-                    <li className="inline-block">
-                      <Link
-                        to={routes.editPost({ id: post.id })}
-                        title={'Edit post ' + post.id}
-                        className="text-xs bg-gray-100 text-blue-600 hover:bg-blue-600 hover:text-white rounded-sm px-2 py-1 uppercase font-semibold tracking-wide"
-                      >
-                        Edit
-                      </Link>
-                    </li>
-                    <li className="inline-block">
-                      <a
-                        href="#"
-                        title={'Delete post ' + post.id}
-                        className="text-xs bg-gray-100 text-red-600 hover:bg-red-600 hover:text-white rounded-sm px-2 py-1 uppercase font-semibold tracking-wide"
-                        onClick={() => onDeleteClick(post.id)}
-                      >
-                        Delete
-                      </a>
-                    </li>
-                  </ul>
-=======
             <tr key={post.id}>
               <td>{truncate(post.id)}</td>
               <td>{truncate(post.title)}</td>
@@ -119,6 +61,7 @@
               <td>{truncate(post.author)}</td>
               <td>{truncate(post.body)}</td>
               <td>{truncate(post.image)}</td>
+              <td>{truncate(post.isPinned)}</td>
               <td>{timeTag(post.postedAt)}</td>
               <td>
                 <nav className="rw-table-actions">
@@ -144,7 +87,6 @@
                   >
                     Delete
                   </a>
->>>>>>> fae87562
                 </nav>
               </td>
             </tr>
