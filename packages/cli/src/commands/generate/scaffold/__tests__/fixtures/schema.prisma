--- conflicted
+++ resolved
@@ -17,21 +17,13 @@
   author     String
   body       String
   image      String?
-<<<<<<< HEAD
   postedAt   DateTime?
   isPinned   Boolean     @default(false)
   readTime   Decimal     @default(1.0)
   rating     Float?
   upvotes    Int         @default(0)
   metadata   Json
-=======
-  isPinned   Boolean     @default(false)
-  readTime   Int
-  rating     Float?
-  postedAt   DateTime?
-  metadata   Json
   hugeNumber BigInt      @default(9007199254740992)
->>>>>>> e3878306
   favorites  Favorite[]
 }
 
