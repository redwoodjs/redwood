--- conflicted
+++ resolved
@@ -43,14 +43,11 @@
 }
 
 model NoEditableField {
-<<<<<<< HEAD
   id Int @id @default(autoincrement())
   uuid String @default(uuid())
   cuid String @default(cuid())
   autoincrementNotID Int @default(autoincrement())
   dbGeneratedField String @default(dbgenerated())
-=======
-  id      Int     @id @default(autoincrement())
 }
 
 model Favorite {
@@ -58,5 +55,4 @@
   postId  Int
   post    Post    @relation(fields: [postId], references: [id])
   likes   BigInt
->>>>>>> 6c6ccde6
 }