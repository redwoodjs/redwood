import type { Delete${singularPascalName}Mutation, Delete${singularPascalName}MutationVariables, Find${pluralPascalName}} from 'types/graphql'

import { Link, routes } from '@redwoodjs/router'
import { useMutation } from '@redwoodjs/web'
import type { TypedDocumentNode } from '@redwoodjs/web'
import { toast } from '@redwoodjs/web/toast'

import { QUERY } from '${importComponentNamesCell}'
import { ${listFormattersImports} } from 'src/lib/formatters'


<<<<<<< HEAD
const DELETE_${singularConstantName}_MUTATION: TypedDocumentNode<Delete${singularPascalName}Mutation, Delete${singularPascalName}MutationVariables> = gql`
  mutation Delete${singularPascalName}Mutation($id: ${idType}!) {
    delete${singularPascalName}(id: $id) {
      id
=======
const DELETE_${singularConstantName}_MUTATION = gql`
  mutation Delete${singularPascalName}Mutation($${idName}: ${idType}!) {
    delete${singularPascalName}(${idName}: $${idName}) {
      ${idName}
>>>>>>> 7870ce4a
    }
  }
`

const ${pluralPascalName}List = ({ ${pluralCamelName} }: Find${pluralPascalName}) => {
  const [delete${singularPascalName}] = useMutation(DELETE_${singularConstantName}_MUTATION, {
    onCompleted: () => {
      toast.success('${singularPascalName} deleted')
    },
    onError: (error) => {
      toast.error(error.message)
    },
    // This refetches the query on the list page. Read more about other ways to
    // update the cache over here:
    // https://www.apollographql.com/docs/react/data/mutations/#making-all-other-cache-updates
    refetchQueries: [{ query: QUERY }],
    awaitRefetchQueries: true,
  })

  const onDeleteClick = (${idName}: Delete${singularPascalName}MutationVariables['${idName}']) => {
    if (confirm('Are you sure you want to delete ${singularCamelName} ' + ${idName} + '?')) {
      delete${singularPascalName}({ variables: { ${idName} } })
    }
  }

  return (
    <div className="rw-segment rw-table-wrapper-responsive">
      <table className="rw-table">
        <thead>
          <tr><% columns.forEach(column => { %>
            <th>${column.label}</th><% }) %>
            <th>&nbsp;</th>
          </tr>
        </thead>
        <tbody>
          {${pluralCamelName}.map((${singularCamelName}) => (
            <tr key={${singularCamelName}.${idName}}><% columns.forEach(column => { %>
              <td>{${column.listDisplayFunction}(${singularCamelName}.${column.name})}</td><% }) %>
              <td>
                <nav className="rw-table-actions">
                  <Link
                    to={routes.${singularRouteName}({ ${idName}: ${singularCamelName}.${idName} })}
                    title={'Show ${singularCamelName} ' + ${singularCamelName}.${idName} + ' detail'}
                    className="rw-button rw-button-small"
                  >
                    Show
                  </Link>
                  <Link
                    to={routes.${editRouteName}({ ${idName}: ${singularCamelName}.${idName} })}
                    title={'Edit ${singularCamelName} ' + ${singularCamelName}.${idName}}
                    className="rw-button rw-button-small rw-button-blue"
                  >
                    Edit
                  </Link>
                  <button
                    type="button"
                    title={'Delete ${singularCamelName} ' + ${singularCamelName}.${idName}}
                    className="rw-button rw-button-small rw-button-red"
                    onClick={() => onDeleteClick(${singularCamelName}.${idName})}
                  >
                    Delete
                  </button>
                </nav>
              </td>
            </tr>
          ))}
        </tbody>
      </table>
    </div>
  )
}

export default ${pluralPascalName}List<|MERGE_RESOLUTION|>--- conflicted
+++ resolved
@@ -9,17 +9,10 @@
 import { ${listFormattersImports} } from 'src/lib/formatters'
 
 
-<<<<<<< HEAD
 const DELETE_${singularConstantName}_MUTATION: TypedDocumentNode<Delete${singularPascalName}Mutation, Delete${singularPascalName}MutationVariables> = gql`
-  mutation Delete${singularPascalName}Mutation($id: ${idType}!) {
-    delete${singularPascalName}(id: $id) {
-      id
-=======
-const DELETE_${singularConstantName}_MUTATION = gql`
   mutation Delete${singularPascalName}Mutation($${idName}: ${idType}!) {
     delete${singularPascalName}(${idName}: $${idName}) {
       ${idName}
->>>>>>> 7870ce4a
     }
   }
 `
