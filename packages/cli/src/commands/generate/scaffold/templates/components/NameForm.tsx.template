import type { Edit${singularPascalName}ById, Update${singularPascalName}Input } from 'types/graphql'

import {
  Form,
  FormError,
  FieldError,
  Label,
  ${fieldsToImport.join(',\n  ')},
  Submit,
} from '@redwoodjs/forms'
<<<<<<< HEAD
=======

import type { Edit${singularPascalName}By${pascalIdName}, Update${singularPascalName}Input } from 'types/graphql'
>>>>>>> 7870ce4a
import type { RWGqlError } from '@redwoodjs/forms'

<% if (fieldsToImport.includes('DatetimeLocalField')) { %>
const formatDatetime = (value) => {
  if (value) {
    return value.replace(/:\d{2}\.\d{3}\w/, '')
  }
}
<% } %>

type Form${singularPascalName} = NonNullable<Edit${singularPascalName}By${pascalIdName}['${singularCamelName}']>

interface ${singularPascalName}FormProps {
  ${singularCamelName}?: Edit${singularPascalName}By${pascalIdName}['${singularCamelName}']
  onSave: (data: Update${singularPascalName}Input, ${idName}?: Form${singularPascalName}['${idName}']) => void
  error: RWGqlError
  loading: boolean
}

const ${singularPascalName}Form = (props: ${singularPascalName}FormProps) => {
  const onSubmit = (data: Form${singularPascalName}) => {
  <% editableColumns.forEach(column => { %>
    <% if (column.isEnum && !column.isList && !column.isRequired) { %>
      if (data.${column.name} === '') {
        data.${column.name} = null
      }
    <% } %>
    <% if (column.isEnum && column.isList) { %>
      if (data.${column.name}) {
        data.${column.name} = data.${column.name}.filter((value) => !!value)
      }
    <% } %>
  <% }) %>
    props.onSave(data, props?.${singularCamelName}?.${idName})
  }

  return (
    <div className="rw-form-wrapper">
      <Form<Form${singularPascalName}> onSubmit={onSubmit} error={props.error}>
        <FormError
          error={props.error}
          wrapperClassName="rw-form-error-wrapper"
          titleClassName="rw-form-error-title"
          listClassName="rw-form-error-list"
        />
      <% editableColumns.forEach(column => { %>
        <Label
          name="${column.name}"
          className="rw-label"
          errorClassName="rw-label rw-label-error"
        >
          ${column.label}
        </Label>
        <% if (column.isEnum) { %>
          <% if (!column.isRequired) { %>
          <div className="rw-check-radio-items">
            <${column.component}
              ${idName}="${singularCamelName}-${column.name}-none"
              name="${column.name}"
              defaultValue=""
              ${column.defaultProp}={!props.spot?.spotType}
              className="rw-input"
              errorClassName="rw-input rw-input-error"
            />
            <div className="rw-check-radio-item-none">
              None
            </div>
          </div>
          <% } %>
          <% column.values?.forEach((value, i) => {
            const columnComponentName = column.isList ? `${column.name}[${i}]` : column.name
            %>
        <div className="rw-check-radio-items">
          <${column.component}
            ${idName}="${singularCamelName}-${column.name}-${i}"
            name="${columnComponentName}"
            defaultValue="${value.name}"
            ${column.defaultProp}={props.${singularCamelName}?.${column.name}?.includes('${value.name}')}
            className="rw-input"
            errorClassName="rw-input rw-input-error"
          />
          <div>
            ${value.name.replace('_', ' ').toLowerCase().replace(/\b\w/g, l => l.toUpperCase())}
          </div>
        </div>
          <% }) %>
        <% } else { %>
          <${column.component}
            name="${column.name}"
            ${column.defaultProp}={${column.deserializeFunction && column.deserializeFunction + '('}props.${singularCamelName}?.<%= column.name %>${column.deserializeFunction && ')'}}
            className="rw-input"
            errorClassName="rw-input rw-input-error"
            <%= !column.validation ? '' : `validation=${column.validation}` %>
            <%= column.isRelationalField && !column.isRequired ? `emptyAs={'undefined'}` : '' %>
          />
        <% } %>

        <FieldError name="${column.name}" className="rw-field-error" />
<% }) %>
        <div className="rw-button-group">
          <Submit
            disabled={props.loading}
            className="rw-button rw-button-blue"
          >
            Save
          </Submit>
        </div>
      </Form>
    </div>
  )
}

export default ${singularPascalName}Form<|MERGE_RESOLUTION|>--- conflicted
+++ resolved
@@ -8,11 +8,8 @@
   ${fieldsToImport.join(',\n  ')},
   Submit,
 } from '@redwoodjs/forms'
-<<<<<<< HEAD
-=======
 
 import type { Edit${singularPascalName}By${pascalIdName}, Update${singularPascalName}Input } from 'types/graphql'
->>>>>>> 7870ce4a
 import type { RWGqlError } from '@redwoodjs/forms'
 
 <% if (fieldsToImport.includes('DatetimeLocalField')) { %>
