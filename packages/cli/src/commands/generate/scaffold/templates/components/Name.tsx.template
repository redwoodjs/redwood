--- conflicted
+++ resolved
@@ -7,20 +7,11 @@
 
 import { ${formattersImports} } from 'src/lib/formatters'
 
-<<<<<<< HEAD
 
 const DELETE_${singularConstantName}_MUTATION: TypedDocumentNode<Delete${singularPascalName}Mutation, Delete${singularPascalName}MutationVariables> = gql`
-  mutation Delete${singularPascalName}Mutation($id: ${idType}!) {
-    delete${singularPascalName}(id: $id) {
-      id
-=======
-import type { Delete${singularPascalName}MutationVariables, Find${singularPascalName}By${pascalIdName} } from 'types/graphql'
-
-const DELETE_${singularConstantName}_MUTATION = gql`
   mutation Delete${singularPascalName}Mutation($${idName}: ${idType}!) {
     delete${singularPascalName}(${idName}: $${idName}) {
       ${idName}
->>>>>>> 7870ce4a
     }
   }
 `
