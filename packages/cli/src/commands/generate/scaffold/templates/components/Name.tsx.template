--- conflicted
+++ resolved
@@ -1,3 +1,4 @@
+
 import { Link, routes, navigate } from '@redwoodjs/router'
 import { useMutation } from '@redwoodjs/web'
 import { toast } from '@redwoodjs/web/toast'
@@ -14,48 +15,11 @@
   }
 `
 
-<<<<<<< HEAD
-const ${singularPascalName} = ({ ${singularCamelName} }: Find${singularPascalName}ById) => {
-=======
-const formatEnum = (values: string | string[] | null | undefined) => {
-  if (values) {
-    if (Array.isArray(values)) {
-      const humanizedValues = values.map((value) => humanize(value))
-      return humanizedValues.join(', ')
-    } else {
-      return humanize(values as string)
-    }
-  }
-}
-
-const jsonDisplay = (obj: unknown) => {
-  return (
-    <pre>
-      <code>{JSON.stringify(obj, null, 2)}</code>
-    </pre>
-  )
-}
-
-const timeTag = (datetime?: string) => {
-  return (
-    datetime && (
-      <time dateTime={datetime} title={datetime}>
-        {new Date(datetime).toUTCString()}
-      </time>
-    )
-  )
-}
-
-const checkboxInputTag = (checked: boolean) => {
-  return <input type="checkbox" checked={checked} disabled />
-}
-
 interface Props {
   ${singularCamelName}: NonNullable<Find${singularPascalName}ById['${singularCamelName}']>
 }
 
 const ${singularPascalName} = ({ ${singularCamelName} }: Props) => {
->>>>>>> 22c3d1de
   const [delete${singularPascalName}] = useMutation(DELETE_${singularConstantName}_MUTATION, {
     onCompleted: () => {
       toast.success('${singularPascalName} deleted')
