--- conflicted
+++ resolved
@@ -333,29 +333,6 @@
   return 'Added scaffold import to index.js'
 }
 
-<<<<<<< HEAD
-export const defaults = {
-  force: {
-    alias: 'f',
-    default: false,
-    description: 'Overwrite existing files',
-    type: 'boolean',
-  },
-  javascript: {
-    alias: 'js',
-    default: true,
-    description: 'Generate JavaScript files',
-    type: 'boolean',
-  },
-  typescript: {
-    alias: 'ts',
-    default: false,
-    description: 'Generate TypeScript files',
-    type: 'boolean',
-  },
-}
-=======
->>>>>>> 1022744a
 export const command = 'scaffold <model>'
 export const description =
   'Generate Pages, SDL, and Services files based on a given DB schema Model. Also accepts <path/model>'
@@ -371,11 +348,7 @@
         'https://redwoodjs.com/reference/command-line-interface#generate-scaffold'
       )}`
     )
-<<<<<<< HEAD
-  Object.entries(defaults).forEach(([option, config]) => {
-=======
   Object.entries(yargsDefaults).forEach(([option, config]) => {
->>>>>>> 1022744a
     yargs.option(option, config)
   })
 }
