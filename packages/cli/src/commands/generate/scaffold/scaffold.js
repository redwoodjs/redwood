--- conflicted
+++ resolved
@@ -27,16 +27,12 @@
 import c from 'src/lib/colors'
 
 import { yargsDefaults } from '../../generate'
-<<<<<<< HEAD
 import { handler as dbAuthHandler } from '../dbAuth/dbAuth'
-import { relationsForModel, intForeignKeysForModel } from '../helpers'
-=======
 import {
   relationsForModel,
   intForeignKeysForModel,
   ensureUniquePlural,
 } from '../helpers'
->>>>>>> 06a702ad
 import { files as sdlFiles, builder as sdlBuilder } from '../sdl/sdl'
 import {
   files as serviceFiles,
