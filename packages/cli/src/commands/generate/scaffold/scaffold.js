--- conflicted
+++ resolved
@@ -150,24 +150,18 @@
   const columns = model.fields.filter((field) => field.kind !== 'object')
   const intForeignKeys = intForeignKeysForModel(model)
   let fileList = {}
-<<<<<<< HEAD
   const fieldComponents = {
     Boolean: 'CheckBox',
     String: 'TextField',
   }
-=======
->>>>>>> c7bc9f46
   const editableColumns = columns
     .filter((column) => {
       return NON_EDITABLE_COLUMNS.indexOf(column.name) === -1
     })
     .map((column) => ({
       ...column,
-<<<<<<< HEAD
+      label: humanize(column.name),
       component: fieldComponents[column['type']] || 'TextField',
-=======
-      label: humanize(column.name),
->>>>>>> c7bc9f46
     }))
 
   await asyncForEach(COMPONENTS, (component) => {
