--- conflicted
+++ resolved
@@ -56,34 +56,10 @@
 }
 
 export const defaults = {
-<<<<<<< HEAD
-  crud: {
-    default: false,
-    description: 'Create CRUD functions',
-    type: 'boolean',
-  },
-  force: {
-    alias: 'f',
-    default: false,
-    description: 'Overwrite existing files',
-    type: 'boolean',
-  },
-  javascript: {
-    alias: 'js',
-    default: true,
-    description: 'Generate JavaScript files',
-=======
   ...yargsDefaults,
   crud: {
     default: false,
     description: 'Create CRUD functions',
->>>>>>> 1022744a
-    type: 'boolean',
-  },
-  typescript: {
-    alias: 'ts',
-    default: false,
-    description: 'Generate TypeScript files',
     type: 'boolean',
   },
 }
@@ -105,26 +81,6 @@
   })
 }
 
-<<<<<<< HEAD
-=======
-export const builder = (yargs) => {
-  yargs
-    .positional('name', {
-      description: 'Name of the service',
-      type: 'string',
-    })
-    .epilogue(
-      `Also see the ${terminalLink(
-        'Redwood CLI Reference',
-        'https://redwoodjs.com/reference/command-line-interface#generate-service'
-      )}`
-    )
-  Object.entries(defaults).forEach(([option, config]) => {
-    yargs.option(option, config)
-  })
-}
-
->>>>>>> 1022744a
 export const {
   command,
   description,
