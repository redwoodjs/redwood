--- conflicted
+++ resolved
@@ -95,7 +95,6 @@
       description: 'Include WebAuthn support (TouchID/FaceID)',
       type: 'boolean',
     })
-<<<<<<< HEAD
     .option('username-label', {
       default: null,
       description: 'Override default form label for username field',
@@ -105,14 +104,12 @@
       default: null,
       description: 'Override default form label for password field',
       type: 'string',
-=======
+    })
     .option('rollback', {
       description: 'Revert all generator actions if an error occurs',
       type: 'boolean',
       default: true,
->>>>>>> 8de7b446
-    })
-
+    })
     .epilogue(
       `Also see the ${terminalLink(
         'Redwood CLI Reference',
