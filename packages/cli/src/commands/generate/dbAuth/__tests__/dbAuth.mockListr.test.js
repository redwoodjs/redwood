let mockExecutedTaskTitles = []
let mockSkippedTaskTitles = []

global.__dirname = __dirname

vi.mock('fs-extra')

import path from 'path'

// Load mocks
import '../../../../lib/test'

const actualFs = await vi.importActual('fs-extra')
import Enquirer from 'enquirer'
import { vol } from 'memfs'
import {
  vi,
  describe,
  it,
  expect,
  beforeEach,
  beforeAll,
  afterAll,
} from 'vitest'

import { getPaths } from '../../../../lib'
import * as dbAuth from '../dbAuth'

vi.mock('listr2', async () => {
  const listrImpl = (tasks) => {
    return {
      run: async () => {
        mockExecutedTaskTitles = []
        mockSkippedTaskTitles = []

        for (const task of tasks) {
          const skip =
            typeof task.skip === 'function' ? task.skip : () => task.skip

          if (skip()) {
            mockSkippedTaskTitles.push(task.title)
          } else {
            const augmentedTask = {
              ...task,
              newListr: listrImpl,
              prompt: () => {},
              skip: (msg) => {
                mockSkippedTaskTitles.push(msg || task.title)
              },
            }
            await task.task({}, augmentedTask)

            // storing the title after running the task in case the task
            // modifies its own title
            mockExecutedTaskTitles.push(augmentedTask.title)
          }
        }
      },
    }
  }

  return {
    // Return a constructor function, since we're calling `new` on Listr
    Listr: vi.fn().mockImplementation(listrImpl),
  }
})

// Mock files needed for each test
const mockFiles = {}

const dbAuthTemplateFiles = [
  'forgotPassword.tsx.template',
  'login.tsx.template',
  'login.webAuthn.tsx.template',
  'resetPassword.tsx.template',
  'signup.tsx.template',
]
dbAuthTemplateFiles.forEach((templateFilename) => {
  mockFiles[path.join(__dirname, `../templates/${templateFilename}`)] = actualFs
    .readFileSync(path.join(__dirname, `../templates/${templateFilename}`))
    .toString()
})

mockFiles[
  path.join(__dirname, `../../scaffold/templates/assets/scaffold.css.template`)
] = actualFs
  .readFileSync(
    path.join(
      __dirname,
      `../../scaffold/templates/assets/scaffold.css.template`,
    ),
  )
  .toString()

mockFiles[getPaths().web.routes] = actualFs
  .readFileSync(
    path.join(
      __dirname,
      `../../../../../../../__fixtures__/example-todo-main/web/src/Routes.js`,
    ),
  )
  .toString()

mockFiles[getPaths().web.app] = actualFs
  .readFileSync(
    path.join(
      __dirname,
      `../../../../../../../__fixtures__/example-todo-main/web/src/App.js`,
    ),
  )
  .toString()

<<<<<<< HEAD
beforeAll(() => {
  vi.spyOn(console, 'log').mockImplementation(() => {})
})

afterAll(() => {
  vi.mocked(console).log.mockRestore?.()
})

describe('dbAuth', () => {
  beforeEach(() => {
    vol.reset()
    vol.fromJSON(mockFiles)
  })
=======
beforeEach(() => {
  vol.reset()
  vol.fromJSON(mockFiles)
})
>>>>>>> 9246d53b

describe('dbAuth handler WebAuthn task title', () => {
  it('is correct after prompting', async () => {
    const customEnquirer = new Enquirer({ show: false })
    customEnquirer.on('prompt', (prompt) => {
      prompt.submit()
    })

    await dbAuth.handler({
      enquirer: customEnquirer,
      listr2: { silentRendererCondition: true },
    })

    expect(mockExecutedTaskTitles[1]).toEqual(
      'Querying WebAuthn addition: WebAuthn addition not included',
    )
  })

  it('is correct after providing cli flag value `true`', async () => {
    const customEnquirer = new Enquirer({ show: false })
    customEnquirer.on('prompt', (prompt) => {
      prompt.submit()
    })

    await dbAuth.handler({
      enquirer: customEnquirer,
      listr2: { silentRendererCondition: true },
      webauthn: true,
    })

    expect(mockSkippedTaskTitles[0]).toEqual(
      'Querying WebAuthn addition: argument webauthn passed, WebAuthn included',
    )
  })

  it('is correct after providing cli flag value `false`', async () => {
    const customEnquirer = new Enquirer({ show: false })
    customEnquirer.on('prompt', (prompt) => {
      prompt.submit()
    })

    await dbAuth.handler({
      enquirer: customEnquirer,
      listr2: { silentRendererCondition: true },
      webauthn: false,
    })

    expect(mockSkippedTaskTitles[0]).toEqual(
      'Querying WebAuthn addition: argument webauthn passed, WebAuthn not included',
    )
  })
})<|MERGE_RESOLUTION|>--- conflicted
+++ resolved
@@ -110,7 +110,6 @@
   )
   .toString()
 
-<<<<<<< HEAD
 beforeAll(() => {
   vi.spyOn(console, 'log').mockImplementation(() => {})
 })
@@ -119,17 +118,10 @@
   vi.mocked(console).log.mockRestore?.()
 })
 
-describe('dbAuth', () => {
-  beforeEach(() => {
-    vol.reset()
-    vol.fromJSON(mockFiles)
-  })
-=======
 beforeEach(() => {
   vol.reset()
   vol.fromJSON(mockFiles)
 })
->>>>>>> 9246d53b
 
 describe('dbAuth handler WebAuthn task title', () => {
   it('is correct after prompting', async () => {
