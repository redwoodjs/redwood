--- conflicted
+++ resolved
@@ -11,15 +11,11 @@
 import { MetaTags } from '@redwoodjs/web'
 import { toast, Toaster } from '@redwoodjs/web/toast'
 
-<<<<<<< HEAD
-=======
 import { useAuth } from 'src/auth'
 
->>>>>>> 3b5e4a3f
 const ResetPasswordPage = ({ resetToken }: { resetToken: string }) => {
   const { isAuthenticated, reauthenticate, validateResetToken, resetPassword } =
     useAuth()
-
   const [enabled, setEnabled] = useState(true)
 
   useEffect(() => {
