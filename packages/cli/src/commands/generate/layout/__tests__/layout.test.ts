global.__dirname = __dirname
import path from 'path'

// Load shared mocks
import 'src/lib/test'

import * as layout from '../layout'

let singleWordDefaultFiles,
  multiWordDefaultFiles,
  javascriptFiles,
  typescriptFiles,
  withoutTestFiles,
  withoutStoryFiles,
  withSkipLinkFilesTS,
  withSkipLinkFilesJS

beforeAll(() => {
  singleWordDefaultFiles = layout.files({
    name: 'App',
    tests: true,
    stories: true,
  })
  multiWordDefaultFiles = layout.files({
    name: 'SinglePage',
    tests: true,
    stories: true,
  })
  javascriptFiles = layout.files({
    name: 'JavascriptPage',
<<<<<<< HEAD
    javascript: true,
    tests: true,
    stories: true,
=======
>>>>>>> b943e72a
  })
  typescriptFiles = layout.files({
    name: 'TypescriptPage',
    typescript: true,
    tests: true,
    stories: true,
  })
  withoutTestFiles = layout.files({
    name: 'withoutTests',
    tests: false,
    stories: true,
  })
  withoutStoryFiles = layout.files({
    name: 'withoutStories',
<<<<<<< HEAD
    javascript: true,
    tests: true,
=======

>>>>>>> b943e72a
    stories: false,
  })

  withSkipLinkFilesTS = layout.files({
    name: 'A11y',
    skipLink: true,
    typescript: true,
  })

  withSkipLinkFilesJS = layout.files({
    name: 'A11y',
    skipLink: true,
  })
})

test('returns exactly 3 files', () => {
  expect(Object.keys(singleWordDefaultFiles).length).toEqual(3)
})

test('creates a single word layout component', () => {
  expect(
    singleWordDefaultFiles[
      path.normalize('/path/to/project/web/src/layouts/AppLayout/AppLayout.js')
    ]
  ).toMatchSnapshot()
})

test('creates a single word layout test', () => {
  expect(
    singleWordDefaultFiles[
      path.normalize(
        '/path/to/project/web/src/layouts/AppLayout/AppLayout.test.js'
      )
    ]
  ).toMatchSnapshot()
})

test('creates a single word layout stories', () => {
  expect(
    singleWordDefaultFiles[
      path.normalize(
        '/path/to/project/web/src/layouts/AppLayout/AppLayout.stories.js'
      )
    ]
  ).toMatchSnapshot()
})

test('creates a multi word layout component', () => {
  expect(
    multiWordDefaultFiles[
      path.normalize(
        '/path/to/project/web/src/layouts/SinglePageLayout/SinglePageLayout.js'
      )
    ]
  ).toMatchSnapshot()
})

test('creates a multi word layout test', () => {
  expect(
    multiWordDefaultFiles[
      path.normalize(
        '/path/to/project/web/src/layouts/SinglePageLayout/SinglePageLayout.test.js'
      )
    ]
  ).toMatchSnapshot()
})

test('creates a multi word layout test', () => {
  expect(
    multiWordDefaultFiles[
      path.normalize(
        '/path/to/project/web/src/layouts/SinglePageLayout/SinglePageLayout.stories.js'
      )
    ]
  ).toMatchSnapshot()
})

test('creates JS layout components if javacript = true', () => {
  expect(
    javascriptFiles[
      path.normalize(
        '/path/to/project/web/src/layouts/JavascriptPageLayout/JavascriptPageLayout.js'
      )
    ]
  ).not.toBeUndefined()
  expect(
    javascriptFiles[
      path.normalize(
        '/path/to/project/web/src/layouts/JavascriptPageLayout/JavascriptPageLayout.test.js'
      )
    ]
  ).not.toBeUndefined()
})

test('creates TS layout components if typescript = true', () => {
  expect(
    typescriptFiles[
      path.normalize(
        '/path/to/project/web/src/layouts/TypescriptPageLayout/TypescriptPageLayout.tsx'
      )
    ]
  ).not.toBeUndefined()
  expect(
    typescriptFiles[
      path.normalize(
        '/path/to/project/web/src/layouts/TypescriptPageLayout/TypescriptPageLayout.test.tsx'
      )
    ]
  ).not.toBeUndefined()
})

test("doesn't include storybook file when --stories is set to false", () => {
  expect(Object.keys(withoutStoryFiles)).toEqual([
    path.normalize(
      '/path/to/project/web/src/layouts/WithoutStoriesLayout/WithoutStoriesLayout.test.js'
    ),
    path.normalize(
      '/path/to/project/web/src/layouts/WithoutStoriesLayout/WithoutStoriesLayout.js'
    ),
  ])
})

test("doesn't include test file when --tests is set to false", () => {
  expect(Object.keys(withoutTestFiles)).toEqual([
    path.normalize(
      '/path/to/project/web/src/layouts/WithoutTestsLayout/WithoutTestsLayout.stories.js'
    ),
    path.normalize(
      '/path/to/project/web/src/layouts/WithoutTestsLayout/WithoutTestsLayout.js'
    ),
  ])
})

test('JavaScript: includes skip link when --skipLink is set to true', () => {
  expect(
    withSkipLinkFilesJS[
      path.normalize(
        '/path/to/project/web/src/layouts/A11yLayout/A11yLayout.js'
      )
    ]
  ).toMatchSnapshot()
})

test('TypeScript: includes skip link when --skipLink is set to true', () => {
  expect(
    withSkipLinkFilesTS[
      path.normalize(
        '/path/to/project/web/src/layouts/A11yLayout/A11yLayout.tsx'
      )
    ]
  ).toMatchSnapshot()
})<|MERGE_RESOLUTION|>--- conflicted
+++ resolved
@@ -28,12 +28,9 @@
   })
   javascriptFiles = layout.files({
     name: 'JavascriptPage',
-<<<<<<< HEAD
     javascript: true,
     tests: true,
     stories: true,
-=======
->>>>>>> b943e72a
   })
   typescriptFiles = layout.files({
     name: 'TypescriptPage',
@@ -48,12 +45,8 @@
   })
   withoutStoryFiles = layout.files({
     name: 'withoutStories',
-<<<<<<< HEAD
     javascript: true,
     tests: true,
-=======
-
->>>>>>> b943e72a
     stories: false,
   })
 
