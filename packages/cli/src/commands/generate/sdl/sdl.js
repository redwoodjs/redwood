--- conflicted
+++ resolved
@@ -242,12 +242,8 @@
     .option('tests', {
       description: 'Generate test files',
       type: 'boolean',
-<<<<<<< HEAD
-      // don't give it a default value, it gets overwritten in  the first few lines of the handler
-=======
       // don't give it a default value, it gets overwritten in first few lines
       // of the handler
->>>>>>> 6b7fe0c3
     })
     .option('docs', {
       description: 'Generate SDL and GraphQL comments to use in documentation',
