import path from 'path'

import boxen from 'boxen'
import camelcase from 'camelcase'
import chalk from 'chalk'
import Listr from 'listr'
import pascalcase from 'pascalcase'
import pluralize from 'pluralize'
import terminalLink from 'terminal-link'

import { getConfig } from '@redwoodjs/internal'

import {
  generateTemplate,
  transformTSToJS,
  getSchema,
  getPaths,
  writeFilesTask,
  getEnum,
} from 'src/lib'
import c from 'src/lib/colors'

import { yargsDefaults } from '../../generate'
import { relationsForModel } from '../helpers'
import { files as serviceFiles } from '../service/service'

const IGNORE_FIELDS_FOR_INPUT = ['id', 'createdAt', 'updatedAt']

const missingIdConsoleMessage = () => {
  const line1 =
    chalk.bold.yellow('WARNING') +
    ': Cannot generate CRUD SDL without an `@id` database column.'
  const line2 = 'If you are trying to generate for a many-to-many join table '
  const line3 = "you'll need to update your schema definition to include"
  const line4 = 'an `@id` column. Read more here: '
  const line5 = chalk.underline.blue(
    'https://redwoodjs.com/docs/schema-relations'
  )

  console.error(
    boxen(line1 + '\n\n' + line2 + '\n' + line3 + '\n' + line4 + '\n' + line5, {
      padding: 1,
      margin: { top: 1, bottom: 3, right: 1, left: 2 },
      borderStyle: 'single',
    })
  )
}

const modelFieldToSDL = (field, required = true, types = {}) => {
  if (Object.entries(types).length) {
    field.type =
      field.kind === 'object' ? idType(types[field.type]) : field.type
  }

  const dictionary = {
    Json: 'JSON',
  }

  return `${field.name}: ${field.isList ? '[' : ''}${
    dictionary[field.type] || field.type
  }${field.isList ? ']' : ''}${
    (field.isRequired && required) | field.isList ? '!' : ''
  }`
}

const querySDL = (model) => {
  return model.fields.map((field) => modelFieldToSDL(field))
}

const inputSDL = (model, required, types = {}) => {
  return model.fields
    .filter((field) => {
      return (
        IGNORE_FIELDS_FOR_INPUT.indexOf(field.name) === -1 &&
        field.kind !== 'object'
      )
    })
    .map((field) => modelFieldToSDL(field, required, types))
}

// creates the CreateInput type (all fields are required)
const createInputSDL = (model, types = {}) => {
  return inputSDL(model, true, types)
}

// creates the UpdateInput type (not all fields are required)
const updateInputSDL = (model, types = {}) => {
  return inputSDL(model, false, types)
}

const idType = (model, crud) => {
  if (!crud) {
    return undefined
  }

  const idField = model.fields.find((field) => field.isId)
  if (!idField) {
    missingIdConsoleMessage()
    throw new Error('Failed: Could not generate SDL')
  }
  return idField.type
}

const sdlFromSchemaModel = async (name, crud) => {
  const model = await getSchema(name)

  if (model) {
    // get models for user-defined types referenced
    const types = (
      await Promise.all(
        model.fields
          .filter((field) => field.kind === 'object')
          .map(async (field) => {
            const model = await getSchema(field.type)
            return model
          })
      )
    ).reduce((acc, cur) => ({ ...acc, [cur.name]: cur }), {})

    // Get enum definition and fields from user-defined types
    const enums = (
      await Promise.all(
        model.fields
          .filter((field) => field.kind === 'enum')
          .map(async (field) => {
            const enumDef = await getEnum(field.type)
            return enumDef
          })
      )
    ).reduce((acc, curr) => acc.concat(curr), [])

    return {
      query: querySDL(model).join('\n    '),
      createInput: createInputSDL(model, types).join('\n    '),
      updateInput: updateInputSDL(model, types).join('\n    '),
      idType: idType(model, crud),
      relations: relationsForModel(model),
      enums,
    }
  } else {
    throw new Error(
      `"${name}" model not found, check if it exists in "./api/prisma/schema.prisma"`
    )
  }
}

<<<<<<< HEAD
export const files = async ({ name, crud, tests, typescript, javascript }) => {
=======
export const files = async ({ name, crud, typescript }) => {
>>>>>>> b943e72a
  const {
    query,
    createInput,
    updateInput,
    idType,
    relations,
    enums,
  } = await sdlFromSchemaModel(pascalcase(pluralize.singular(name)), crud)

  let template = generateTemplate(
    path.join('sdl', 'templates', `sdl.ts.template`),
    {
      name,
      crud,
      query,
      createInput,
      updateInput,
      idType,
      enums,
    }
  )

  const extension = typescript ? 'ts' : 'js'
  let outputPath = path.join(
    getPaths().api.graphql,
    `${camelcase(pluralize(name))}.sdl.${extension}`
  )

  if (typescript) {
    template = transformTSToJS(outputPath, template)
  }

  return {
    [outputPath]: template,
<<<<<<< HEAD
    ...(await serviceFiles({
      name,
      crud,
      tests,
      relations,
      typescript,
      javascript,
    })),
=======
    ...(await serviceFiles({ name, crud, relations, typescript })),
>>>>>>> b943e72a
  }
}

export const defaults = {
  ...yargsDefaults,
  crud: {
    default: false,
    description: 'Also generate mutations',
    type: 'boolean',
  },
}

export const command = 'sdl <model>'
export const description =
  'Generate a GraphQL schema and service component based on a given DB schema Model'
export const builder = (yargs) => {
  yargs
    .positional('model', {
      description: 'Model to generate the sdl for',
      type: 'string',
    })
    .option('tests', {
      description: 'Generate test files',
      type: 'boolean',
    })
    .epilogue(
      `Also see the ${terminalLink(
        'Redwood CLI Reference',
        'https://redwoodjs.com/reference/command-line-interface#generate-sdl'
      )}`
    )

  // Merge default options in
  Object.entries(defaults).forEach(([option, config]) => {
    yargs.option(option, config)
  })
}
// TODO: Add --dry-run command
<<<<<<< HEAD
export const handler = async ({
  model,
  crud,
  force,
  tests,
  typescript,
  javascript,
}) => {
  if (tests === undefined) {
    tests = getConfig().generate.tests
  }
=======
export const handler = async ({ model, crud, force, typescript }) => {
>>>>>>> b943e72a
  const tasks = new Listr(
    [
      {
        title: 'Generating SDL files...',
        task: async () => {
<<<<<<< HEAD
          const f = await files({
            name: model,
            tests,
            crud,
            typescript,
            javascript,
          })
=======
          const f = await files({ name: model, crud, typescript })
>>>>>>> b943e72a
          return writeFilesTask(f, { overwriteExisting: force })
        },
      },
    ].filter(Boolean),
    { collapse: false, exitOnError: true }
  )

  try {
    await tasks.run()
  } catch (e) {
    console.error(c.error(e.message))
    process.exit(e?.exitCode || 1)
  }
}<|MERGE_RESOLUTION|>--- conflicted
+++ resolved
@@ -144,19 +144,9 @@
   }
 }
 
-<<<<<<< HEAD
-export const files = async ({ name, crud, tests, typescript, javascript }) => {
-=======
-export const files = async ({ name, crud, typescript }) => {
->>>>>>> b943e72a
-  const {
-    query,
-    createInput,
-    updateInput,
-    idType,
-    relations,
-    enums,
-  } = await sdlFromSchemaModel(pascalcase(pluralize.singular(name)), crud)
+export const files = async ({ name, crud, tests, typescript }) => {
+  const { query, createInput, updateInput, idType, relations, enums } =
+    await sdlFromSchemaModel(pascalcase(pluralize.singular(name)), crud)
 
   let template = generateTemplate(
     path.join('sdl', 'templates', `sdl.ts.template`),
@@ -183,18 +173,7 @@
 
   return {
     [outputPath]: template,
-<<<<<<< HEAD
-    ...(await serviceFiles({
-      name,
-      crud,
-      tests,
-      relations,
-      typescript,
-      javascript,
-    })),
-=======
-    ...(await serviceFiles({ name, crud, relations, typescript })),
->>>>>>> b943e72a
+    ...(await serviceFiles({ name, crud, tests, relations, typescript })),
   }
 }
 
@@ -233,37 +212,16 @@
   })
 }
 // TODO: Add --dry-run command
-<<<<<<< HEAD
-export const handler = async ({
-  model,
-  crud,
-  force,
-  tests,
-  typescript,
-  javascript,
-}) => {
+export const handler = async ({ model, crud, force, tests, typescript }) => {
   if (tests === undefined) {
     tests = getConfig().generate.tests
   }
-=======
-export const handler = async ({ model, crud, force, typescript }) => {
->>>>>>> b943e72a
   const tasks = new Listr(
     [
       {
         title: 'Generating SDL files...',
         task: async () => {
-<<<<<<< HEAD
-          const f = await files({
-            name: model,
-            tests,
-            crud,
-            typescript,
-            javascript,
-          })
-=======
-          const f = await files({ name: model, crud, typescript })
->>>>>>> b943e72a
+          const f = await files({ name: model, tests, crud, typescript })
           return writeFilesTask(f, { overwriteExisting: force })
         },
       },
