--- conflicted
+++ resolved
@@ -7,18 +7,8 @@
 
 const REDWOOD_WEB_PATH_NAME = 'components'
 
-<<<<<<< HEAD
-export const files = ({ name, ...options }) => {
-  const isJavascript = options.javascript && !options.typescript
-=======
-export const files = ({
-  name,
-  tests = true,
-  stories = true,
-  typescript = false,
-}) => {
+export const files = ({ name, typescript = false, ...options }) => {
   const extension = typescript ? '.tsx' : '.js'
->>>>>>> b943e72a
   const componentFile = templateForComponentFile({
     name,
     webPathSection: REDWOOD_WEB_PATH_NAME,
