global.__dirname = __dirname
import path from 'path'

// Shared mocks for paths, etc.
import 'src/lib/test'

import * as component from '../component'

let singleWordDefaultFiles,
  multiWordDefaultFiles,
  javascriptFiles,
  typescriptFiles,
  withoutTestFiles,
  withoutStoryFiles

beforeAll(() => {
  singleWordDefaultFiles = component.files({
    name: 'User',
    tests: true,
    stories: true,
  })
  multiWordDefaultFiles = component.files({
    name: 'UserProfile',
    tests: true,
    stories: true,
  })
  javascriptFiles = component.files({
    name: 'JavascriptUser',
<<<<<<< HEAD
    javascript: true,
    stories: true,
    tests: true,
=======
    typescript: false,
>>>>>>> b943e72a
  })
  typescriptFiles = component.files({
    name: 'TypescriptUser',
    typescript: true,
    stories: true,
    tests: true,
  })
  withoutTestFiles = component.files({
    name: 'withoutTests',
<<<<<<< HEAD
    javascript: true,
    stories: true,
=======
>>>>>>> b943e72a
    tests: false,
  })
  withoutStoryFiles = component.files({
    name: 'withoutStories',
<<<<<<< HEAD
    javascript: true,
    tests: true,
=======
>>>>>>> b943e72a
    stories: false,
  })
})

test('returns exactly 3 files', () => {
  expect(Object.keys(singleWordDefaultFiles).length).toEqual(3)
})

test('creates a single word component', () => {
  expect(
    singleWordDefaultFiles[
      path.normalize('/path/to/project/web/src/components/User/User.js')
    ]
  ).toMatchSnapshot()
})

test('creates a single word component test', () => {
  expect(
    singleWordDefaultFiles[
      path.normalize('/path/to/project/web/src/components/User/User.test.js')
    ]
  ).toMatchSnapshot()
})

test('creates a single word component story', () => {
  expect(
    singleWordDefaultFiles[
      path.normalize('/path/to/project/web/src/components/User/User.stories.js')
    ]
  ).toMatchSnapshot()
})

test('creates a multi word component', () => {
  expect(
    multiWordDefaultFiles[
      path.normalize(
        '/path/to/project/web/src/components/UserProfile/UserProfile.js'
      )
    ]
  ).toMatchSnapshot()
})

test('creates a TS component and test', () => {
  expect(
    typescriptFiles[
      path.normalize(
        '/path/to/project/web/src/components/TypescriptUser/TypescriptUser.tsx'
      )
    ]
  ).toMatchSnapshot()
  expect(
    typescriptFiles[
      path.normalize(
        '/path/to/project/web/src/components/TypescriptUser/TypescriptUser.test.tsx'
      )
    ]
  ).toMatchSnapshot()
})

test('creates a multi word component test', () => {
  expect(
    multiWordDefaultFiles[
      path.normalize(
        '/path/to/project/web/src/components/UserProfile/UserProfile.test.js'
      )
    ]
  ).toMatchSnapshot()
})

test('creates a multi word component story', () => {
  expect(
    multiWordDefaultFiles[
      path.normalize(
        '/path/to/project/web/src/components/UserProfile/UserProfile.stories.js'
      )
    ]
  ).toMatchSnapshot()
})

test('creates JS component files if typescript = false', () => {
  expect(
    javascriptFiles[
      path.normalize(
        '/path/to/project/web/src/components/JavascriptUser/JavascriptUser.js'
      )
    ]
  ).not.toBeUndefined()
  expect(
    javascriptFiles[
      path.normalize(
        '/path/to/project/web/src/components/JavascriptUser/JavascriptUser.test.js'
      )
    ]
  ).not.toBeUndefined()
})

test('creates TS component files if typescript = true', () => {
  expect(
    typescriptFiles[
      path.normalize(
        '/path/to/project/web/src/components/TypescriptUser/TypescriptUser.tsx'
      )
    ]
  ).not.toBeUndefined()
  expect(
    typescriptFiles[
      path.normalize(
        '/path/to/project/web/src/components/TypescriptUser/TypescriptUser.test.tsx'
      )
    ]
  ).not.toBeUndefined()
})

test("doesn't include storybook file when --stories is set to false", () => {
  expect(Object.keys(withoutStoryFiles)).toEqual([
    path.normalize(
      '/path/to/project/web/src/components/WithoutStories/WithoutStories.test.js'
    ),
    path.normalize(
      '/path/to/project/web/src/components/WithoutStories/WithoutStories.js'
    ),
  ])
})

test("doesn't include test file when --tests is set to false", () => {
  expect(Object.keys(withoutTestFiles)).toEqual([
    path.normalize(
      '/path/to/project/web/src/components/WithoutTests/WithoutTests.stories.js'
    ),
    path.normalize(
      '/path/to/project/web/src/components/WithoutTests/WithoutTests.js'
    ),
  ])
})<|MERGE_RESOLUTION|>--- conflicted
+++ resolved
@@ -26,13 +26,9 @@
   })
   javascriptFiles = component.files({
     name: 'JavascriptUser',
-<<<<<<< HEAD
-    javascript: true,
+    typescript: false,
     stories: true,
     tests: true,
-=======
-    typescript: false,
->>>>>>> b943e72a
   })
   typescriptFiles = component.files({
     name: 'TypescriptUser',
@@ -42,20 +38,14 @@
   })
   withoutTestFiles = component.files({
     name: 'withoutTests',
-<<<<<<< HEAD
     javascript: true,
     stories: true,
-=======
->>>>>>> b943e72a
     tests: false,
   })
   withoutStoryFiles = component.files({
     name: 'withoutStories',
-<<<<<<< HEAD
     javascript: true,
     tests: true,
-=======
->>>>>>> b943e72a
     stories: false,
   })
 })
