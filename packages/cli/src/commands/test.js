import execa from 'execa'
import terminalLink from 'terminal-link'

import { ensurePosixPath } from '@redwoodjs/internal'
import { getProject } from '@redwoodjs/structure'

import { getPaths } from '../lib'

// https://github.com/facebook/create-react-app/blob/cbad256a4aacfc3084be7ccf91aad87899c63564/packages/react-scripts/scripts/test.js#L39
function isInGitRepository() {
  try {
    execa.commandSync('git rev-parse --is-inside-work-tree')
    return true
  } catch (e) {
    return false
  }
}

function isInMercurialRepository() {
  try {
    execa.commandSync('hg --cwd . root')
    return true
  } catch (e) {
    return false
  }
}

export const command = 'test [filter..]'
export const description = 'Run Jest tests. Defaults to watch mode'
export const builder = (yargs) => {
  yargs
    .strict(false) // so that we can forward arguments to jest
    .positional('filter', {
      default: getProject().sides,
      description:
        'Which side(s) to test, and/or a regular expression to match against your test files to filter by',
      type: 'array',
    })
    .option('watch', {
      describe:
        'Run tests related to changed files based on hg/git. Specify the name or path to a file to focus on a specific set of tests',
      type: 'boolean',
      default: true,
    })
    .option('collect-coverage', {
      describe:
        'Show test coverage summary and output info to coverage directory',
      type: 'boolean',
      default: false,
    })
    .option('db-push', {
      describe:
        "Syncs the test database with your Prisma schema without requiring a migration. It creates a test database if it doesn't already exist.",
      type: 'boolean',
      default: true,
    })
    .epilogue(
      `Also see the ${terminalLink(
        'Redwood CLI Reference',
        'https://redwoodjs.com/reference/command-line-interface#test'
      )}`
    )
}

export const handler = async ({
  filter: filterParams = [],
  watch = true,
  collectCoverage = false,
  dbPush = true,
  ...others
}) => {
  const rwjsPaths = getPaths()
  const forwardJestFlags = Object.keys(others).flatMap((flagName) => {
    if (
      ['watch', 'collect-coverage', 'db-push', '$0', '_'].includes(flagName)
    ) {
      // filter out flags meant for the rw test command only
      return []
    } else {
      // and forward on the other flags
      return [
        flagName.length > 1 ? `--${flagName}` : `-${flagName}`,
        others[flagName],
      ]
    }
  })

  // Only the side params
  const sides = filterParams.filter((filterString) =>
    getProject().sides.includes(filterString)
  )

  // All the other params, apart from sides
  const jestFilterArgs = [
    ...filterParams.filter(
      (filterString) => !getProject().sides.includes(filterString)
    ),
  ]

  const jestArgs = [
    ...jestFilterArgs,
    ...forwardJestFlags,
    collectCoverage ? '--collectCoverage' : null,
    '--passWithNoTests',
<<<<<<< HEAD
    '--runInBand', // @TODO always run in band, even for web as we get babel errors https://github.com/redwoodjs/redwood/issues/3646
=======
    ...jestFilterArgs,
>>>>>>> da3befd9
  ].filter((flagOrValue) => flagOrValue !== null) // Filter out nulls, not booleans because user may have passed a --something false flag

  // If the user wants to watch, set the proper watch flag based on what kind of repo this is
  // because of https://github.com/facebook/create-react-app/issues/5210
  if (watch && !process.env.CI && !collectCoverage) {
    const hasSourceControl = isInGitRepository() || isInMercurialRepository()
    jestArgs.push(hasSourceControl ? '--watch' : '--watchAll')
  }

  // if no sides declared with yargs, default to all sides
  if (!sides.length) {
    getProject().sides.forEach((side) => sides.push(side))
  }

  if (sides.length > 0) {
    jestArgs.push('--projects', ...sides)
  }

  try {
    const cacheDirDb = `file:${ensurePosixPath(
      rwjsPaths.generated.base
    )}/test.db`
    const DATABASE_URL = process.env.TEST_DATABASE_URL || cacheDirDb

    if (sides.includes('api') && !dbPush) {
      // @NOTE
      // DB push code now lives in packages/testing/config/jest/api/jest-preset.js
      process.env.SKIP_DB_PUSH = '1'
    }

    // **NOTE** There is no official way to run Jest programmatically,
    // so we're running it via execa, since `jest.run()` is a bit unstable.
    // https://github.com/facebook/jest/issues/5048
    await execa('yarn jest', jestArgs, {
      cwd: rwjsPaths.base,
      shell: true,
      stdio: 'inherit',
      env: { DATABASE_URL },
    })
  } catch (e) {
    // Errors already shown from execa inherited stderr
    process.exit(e?.exitCode || 1)
  }
}<|MERGE_RESOLUTION|>--- conflicted
+++ resolved
@@ -102,11 +102,6 @@
     ...forwardJestFlags,
     collectCoverage ? '--collectCoverage' : null,
     '--passWithNoTests',
-<<<<<<< HEAD
-    '--runInBand', // @TODO always run in band, even for web as we get babel errors https://github.com/redwoodjs/redwood/issues/3646
-=======
-    ...jestFilterArgs,
->>>>>>> da3befd9
   ].filter((flagOrValue) => flagOrValue !== null) // Filter out nulls, not booleans because user may have passed a --something false flag
 
   // If the user wants to watch, set the proper watch flag based on what kind of repo this is
