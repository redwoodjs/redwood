--- conflicted
+++ resolved
@@ -2,14 +2,9 @@
 import terminalLink from 'terminal-link'
 
 import { ensurePosixPath } from '@redwoodjs/internal'
-<<<<<<< HEAD
-const { getProject } = require('@redwoodjs/structure')
 import fs from 'fs'
 import path from 'path'
-=======
 import { getProject } from '@redwoodjs/structure'
-
->>>>>>> dece57be
 import { getPaths } from 'src/lib'
 import c from 'src/lib/colors'
 
