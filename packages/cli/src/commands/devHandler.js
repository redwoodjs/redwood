--- conflicted
+++ resolved
@@ -22,9 +22,6 @@
   watchNodeModules = process.env.RWJS_WATCH_NODE_MODULES === '1',
   apiDebugPort,
 }) => {
-<<<<<<< HEAD
-  const rwjsPaths = getPaths()
-=======
   recordTelemetryAttributes({
     command: 'dev',
     side: JSON.stringify(side),
@@ -36,11 +33,10 @@
 
   const redwoodProjectPaths = getPaths()
   const redwoodProjectConfig = getConfig()
->>>>>>> c9bdd08b
 
   // Starting values of ports from config (redwood.toml)
-  let apiPreferredPort = parseInt(getConfig().api.port)
-  let webPreferredPort = parseInt(getConfig().web.port)
+  let apiPreferredPort = parseInt(redwoodProjectConfig.api.port)
+  let webPreferredPort = parseInt(redwoodProjectConfig.web.port)
 
   // Assume we can have the ports we want
   let apiAvailablePort = apiPreferredPort
@@ -65,7 +61,7 @@
       ...forward.matchAll(/\-\-port(\=|\s)(?<port>[^\s]*)/g),
     ]
     if (forwardedPortMatches.length) {
-      webPreferredPort = forwardedPortMatches.pop().groups.port
+      webPreferredPort = parseInt(forwardedPortMatches.pop().groups.port)
     }
 
     webAvailablePort = await getFreePort(webPreferredPort, [
@@ -100,7 +96,7 @@
       await generatePrismaClient({
         verbose: false,
         force: false,
-        schema: rwjsPaths.api.dbSchema,
+        schema: redwoodProjectPaths.api.dbSchema,
       })
     } catch (e) {
       errorTelemetry(
@@ -143,7 +139,7 @@
       return `--debug-port ${defaultApiDebugPort}`
     }
 
-    const apiDebugPortInToml = getConfig().api.debugPort
+    const apiDebugPortInToml = redwoodProjectConfig.api.debugPort
     if (apiDebugPortInToml) {
       return `--debug-port ${apiDebugPortInToml}`
     }
@@ -155,26 +151,47 @@
   const redwoodConfigPath = getConfigPath()
 
   const webCommand =
-    getConfig().web.bundler === 'vite' // @NOTE: can't use enums, not TS
-      ? `yarn cross-env NODE_ENV=development rw-dev-fe`
+    redwoodProjectConfig.web.bundler === 'vite' // @NOTE: can't use enums, not TS
+      ? `yarn cross-env NODE_ENV=development rw-vite-dev ${forward}`
       : `yarn cross-env NODE_ENV=development RWJS_WATCH_NODE_MODULES=${
           watchNodeModules ? '1' : ''
         } webpack serve --config "${webpackDevConfig}" ${forward}`
+
+  const apiCommand = [
+    'yarn',
+    'cross-env',
+    'NODE_ENV=development',
+    'NODE_OPTIONS=--enable-source-maps',
+    'yarn',
+    'nodemon',
+    '--quiet',
+    `--watch "${redwoodConfigPath}"`,
+    '--exec',
+    `"${[
+      'yarn',
+      'rw-api-server-watch',
+      `--port ${apiAvailablePort}`,
+      `--host '::'`,
+      getApiDebugFlag(),
+      '|',
+      'rw-log-formatter',
+    ].join(' ')}"`,
+  ].join(' ')
 
   /** @type {Record<string, import('concurrently').CommandObj>} */
   const jobs = {
     api: {
       name: 'api',
-      command: `yarn cross-env NODE_ENV=development NODE_OPTIONS=--enable-source-maps yarn nodemon --quiet --watch "${redwoodConfigPath}" --exec "yarn rw-api-server-watch --port ${apiAvailablePort} ${getApiDebugFlag()} | rw-log-formatter"`,
+      command: apiCommand,
       prefixColor: 'cyan',
-      runWhen: () => fs.existsSync(rwjsPaths.api.src),
+      runWhen: () => fs.existsSync(redwoodProjectPaths.api.src),
     },
     web: {
       name: 'web',
       command: webCommand,
       prefixColor: 'blue',
-      cwd: rwjsPaths.web.base,
-      runWhen: () => fs.existsSync(rwjsPaths.web.src),
+      cwd: redwoodProjectPaths.web.base,
+      runWhen: () => fs.existsSync(redwoodProjectPaths.web.src),
     },
     gen: {
       name: 'gen',
