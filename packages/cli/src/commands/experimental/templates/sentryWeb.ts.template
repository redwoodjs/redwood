--- conflicted
+++ resolved
@@ -1,12 +1,12 @@
 import * as Sentry from '@sentry/react'
-<<<<<<< HEAD
 
 let dsn = ''
 let environment = 'development'
 
-if (typeof process === 'undefined' || !process.env.SENTRY_DSN) {
+if (typeof process === 'undefined' || !process.env?.SENTRY_DSN) {
   console.error(
-    'Missing SENTRY_DSN environment variable. Did you forget to add it to your redwood.toml file in `includeEnvironmentVariables`?'
+    'Missing SENTRY_DSN environment variable. Did you forget to add it to ' +
+      'your redwood.toml file in `includeEnvironmentVariables`?'
   )
   console.info(`Copy this into your redwood.toml file:`)
   console.info(`
@@ -24,12 +24,6 @@
 Sentry.init({
   dsn,
   environment,
-=======
-
-Sentry.init({
-  dsn: process.env.SENTRY_DSN,
-  environment: process.env.NODE_ENV,
->>>>>>> 56aeeb5a
   integrations: [new Sentry.BrowserTracing()],
   tracesSampleRate: 1.0,
 })
