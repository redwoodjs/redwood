import terminalLink from 'terminal-link'

import { isModuleInstalled, installRedwoodModule } from '../../lib/packages'

export const command = 'studio'
export const description = 'Run the Redwood development studio'

export const builder = (yargs) => {
  yargs
    .option('open', {
      description:
        'If true, opens the studio in your default browser. Defaults to `true`',
      default: true,
      type: 'boolean',
    })
    .epilogue(
      `Also see the ${terminalLink(
        'Redwood CLI Reference',
        'https://redwoodjs.com/docs/cli-commands#studio'
      )}`
    )
}
<<<<<<< HEAD
export const handler = async (options) => {
=======

export const handler = async () => {
>>>>>>> 734504c4
  try {
    // Check the module is installed
    if (!isModuleInstalled('@redwoodjs/studio')) {
      console.log(
        'The studio package is not installed, installing it for you, this may take a moment...'
      )
      await installRedwoodModule('@redwoodjs/studio')
      console.log('Studio package installed successfully.')
    }

    // Import studio and start it
    const { start } = await import('@redwoodjs/studio')
    await start({ open: options.open })
  } catch (e) {
    console.log('Cannot start the development studio')
    console.log(e)
    process.exit(1)
  }
}<|MERGE_RESOLUTION|>--- conflicted
+++ resolved
@@ -20,12 +20,7 @@
       )}`
     )
 }
-<<<<<<< HEAD
 export const handler = async (options) => {
-=======
-
-export const handler = async () => {
->>>>>>> 734504c4
   try {
     // Check the module is installed
     if (!isModuleInstalled('@redwoodjs/studio')) {
