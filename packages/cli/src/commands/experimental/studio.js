import terminalLink from 'terminal-link'

export const command = 'studio'
export const description = 'Run the Redwood development studio'

<<<<<<< HEAD
export const builder = (yargs) => {
  yargs
    .option('open', {
      description:
        'If true, opens the studio in your default browser. Defaults to `true`',
      default: true,
      type: 'boolean',
    })
    .epilogue(
      `Also see the ${terminalLink(
        'Redwood CLI Reference',
        'https://redwoodjs.com/docs/cli-commands#studio'
      )}`
    )
}
export const handler = async (options) => {
  try {
    // Check the module is installed
    if (!isModuleInstalled('@redwoodjs/studio')) {
      console.log(
        'The studio package is not installed, installing it for you, this may take a moment...'
      )
      await installRedwoodModule('@redwoodjs/studio')
      console.log('Studio package installed successfully.')
    }

    // Import studio and start it
    const { start } = await import('@redwoodjs/studio')
    await start({ open: options.open })
  } catch (e) {
    console.log('Cannot start the development studio')
    console.log(e)
    process.exit(1)
  }
=======
export function builder(yargs) {
  yargs.epilogue(
    `Also see the ${terminalLink(
      'Redwood CLI Reference',
      'https://redwoodjs.com/docs/cli-commands#studio'
    )}`
  )
}

export async function handler(options) {
  const { handler } = await import('./studioHandler')
  return handler(options)
>>>>>>> 668cc514
}<|MERGE_RESOLUTION|>--- conflicted
+++ resolved
@@ -3,42 +3,6 @@
 export const command = 'studio'
 export const description = 'Run the Redwood development studio'
 
-<<<<<<< HEAD
-export const builder = (yargs) => {
-  yargs
-    .option('open', {
-      description:
-        'If true, opens the studio in your default browser. Defaults to `true`',
-      default: true,
-      type: 'boolean',
-    })
-    .epilogue(
-      `Also see the ${terminalLink(
-        'Redwood CLI Reference',
-        'https://redwoodjs.com/docs/cli-commands#studio'
-      )}`
-    )
-}
-export const handler = async (options) => {
-  try {
-    // Check the module is installed
-    if (!isModuleInstalled('@redwoodjs/studio')) {
-      console.log(
-        'The studio package is not installed, installing it for you, this may take a moment...'
-      )
-      await installRedwoodModule('@redwoodjs/studio')
-      console.log('Studio package installed successfully.')
-    }
-
-    // Import studio and start it
-    const { start } = await import('@redwoodjs/studio')
-    await start({ open: options.open })
-  } catch (e) {
-    console.log('Cannot start the development studio')
-    console.log(e)
-    process.exit(1)
-  }
-=======
 export function builder(yargs) {
   yargs.epilogue(
     `Also see the ${terminalLink(
@@ -51,5 +15,4 @@
 export async function handler(options) {
   const { handler } = await import('./studioHandler')
   return handler(options)
->>>>>>> 668cc514
 }