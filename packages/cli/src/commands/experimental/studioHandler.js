import fs from 'fs'

import { getConfigPath } from '@redwoodjs/project-config'

import { writeFile } from '../../lib'
import { isModuleInstalled, installRedwoodModule } from '../../lib/packages'

<<<<<<< HEAD
export const handler = async (options) => {
=======
import { command, description, EXPERIMENTAL_TOPIC_ID } from './studio'
import { printTaskEpilogue } from './util'

export const handler = async () => {
  printTaskEpilogue(command, description, EXPERIMENTAL_TOPIC_ID)
>>>>>>> 973a226a
  try {
    // Check the module is installed
    if (!isModuleInstalled('@redwoodjs/studio')) {
      console.log(
        'The studio package is not installed, installing it for you, this may take a moment...'
      )
      await installRedwoodModule('@redwoodjs/studio')
      console.log('Studio package installed successfully.')

      console.log('Adding config to redwood.toml...')
      const redwoodTomlPath = getConfigPath()
      const configContent = fs.readFileSync(redwoodTomlPath, 'utf-8')

      if (!configContent.includes('[experimental.studio]')) {
        // Use string replace to preserve comments and formatting
        writeFile(
          redwoodTomlPath,
          configContent.concat(`\n[experimental.studio]\n  enabled = true\n`),
          {
            overwriteExisting: true, // redwood.toml always exists
          }
        )
      } else {
        console.log(
          `The [experimental.studio] config block already exists in your 'redwood.toml' file.`
        )
      }
    }

    // Import studio and start it
    const { start } = await import('@redwoodjs/studio')
    await start({ open: options.open })
  } catch (e) {
    console.log('Cannot start the development studio')
    console.log(e)
    process.exit(1)
  }
}<|MERGE_RESOLUTION|>--- conflicted
+++ resolved
@@ -5,15 +5,11 @@
 import { writeFile } from '../../lib'
 import { isModuleInstalled, installRedwoodModule } from '../../lib/packages'
 
-<<<<<<< HEAD
-export const handler = async (options) => {
-=======
 import { command, description, EXPERIMENTAL_TOPIC_ID } from './studio'
 import { printTaskEpilogue } from './util'
 
 export const handler = async () => {
   printTaskEpilogue(command, description, EXPERIMENTAL_TOPIC_ID)
->>>>>>> 973a226a
   try {
     // Check the module is installed
     if (!isModuleInstalled('@redwoodjs/studio')) {
