export const command = 'generate <type>'
export const aliases = ['g']
export const description = 'Save time by generating boilerplate code'
import terminalLink from 'terminal-link'

export const builder = (yargs) =>
  yargs
    .commandDir('./generate', { recurse: true })
    .demandCommand()
    .epilogue(
      `Also see the ${terminalLink(
        'Redwood CLI Reference',
        'https://redwoodjs.com/reference/command-line-interface#generate-alias-g'
      )}`
<<<<<<< HEAD
    )
=======
    )

export const yargsDefaults = {
  force: {
    alias: 'f',
    default: false,
    description: 'Overwrite existing files',
    type: 'boolean',
  },
  javascript: {
    alias: 'js',
    default: true,
    description: 'Generate JavaScript files',
    type: 'boolean',
  },
  typescript: {
    alias: 'ts',
    default: false,
    description: 'Generate TypeScript files',
    type: 'boolean',
  },
}
>>>>>>> 1022744a
<|MERGE_RESOLUTION|>--- conflicted
+++ resolved
@@ -12,9 +12,6 @@
         'Redwood CLI Reference',
         'https://redwoodjs.com/reference/command-line-interface#generate-alias-g'
       )}`
-<<<<<<< HEAD
-    )
-=======
     )
 
 export const yargsDefaults = {
@@ -36,5 +33,4 @@
     description: 'Generate TypeScript files',
     type: 'boolean',
   },
-}
->>>>>>> 1022744a
+}