--- conflicted
+++ resolved
@@ -1,7 +1,4 @@
-<<<<<<< HEAD
-=======
 import fs from 'fs'
->>>>>>> dd9656bd
 import path from 'path'
 
 import execa from 'execa'
@@ -9,16 +6,8 @@
 
 import { getPaths, writeFile } from '../../../../lib'
 import c from '../../../../lib/colors'
-<<<<<<< HEAD
-import {
-  checkStorybookStatus,
-  configureStorybook,
-} from '../tasks/configure-storybook'
+import configureStorybook from '../../../../lib/configureStorybook.js'
 import { appJSContains, extendAppJS } from '../tasks/setup-component-library'
-=======
-import configureStorybook from '../../../../lib/configureStorybook.js'
-import { checkSetupStatus, wrapWithChakraProvider } from '../tasks/setup-chakra'
->>>>>>> dd9656bd
 
 export const command = 'chakra-ui'
 export const description = 'Set up Chakra UI'
@@ -105,11 +94,6 @@
     },
     {
       title: 'Configure Storybook...',
-<<<<<<< HEAD
-      skip: () => checkStorybookStatus({ force }) === 'done',
-      task: async () =>
-        configureStorybook('chakra.storybook.preview.js.template'),
-=======
       task: async () =>
         configureStorybook(
           { force },
@@ -118,12 +102,11 @@
               __dirname,
               '..',
               'templates',
-              'storybook.preview.js.template'
+              'chakra.storybook.preview.js.template'
             ),
             'utf-8'
           )
         ),
->>>>>>> dd9656bd
     },
   ])
 
