--- conflicted
+++ resolved
@@ -10,22 +10,7 @@
 
 import { getPaths } from '../../../lib/'
 
-<<<<<<< HEAD
-function redirectCommand(provider) {
-  return [
-    provider,
-    false,
-    () => {},
-    () => {
-      console.log(getRedirectMessage(provider))
-    },
-  ]
-}
-
 export const command = 'auth [provider]'
-=======
-export const command = 'auth <provider>'
->>>>>>> 451b34ad
 
 export const description = 'Set up an auth configuration'
 
@@ -50,12 +35,8 @@
       'Set up auth for for Auth0',
       (yargs) => standardAuthBuilder(yargs),
       async (args) => {
-<<<<<<< HEAD
         const { handler } = await getAuthSetup('@redwoodjs/auth-auth0-setup')
-=======
-        const handler = await getAuthHandler('@redwoodjs/auth-auth0-setup')
-        console.log()
->>>>>>> 451b34ad
+        console.log()
         handler(args)
       }
     )
@@ -76,12 +57,8 @@
       'Set up auth for for Clerk',
       (yargs) => standardAuthBuilder(yargs),
       async (args) => {
-<<<<<<< HEAD
         const { handler } = await getAuthSetup('@redwoodjs/auth-clerk-setup')
-=======
-        const handler = await getAuthHandler('@redwoodjs/auth-clerk-setup')
-        console.log()
->>>>>>> 451b34ad
+        console.log()
         handler(args)
       }
     )
@@ -90,12 +67,8 @@
       'Set up a custom auth provider',
       (yargs) => standardAuthBuilder(yargs),
       async (args) => {
-<<<<<<< HEAD
         const { handler } = await getAuthSetup('@redwoodjs/auth-custom-setup')
-=======
-        const handler = await getAuthHandler('@redwoodjs/auth-custom-setup')
-        console.log()
->>>>>>> 451b34ad
+        console.log()
         handler(args)
       }
     )
@@ -111,12 +84,8 @@
         })
       },
       async (args) => {
-<<<<<<< HEAD
         const { handler } = await getAuthSetup('@redwoodjs/auth-dbauth-setup')
-=======
-        const handler = await getAuthHandler('@redwoodjs/auth-dbauth-setup')
-        console.log()
->>>>>>> 451b34ad
+        console.log()
         handler(args)
       }
     )
@@ -125,12 +94,8 @@
       'Set up auth for for Firebase',
       (yargs) => standardAuthBuilder(yargs),
       async (args) => {
-<<<<<<< HEAD
         const { handler } = await getAuthSetup('@redwoodjs/auth-firebase-setup')
-=======
-        const handler = await getAuthHandler('@redwoodjs/auth-firebase-setup')
-        console.log()
->>>>>>> 451b34ad
+        console.log()
         handler(args)
       }
     )
@@ -139,12 +104,8 @@
       'Set up auth for for Netlify',
       (yargs) => standardAuthBuilder(yargs),
       async (args) => {
-<<<<<<< HEAD
         const { handler } = await getAuthSetup('@redwoodjs/auth-netlify-setup')
-=======
-        const handler = await getAuthHandler('@redwoodjs/auth-netlify-setup')
-        console.log()
->>>>>>> 451b34ad
+        console.log()
         handler(args)
       }
     )
@@ -153,12 +114,8 @@
       'Set up auth for for Supabase',
       (yargs) => standardAuthBuilder(yargs),
       async (args) => {
-<<<<<<< HEAD
         const { handler } = await getAuthSetup('@redwoodjs/auth-supabase-setup')
-=======
-        const handler = await getAuthHandler('@redwoodjs/auth-supabase-setup')
-        console.log()
->>>>>>> 451b34ad
+        console.log()
         handler(args)
       }
     )
@@ -257,10 +214,12 @@
   )}`
 }
 
-<<<<<<< HEAD
 const SEMVER_REGEX =
   /(?<=^v?|\sv?)(?:0|[1-9]\d*)\.(?:0|[1-9]\d*)\.(?:0|[1-9]\d*)(?:-(?:0|[1-9]\d*|[\da-z-]*[a-z-][\da-z-]*)(?:\.(?:0|[1-9]\d*|[\da-z-]*[a-z-][\da-z-]*))*)?(?:\+[\da-z-]+(?:\.[\da-z-]+)*)?(?=$|\s)/i
 
+/**
+ * @param {string} module
+ */
 async function getAuthSetup(module, { versionStrategy = 'MATCH' } = {}) {
   if (versionStrategy === 'MATCH') {
     return getMatchingAuthSetup(module)
@@ -302,12 +261,6 @@
 }
 
 async function getMatchingAuthSetup(module) {
-=======
-/**
- * @param {string} module
- */
-async function getAuthHandler(module) {
->>>>>>> 451b34ad
   // Here we're reading this package's (@redwoodjs/cli) package.json.
   // So, in a user's project, `packageJsonPath` will be something like...
   // /Users/bob/tmp/rw-app/node_modules/@redwoodjs/cli/package.json
