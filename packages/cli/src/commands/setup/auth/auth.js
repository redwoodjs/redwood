import prompts from 'prompts'
import terminalLink from 'terminal-link'

import c from '../../../lib/colors'

export const command = 'auth <provider>'

export const description = 'Generate an auth configuration'

export async function builder(yargs) {
  const {
    setupAuthClerkCommand,
    setupAuthDbAuthCommand,
    setupAuthEthereumCommand,
    setupAuthGoTrueCommand,
    setupAuthMagicLinkCommand,
    setupAuthNhostCommand,
    setupAuthOktaCommand,
    setupAuthSupabaseCommand,
    setupAuthSupertokensCommand,
  } = await import('@redwoodjs/auth-providers-setup')
<<<<<<< HEAD
  const { setupAuthFirebaseCommand } = await import(
    '@redwoodjs/auth-firebase-setup'
=======
  const { setupAuthAuth0Command } = await import('@redwoodjs/auth-auth0-setup')
  const { setupAuthAzureActiveDirectoryCommand } = await import(
    '@redwoodjs/auth-azure-active-directory-setup'
  )
  const { setupAuthCustomCommand } = await import(
    '@redwoodjs/auth-custom-setup'
  )
  const { setupAuthNetlifyCommand } = await import(
    '@redwoodjs/auth-netlify-setup'
>>>>>>> f25125a4
  )

  // Don't forget to update test-project setup if you change something here
  const printExperimentalWarning = async (argv, yargs) => {
    if (!argv.warn) {
      return
    }

    console.log(
      c.warning(
        [
          '',
          "You're running the experimental @canary version of auth. It might",
          'be broken, and after running this command you will not be able to',
          'downgrade to a stable version of Redwood without breaking your',
          'auth setup. Please only use this version of auth in throwaway',
          'projects. For a more stable experience, but still updated with the',
          "latest patches, try switching to Redwood's @next version by",
          'running `yarn rw upgrade -t next`',
          '',
        ].join('\n')
      )
    )
    const response = await prompts({
      type: 'confirm',
      name: 'answer',
      message: 'Do you want to continue?',
      initial: false,
    })

    if (!response.answer) {
      yargs.exit(1)
    }
  }

  yargs
    .middleware([printExperimentalWarning])
    .demandCommand()
    .epilogue(
      `Also see the ${terminalLink(
        'Redwood CLI Reference',
        'https://redwoodjs.com/docs/cli-commands#setup-auth'
      )}`
    )
    .command(setupAuthAuth0Command)
    .command(setupAuthAzureActiveDirectoryCommand)
    .command(setupAuthClerkCommand)
    .command(setupAuthCustomCommand)
    .command(setupAuthDbAuthCommand)
    .command(setupAuthEthereumCommand)
    .command(setupAuthFirebaseCommand)
    .command(setupAuthGoTrueCommand)
    .command(setupAuthMagicLinkCommand)
    .command(setupAuthNetlifyCommand)
    .command(setupAuthNhostCommand)
    .command(setupAuthOktaCommand)
    .command(setupAuthSupabaseCommand)
    .command(setupAuthSupertokensCommand)
}<|MERGE_RESOLUTION|>--- conflicted
+++ resolved
@@ -19,10 +19,6 @@
     setupAuthSupabaseCommand,
     setupAuthSupertokensCommand,
   } = await import('@redwoodjs/auth-providers-setup')
-<<<<<<< HEAD
-  const { setupAuthFirebaseCommand } = await import(
-    '@redwoodjs/auth-firebase-setup'
-=======
   const { setupAuthAuth0Command } = await import('@redwoodjs/auth-auth0-setup')
   const { setupAuthAzureActiveDirectoryCommand } = await import(
     '@redwoodjs/auth-azure-active-directory-setup'
@@ -30,9 +26,11 @@
   const { setupAuthCustomCommand } = await import(
     '@redwoodjs/auth-custom-setup'
   )
+  const { setupAuthFirebaseCommand } = await import(
+    '@redwoodjs/auth-firebase-setup'
+  )
   const { setupAuthNetlifyCommand } = await import(
     '@redwoodjs/auth-netlify-setup'
->>>>>>> f25125a4
   )
 
   // Don't forget to update test-project setup if you change something here
