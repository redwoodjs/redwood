import { AuthenticationError, ForbiddenError } from '@redwoodjs/graphql-server'
import { db } from './db'

<<<<<<< HEAD
/**
* The session object sent in as the first argument to getCurrentUser() will
* have a single key `id` containing the unique ID of the logged in user
* (whatever field you set as `authFields.id` in your auth function config).
* You'll need to update the call to `db` below if you use a different model
* name or unique field name:
*
*   return await db.profile.findUnique({ where: { email: session.id } })
*                   ───┬───                       ──┬──
*      model accessor ─┘      unique id field name ─┘
*/
=======
// The session object sent in as the first argument to getCurrentUser() will
// have a single key `id` containing the unique ID of the logged in user
// (whatever field you set as `authFields.id` in your auth function config).
// You'll need to update the call to `db` below if you use a different model
// name or unique field name, for example:
//
//   return await db.profile.findUnique({ where: { email: session.id } })
//                   ───┬───                       ──┬──
//      model accessor ─┘      unique id field name ─┘
//
// !! BEWARE !! Anything returned from this function will be available to the
// client--it becomes the content of `currentUser` on the web side (as well as
// `context.currentUser` on the api side). You should carefully add additional
// fields to the `select` object below once you've decided they are safe to be
// seen if someone were to open the Web Inspector in their browser.
>>>>>>> 66c7e4f9
export const getCurrentUser = async (session) => {
  return await db.user.findUnique({
    where: { id: session.id },
    select: { id: true },
  })
}

/**
 * The user is authenticated if there is a currentUser in the context
 *
 * @returns {boolean} - If the currentUser is authenticated
 */
export const isAuthenticated = (): boolean => {
  return !!context.currentUser
}

/**
 * When checking role membership, roles can be a single value, a list, or none.
 * You can use Prisma enums too (if you're using them for roles), just import your enum type from `@prisma/client`
 */
type AllowedRoles = string | string[] | undefined

/**
 * Checks if the currentUser is authenticated (and assigned one of the given roles)
 *
 * @param roles: AllowedRoles - Checks if the currentUser is assigned one of these roles
 *
 * @returns {boolean} - Returns true if the currentUser is logged in and assigned one of the given roles,
 * or when no roles are provided to check against. Otherwise returns false.
 */
export const hasRole = ({ roles }: { roles: AllowedRoles }): boolean => {
  if (!isAuthenticated()) {
    return false
  }

  // If your User model includes roles, uncomment the role checks on currentUser
  if (roles) {
    if (Array.isArray(roles)) {
      // return context.currentUser.roles?.some((r) => roles.includes(r))
    }

    if (typeof roles === 'string') {
      // return context.currentUser.roles?.includes(roles)
    }

    // roles not found
    return false
  }

  return true
}

/**
 * Use requireAuth in your services to check that a user is logged in,
 * whether or not they are assigned a role, and optionally raise an
 * error if they're not.
 *
 * @param roles: AllowedRoles - When checking role membership, these roles grant access.
 *
 * @returns - If the currentUser is authenticated (and assigned one of the given roles)
 *
 * @throws {AuthenticationError} - If the currentUser is not authenticated
 * @throws {ForbiddenError} If the currentUser is not allowed due to role permissions
 *
 * @see https://github.com/redwoodjs/redwood/tree/main/packages/auth for examples
 */
export const requireAuth = ({ roles }: { roles: AllowedRoles }) => {
  if (!isAuthenticated()) {
    throw new AuthenticationError("You don't have permission to do that.")
  }

  if (!hasRole({ roles })) {
    throw new ForbiddenError("You don't have access to do that.")
  }
}<|MERGE_RESOLUTION|>--- conflicted
+++ resolved
@@ -1,35 +1,24 @@
 import { AuthenticationError, ForbiddenError } from '@redwoodjs/graphql-server'
 import { db } from './db'
 
-<<<<<<< HEAD
+
 /**
-* The session object sent in as the first argument to getCurrentUser() will
-* have a single key `id` containing the unique ID of the logged in user
-* (whatever field you set as `authFields.id` in your auth function config).
-* You'll need to update the call to `db` below if you use a different model
-* name or unique field name:
-*
-*   return await db.profile.findUnique({ where: { email: session.id } })
-*                   ───┬───                       ──┬──
-*      model accessor ─┘      unique id field name ─┘
-*/
-=======
-// The session object sent in as the first argument to getCurrentUser() will
-// have a single key `id` containing the unique ID of the logged in user
-// (whatever field you set as `authFields.id` in your auth function config).
-// You'll need to update the call to `db` below if you use a different model
-// name or unique field name, for example:
-//
-//   return await db.profile.findUnique({ where: { email: session.id } })
-//                   ───┬───                       ──┬──
-//      model accessor ─┘      unique id field name ─┘
-//
-// !! BEWARE !! Anything returned from this function will be available to the
-// client--it becomes the content of `currentUser` on the web side (as well as
-// `context.currentUser` on the api side). You should carefully add additional
-// fields to the `select` object below once you've decided they are safe to be
-// seen if someone were to open the Web Inspector in their browser.
->>>>>>> 66c7e4f9
+ * The session object sent in as the first argument to getCurrentUser() will
+ * have a single key `id` containing the unique ID of the logged in user
+ * (whatever field you set as `authFields.id` in your auth function config).
+ * You'll need to update the call to `db` below if you use a different model
+ * name or unique field name, for example:
+ *
+ *   return await db.profile.findUnique({ where: { email: session.id } })
+ *                   ───┬───                       ──┬──
+ *      model accessor ─┘      unique id field name ─┘
+ *
+ * !! BEWARE !! Anything returned from this function will be available to the
+ * client--it becomes the content of `currentUser` on the web side (as well as
+ * `context.currentUser` on the api side). You should carefully add additional
+ * fields to the `select` object below once you've decided they are safe to be
+ * seen if someone were to open the Web Inspector in their browser.
+ */
 export const getCurrentUser = async (session) => {
   return await db.user.findUnique({
     where: { id: session.id },
