// Have to use `var` here to avoid "Temporal Dead Zone" issues
var mockWebAppPath = ''

import fs from 'fs'

import '../../../../lib/mockTelemetry'

import { addConfigToApp } from '../auth'

jest.mock('../../../../lib', () => {
  const path = require('path')
  const __dirname = path.resolve()

  return {
    getPaths: () => ({
      api: { functions: '', src: '', lib: '' },
      web: {
        src: path.join(__dirname, '../create-redwood-app/template/web/src'),
        app: path.join(
          __dirname,
          mockWebAppPath || '../create-redwood-app/template/web/src/App.tsx'
        ),
      },
    }),
  }
})

// This function checks output matches
const writeFileSyncSpy = jest.fn((_, content) => {
  // Line breaks cause an issue on windows snapshots
  expect(content).toMatchSnapshot()
})

beforeEach(() => {
  jest.restoreAllMocks()
  jest.spyOn(fs, 'writeFileSync').mockImplementation(writeFileSyncSpy)
})

describe('Should add config lines to App.{js,tsx}', () => {
  it('Matches Auth0 Snapshot', async () => {
    const auth0Data = await import(`../providers/auth0`)
    await addConfigToApp(auth0Data.config, false)
  })

  it('Matches Firebase Snapshot', async () => {
    const firebaseData = await import(`../providers/firebase`)
    await addConfigToApp(firebaseData.config, false)
  })

  it('Matches netlify Snapshot', async () => {
    const netlifyData = await import(`../providers/netlify`)
    await addConfigToApp(netlifyData.config, false)
  })

  it('Matches goTrue Snapshot', async () => {
    const goTrueData = await import(`../providers/goTrue`)
    await addConfigToApp(goTrueData.config, false)
  })

  it('Matches azureActiveDirectory Snapshot', async () => {
    const azureActiveDirectoryData = await import(
      `../providers/azureActiveDirectory`
    )
    await addConfigToApp(azureActiveDirectoryData.config, false)
  })

  it('Matches ethereum Snapshot', async () => {
    const ethereumData = await import(`../providers/ethereum`)
    await addConfigToApp(ethereumData.config, false)
  })

  it('Matches magicLink Snapshot', async () => {
    const magicLinkData = await import(`../providers/magicLink`)
    await addConfigToApp(magicLinkData.config, false)
  })

  it('Matches supabase Snapshot', async () => {
    const supabaseData = await import(`../providers/supabase`)
    await addConfigToApp(supabaseData.config, false)
  })

  it('Matches nhost Snapshot', async () => {
    const nhostData = await import(`../providers/nhost`)
    await addConfigToApp(nhostData.config, false)
  })
})

describe('Should add config lines when RedwoodApolloProvider has props', () => {
  it('Matches Auth0 Snapshot', async () => {
<<<<<<< HEAD
    const path = require('path')
    const __dirname = path.resolve()

    const auth0Data = await import(`../providers/auth0`)
    await addConfigToApp(auth0Data.config, false, {
      webAppPath: path.join(
        __dirname,
        'src/commands/setup/auth/__tests__/__templates__/AppWithCustomRedwoodApolloProvider.template'
      ),
    })
=======
    mockWebAppPath =
      'src/commands/setup/auth/__tests__/__templates__/AppWithCustomRedwoodApolloProvider.template'

    const auth0Data = await import(`../providers/auth0`)
    await addConfigToApp(auth0Data.config, false)
>>>>>>> 55dacd5d
  })
})

describe('Should add auth config when using explicit return', () => {
  it('Matches Auth0 Snapshot', async () => {
<<<<<<< HEAD
    const path = require('path')
    const __dirname = path.resolve()

    const auth0Data = await import(`../providers/auth0`)
    await addConfigToApp(auth0Data.config, false, {
      webAppPath: path.join(
        __dirname,
        'src/commands/setup/auth/__tests__/__templates__/AppWithExplicitReturn.template'
      ),
    })
=======
    mockWebAppPath =
      'src/commands/setup/auth/__tests__/__templates__/AppWithExplicitReturn.template'

    const auth0Data = await import(`../providers/auth0`)
    await addConfigToApp(auth0Data.config, false)
>>>>>>> 55dacd5d
  })
})<|MERGE_RESOLUTION|>--- conflicted
+++ resolved
@@ -87,46 +87,20 @@
 
 describe('Should add config lines when RedwoodApolloProvider has props', () => {
   it('Matches Auth0 Snapshot', async () => {
-<<<<<<< HEAD
-    const path = require('path')
-    const __dirname = path.resolve()
-
-    const auth0Data = await import(`../providers/auth0`)
-    await addConfigToApp(auth0Data.config, false, {
-      webAppPath: path.join(
-        __dirname,
-        'src/commands/setup/auth/__tests__/__templates__/AppWithCustomRedwoodApolloProvider.template'
-      ),
-    })
-=======
     mockWebAppPath =
-      'src/commands/setup/auth/__tests__/__templates__/AppWithCustomRedwoodApolloProvider.template'
+      'src/commands/setup/auth/__tests__/fixtures/AppWithCustomRedwoodApolloProvider.js'
 
     const auth0Data = await import(`../providers/auth0`)
     await addConfigToApp(auth0Data.config, false)
->>>>>>> 55dacd5d
   })
 })
 
 describe('Should add auth config when using explicit return', () => {
   it('Matches Auth0 Snapshot', async () => {
-<<<<<<< HEAD
-    const path = require('path')
-    const __dirname = path.resolve()
-
-    const auth0Data = await import(`../providers/auth0`)
-    await addConfigToApp(auth0Data.config, false, {
-      webAppPath: path.join(
-        __dirname,
-        'src/commands/setup/auth/__tests__/__templates__/AppWithExplicitReturn.template'
-      ),
-    })
-=======
     mockWebAppPath =
-      'src/commands/setup/auth/__tests__/__templates__/AppWithExplicitReturn.template'
+      'src/commands/setup/auth/__tests__/fixtures/AppWithExplicitReturn.js'
 
     const auth0Data = await import(`../providers/auth0`)
     await addConfigToApp(auth0Data.config, false)
->>>>>>> 55dacd5d
   })
 })