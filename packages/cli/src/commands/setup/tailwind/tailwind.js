--- conflicted
+++ resolved
@@ -1,16 +1,6 @@
-<<<<<<< HEAD
-import Listr from 'listr'
-=======
-import fs from 'fs'
-import path from 'path'
-
->>>>>>> ce645a62
 import chalk from 'chalk'
-import execa from 'execa'
 import Listr from 'listr'
 
-<<<<<<< HEAD
-import c from 'src/lib/colors'
 import {
   configurePostCSS,
   installPackages,
@@ -18,10 +8,7 @@
   initTailwind,
   addCSSImports,
 } from './tasks'
-=======
-import { getPaths, writeFile } from 'src/lib'
 import c from 'src/lib/colors'
->>>>>>> ce645a62
 
 export const command = 'tailwind'
 export const description = 'Setup tailwindcss and PostCSS'
@@ -35,38 +22,20 @@
     })
     .option('ui', {
       default: false,
-      description: 'Install TailwindUI as well',
+      description: 'Include TailwindUI Installation',
       type: 'boolean',
     })
 }
 
-const tasks = (args) =>
-  new Listr([
+export const handler = async (args) => {
+  const tasks = new Listr([
     {
       title: 'Installing packages...',
       task: () => {
         return new Listr([
           {
             title: 'Install postcss-loader, tailwindcss, and autoprefixer',
-<<<<<<< HEAD
             task: installPackages(args),
-=======
-            task: async () => {
-              /**
-               * Install postcss-loader, tailwindcss, and autoprefixer
-               * RedwoodJS currently uses PostCSS v7; postcss-loader and autoprefixers pinned for compatibility
-               */
-              await execa('yarn', [
-                'workspace',
-                'web',
-                'add',
-                '-D',
-                'postcss-loader@4.0.2',
-                'tailwindcss@npm:@tailwindcss/postcss7-compat',
-                'autoprefixer@9.8.6',
-              ])
-            },
->>>>>>> ce645a62
           },
           {
             title: 'Sync yarn.lock and node_modules',
@@ -81,38 +50,7 @@
     },
     {
       title: 'Initializing Tailwind CSS...',
-<<<<<<< HEAD
       task: initTailwind(args),
-=======
-      task: async () => {
-        const basePath = getPaths().web.base
-        const tailwindConfigPath = path.join(basePath, 'tailwind.config.js')
-        const configExists = fs.existsSync(tailwindConfigPath)
-
-        if (configExists) {
-          if (force) {
-            // yarn tailwindcss init will fail if the file already exists
-            fs.unlinkSync(tailwindConfigPath)
-          } else {
-            throw new Error(
-              'Tailwindcss config already exists.\nUse --force to override existing config.'
-            )
-          }
-        }
-
-        await execa('yarn', ['tailwindcss', 'init'], { cwd: basePath })
-
-        // opt-in to upcoming changes
-        const config = fs.readFileSync(tailwindConfigPath, 'utf-8')
-
-        const uncommentFlags = (str) =>
-          str.replace(/\/{2} ([\w-]+: true)/g, '$1')
-
-        const newConfig = config.replace(/future.*purge/s, uncommentFlags)
-
-        fs.writeFileSync(tailwindConfigPath, newConfig)
-      },
->>>>>>> ce645a62
     },
     {
       title: 'Adding imports to index.css...',
@@ -133,7 +71,6 @@
     },
   ])
 
-export const handler = async (args) => {
   try {
     await tasks(args).run()
   } catch (e) {
