import fs from 'fs'
import path from 'path'

import chalk from 'chalk'
import execa from 'execa'
import Listr from 'listr'

import { getPaths, writeFile } from 'src/lib'
import c from 'src/lib/colors'

export const command = 'i18n'
export const description = 'Setup i18n'
export const builder = (yargs) => {
  yargs.option('force', {
    alias: 'f',
    default: false,
    description: 'Overwrite existing configuration',
    type: 'boolean',
  })
}

const APP_JS_PATH = path.join(getPaths().web.src, 'App.js')

const i18nImportsExist = (appJS) => {
  let content = appJS.toString()

  const hasBaseImport = () => /import '.\/i18n'/.test(content)

  return hasBaseImport()
}
const i18nConfigExists = () => {
  return fs.existsSync(path.join(getPaths().web.src, 'i18n.js'))
}
const localesExists = (lng) => {
  return fs.existsSync(path.join(getPaths().web.src, 'locales', lng + '.json'))
}

export const handler = async ({ force }) => {
<<<<<<< HEAD
=======
  const INDEX_JS_PATH = getPaths().web.app
>>>>>>> b0de8796
  const tasks = new Listr([
    {
      title: 'Installing packages...',
      task: async () => {
        return new Listr([
          {
            title:
              'Install i18n, i18next, react-i18next and i18next-browser-languagedetector',
            task: async () => {
              /**
               * Install i18n, i18next, react-i18next and i18next-browser-languagedetector
               */
              await execa('yarn', [
                'workspace',
                'web',
                'add',
                'i18n',
                'i18next',
                'react-i18next',
                'i18next-browser-languagedetector',
              ])
            },
          },
        ])
      },
    },
    {
      title: 'Configuring i18n...',
      task: () => {
        /**
         *  Write i18n.js in web/src
         *
         * Check if i18n config already exists.
         * If it exists, throw an error.
         */
        if (!force && i18nConfigExists()) {
          throw new Error(
            'i18n config already exists.\nUse --force to override existing config.'
          )
        } else {
          return writeFile(
            path.join(getPaths().web.src, 'i18n.js'),
            fs
              .readFileSync(
                path.resolve(__dirname, 'templates', 'i18n.js.template')
              )
              .toString(),
            { overwriteExisting: force }
          )
        }
      },
    },
    {
      title: 'Adding locale file for French...',
      task: () => {
        /**
         * Make web/src/locales if it doesn't exist
         * and write fr.json there
         *
         * Check if fr.json already exists.
         * If it exists, throw an error.
         */

        if (!force && localesExists('fr')) {
          throw new Error(
            'fr.json config already exists.\nUse --force to override existing config.'
          )
        } else {
          return writeFile(
            path.join(getPaths().web.src, '/locales/fr.json'),
            fs
              .readFileSync(
                path.resolve(__dirname, 'templates', 'fr.json.template')
              )
              .toString(),
            { overwriteExisting: force }
          )
        }
      },
    },
    {
<<<<<<< HEAD
      title: 'Adding locale file for English...',
      task: () => {
        /**
         * Make web/src/locales if it doesn't exist
         * and write en.json there
         *
         * Check if en.json already exists.
         * If it exists, throw an error.
         */
        if (!force && localesExists('en')) {
          throw new Error(
            'en.json already exists.\nUse --force to override existing config.'
          )
        } else {
          return writeFile(
            path.join(getPaths().web.src, '/locales/en.json'),
            fs
              .readFileSync(
                path.resolve(__dirname, 'templates', 'en.json.template')
              )
              .toString(),
            { overwriteExisting: force }
          )
        }
      },
    },
    {
      title: 'Adding import to App.js...',
      task: (_ctx, task) => {
        /**
         * Add i18n import to the top of App.js
         *
         * Check if i18n import already exists.
         * If it exists, throw an error.
=======
      title: 'Adding import to App.{js,tsx}...',
      task: () => {
        /**
         * Add i18n import to the top of App.{js,tsx}
>>>>>>> b0de8796
         */
        let appJS = fs.readFileSync(APP_JS_PATH)
        if (i18nImportsExist(appJS)) {
          task.skip('Import already exists in App.js')
        } else {
          appJS = [`import './i18n'`, appJS].join(`\n`)
          fs.writeFileSync(APP_JS_PATH, appJS)
        }
      },
    },
    {
      title: 'One more thing...',
      task: (_ctx, task) => {
        task.title = `One more thing...\n
          ${c.green('Quick link to the docs:')}\n
          ${chalk.hex('#e8e8e8')(
            'https://react.i18next.com/guides/quick-start/'
          )}
        `
      },
    },
  ])

  try {
    await tasks.run()
  } catch (e) {
    console.error(c.error(e.message))
    process.exit(e?.exitCode || 1)
  }
}<|MERGE_RESOLUTION|>--- conflicted
+++ resolved
@@ -19,7 +19,7 @@
   })
 }
 
-const APP_JS_PATH = path.join(getPaths().web.src, 'App.js')
+const APP_JS_PATH = getPaths().web.app
 
 const i18nImportsExist = (appJS) => {
   let content = appJS.toString()
@@ -36,10 +36,6 @@
 }
 
 export const handler = async ({ force }) => {
-<<<<<<< HEAD
-=======
-  const INDEX_JS_PATH = getPaths().web.app
->>>>>>> b0de8796
   const tasks = new Listr([
     {
       title: 'Installing packages...',
@@ -121,7 +117,6 @@
       },
     },
     {
-<<<<<<< HEAD
       title: 'Adding locale file for English...',
       task: () => {
         /**
@@ -149,19 +144,13 @@
       },
     },
     {
-      title: 'Adding import to App.js...',
+      title: 'Adding import to App.{js,tsx}...',
       task: (_ctx, task) => {
         /**
-         * Add i18n import to the top of App.js
+         * Add i18n import to the top of App.{js,tsx}
          *
          * Check if i18n import already exists.
          * If it exists, throw an error.
-=======
-      title: 'Adding import to App.{js,tsx}...',
-      task: () => {
-        /**
-         * Add i18n import to the top of App.{js,tsx}
->>>>>>> b0de8796
          */
         let appJS = fs.readFileSync(APP_JS_PATH)
         if (i18nImportsExist(appJS)) {
