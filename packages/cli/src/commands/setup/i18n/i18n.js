--- conflicted
+++ resolved
@@ -123,13 +123,8 @@
       },
     },
     {
-<<<<<<< HEAD
-      title: 'Adding import to index.js...',
-      task: async () => {
-=======
       title: 'Adding import to App.js...',
       task: () => {
->>>>>>> bcc8dd27
         /**
          * Add i18n import to the top of App.js
          */
