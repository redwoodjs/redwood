--- conflicted
+++ resolved
@@ -5,22 +5,14 @@
 export const PROJECT_NAME = path.basename(getPaths().base)
 
 export const RENDER_YAML = (database) => {
-<<<<<<< HEAD
   let apiPlan = 'free'
   let databaseIsSqlite = database.startsWith('file:')
-  if(databaseIsSqlite) {
+  if (databaseIsSqlite) {
     apiPlan = 'starter'
   }
-  return `#####
-# Documentation
-# Redwood: https://render.com/docs/deploy-redwood
-# YAML (all config values): https://render.com/docs/yaml-spec
-#####
-=======
   return `# Quick links to the docs:
 # - Redwood on Render: https://render.com/docs/deploy-redwood
 # - Render's Blueprint spec: https://render.com/docs/yaml-spec
->>>>>>> f398f9af
 
 services:
 - name: ${PROJECT_NAME}-web
