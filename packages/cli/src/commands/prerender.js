--- conflicted
+++ resolved
@@ -103,12 +103,6 @@
   return listrTasks
 }
 
-<<<<<<< HEAD
-export const handler = async ({
-  path: routerPath,
-  output,
-  check,
-=======
 const diagnosticCheck = () => {
   const checks = [
     {
@@ -173,7 +167,6 @@
 export const handler = async ({
   path: routerPath,
   output,
->>>>>>> 44608cc8
   dryRun,
   verbose,
 }) => {
