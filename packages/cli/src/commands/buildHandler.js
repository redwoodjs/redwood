--- conflicted
+++ resolved
@@ -106,7 +106,17 @@
       title: 'Building Web...',
       task: async () => {
         if (getConfig().web.bundler !== 'webpack') {
-<<<<<<< HEAD
+          // @NOTE: we're using the vite build command here, instead of the
+          // buildWeb function directly because we want the process.cwd to be
+          // the web directory, not the root of the project.
+          // This is important for postcss/tailwind to work correctly
+          // Having a separate binary lets us contain the change of cwd to that
+          // process only. If we changed cwd here, or in the buildWeb function,
+          // it could affect other things that run in parallel while building.
+          // We don't have any parallel tasks right now, but someone might add
+          // one in the future as a performance optimization.
+          await execa(`yarn rw-vite-build --webDir="${rwjsPaths.web.base}"`, {
+
           // @WARN DO NOT MERGE TEMPORARY HACK
           // @WARN DO NOT MERGE TEMPORARY HACK
           // @WARN DO NOT MERGE TEMPORARY HACK
@@ -119,20 +129,6 @@
           // @TODO: we need to use a binary here, so the the cwd is correct
           await buildFeServer({
             verbose,
-=======
-          // @NOTE: we're using the vite build command here, instead of the
-          // buildWeb function directly because we want the process.cwd to be
-          // the web directory, not the root of the project.
-          // This is important for postcss/tailwind to work correctly
-          // Having a separate binary lets us contain the change of cwd to that
-          // process only. If we changed cwd here, or in the buildWeb function,
-          // it could affect other things that run in parallel while building.
-          // We don't have any parallel tasks right now, but someone might add
-          // one in the future as a performance optimization.
-          await execa(`yarn rw-vite-build --webDir="${rwjsPaths.web.base}"`, {
-            stdio: verbose ? 'inherit' : 'pipe',
-            shell: true,
->>>>>>> 4663e9b4
           })
         } else {
           await execa(
