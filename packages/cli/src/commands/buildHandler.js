import fs from 'fs'
import path from 'path'

import execa from 'execa'
import { Listr } from 'listr2'
import rimraf from 'rimraf'

import { recordTelemetryAttributes } from '@redwoodjs/cli-helpers'
import { buildApi } from '@redwoodjs/internal/dist/build/api'
import { loadAndValidateSdls } from '@redwoodjs/internal/dist/validateSchema'
import { detectPrerenderRoutes } from '@redwoodjs/prerender/detection'
<<<<<<< HEAD
import { errorTelemetry, timedTelemetry } from '@redwoodjs/telemetry'
import { buildFeServer } from '@redwoodjs/vite'

import { getConfig, getPaths } from '../lib'
import c from '../lib/colors'
=======
import { timedTelemetry } from '@redwoodjs/telemetry'

import { getPaths, getConfig } from '../lib'
>>>>>>> c9bdd08b
import { generatePrismaCommand } from '../lib/generatePrismaClient'

export const handler = async ({
  side = ['api', 'web'],
  verbose = false,
  performance = false,
  stats = false,
  prisma = true,
  prerender,
}) => {
  recordTelemetryAttributes({
    command: 'build',
    side: JSON.stringify(side),
    verbose,
    performance,
    stats,
    prisma,
    prerender,
  })
  const rwjsPaths = getPaths()

  if (performance) {
    console.log('Measuring Web Build Performance...')
    execa.sync(
      `yarn cross-env NODE_ENV=production webpack --config ${require.resolve(
        '@redwoodjs/core/config/webpack.perf.js'
      )}`,
      { stdio: 'inherit', shell: true, cwd: rwjsPaths.web.base }
    )
    // We do not want to continue building...
    return
  }

  if (stats) {
    console.log('Building Web Stats...')
    execa.sync(
      `yarn cross-env NODE_ENV=production webpack --config ${require.resolve(
        '@redwoodjs/core/config/webpack.stats.js'
      )}`,
      { stdio: 'inherit', shell: true, cwd: rwjsPaths.web.base }
    )
    // We do not want to continue building...
    return
  }

  const prerenderRoutes =
    prerender && side.includes('web') ? detectPrerenderRoutes() : []
  const shouldGeneratePrismaClient =
    prisma && (side.includes('api') || prerenderRoutes.length > 0)

  const tasks = [
    shouldGeneratePrismaClient && {
      title: 'Generating Prisma Client...',
      task: () => {
        const { cmd, args } = generatePrismaCommand(rwjsPaths.api.dbSchema)
        return execa(cmd, args, {
          stdio: verbose ? 'inherit' : 'pipe',
          shell: true,
          cwd: rwjsPaths.api.base,
        })
      },
    },
    side.includes('api') && {
      title: 'Verifying graphql schema...',
      task: loadAndValidateSdls,
    },
    side.includes('api') && {
      title: 'Building API...',
      task: () => {
        const { errors, warnings } = buildApi()

        if (errors.length) {
          console.error(errors)
        }
        if (warnings.length) {
          console.warn(warnings)
        }
      },
    },
    side.includes('web') && {
      // Clean web/dist before building
      // Vite handles this internally
      title: 'Cleaning Web...',
      task: () => {
        return rimraf(rwjsPaths.web.dist)
      },
      enabled: getConfig().web.bundler !== 'vite',
    },
    side.includes('web') && {
      title: 'Building Web...',
      task: async () => {
        if (getConfig().web.bundler === 'vite') {
          // @WARN DO NOT MERGE TEMPORARY HACK
          // @WARN DO NOT MERGE TEMPORARY HACK
          // @WARN DO NOT MERGE TEMPORARY HACK
          // @WARN DO NOT MERGE TEMPORARY HACK
          // @WARN DO NOT MERGE TEMPORARY HACK
          // @WARN DO NOT MERGE TEMPORARY HACK
          // @WARN DO NOT MERGE TEMPORARY HACK
          process.chdir(rwjsPaths.web.base)

          // @TODO: we need to use a binary here, so the the cwd is correct
          await buildFeServer({
            verbose,
          })
        } else {
          await execa(
            `yarn cross-env NODE_ENV=production webpack --config ${require.resolve(
              '@redwoodjs/core/config/webpack.production.js'
            )}`,
            {
              stdio: verbose ? 'inherit' : 'pipe',
              shell: true,
              cwd: rwjsPaths.web.base,
            }
          )
        }

        console.log('Creating 200.html...')

        const indexHtmlPath = path.join(getPaths().web.dist, 'index.html')

        fs.copyFileSync(
          indexHtmlPath,
          path.join(getPaths().web.dist, '200.html')
        )
      },
    },
  ].filter(Boolean)

  const jobs = new Listr(tasks, {
    renderer: verbose && 'verbose',
  })

  await timedTelemetry(process.argv, { type: 'build' }, async () => {
    await jobs.run()

<<<<<<< HEAD
      // Removing prerender for streaming setup
      // if (side.includes('web') && prerender) {
      //   // This step is outside Listr so that it prints clearer, complete messages
      //   await triggerPrerender()
      // }
    })
  } catch (e) {
    console.log(c.error(e.message))
    errorTelemetry(process.argv, e.message)
    process.exit(1)
  }
=======
    if (side.includes('web') && prerender) {
      // This step is outside Listr so that it prints clearer, complete messages
      await triggerPrerender()
    }
  })
>>>>>>> c9bdd08b
}<|MERGE_RESOLUTION|>--- conflicted
+++ resolved
@@ -9,17 +9,10 @@
 import { buildApi } from '@redwoodjs/internal/dist/build/api'
 import { loadAndValidateSdls } from '@redwoodjs/internal/dist/validateSchema'
 import { detectPrerenderRoutes } from '@redwoodjs/prerender/detection'
-<<<<<<< HEAD
-import { errorTelemetry, timedTelemetry } from '@redwoodjs/telemetry'
+import { timedTelemetry } from '@redwoodjs/telemetry'
 import { buildFeServer } from '@redwoodjs/vite'
 
 import { getConfig, getPaths } from '../lib'
-import c from '../lib/colors'
-=======
-import { timedTelemetry } from '@redwoodjs/telemetry'
-
-import { getPaths, getConfig } from '../lib'
->>>>>>> c9bdd08b
 import { generatePrismaCommand } from '../lib/generatePrismaClient'
 
 export const handler = async ({
@@ -150,6 +143,25 @@
     },
   ].filter(Boolean)
 
+  const triggerPrerender = async () => {
+    console.log('Starting prerendering...')
+    if (prerenderRoutes.length === 0) {
+      console.log(
+        `You have not marked any routes to "prerender" in your ${terminalLink(
+          'Routes',
+          'file://' + rwjsPaths.web.routes
+        )}.`
+      )
+    }
+    // Running a separate process here, otherwise it wouldn't pick up the
+    // generated Prisma Client due to require module caching
+    await execa('yarn rw prerender', {
+      stdio: 'inherit',
+      shell: true,
+      cwd: rwjsPaths.web.base,
+    })
+  }
+
   const jobs = new Listr(tasks, {
     renderer: verbose && 'verbose',
   })
@@ -157,23 +169,9 @@
   await timedTelemetry(process.argv, { type: 'build' }, async () => {
     await jobs.run()
 
-<<<<<<< HEAD
-      // Removing prerender for streaming setup
-      // if (side.includes('web') && prerender) {
-      //   // This step is outside Listr so that it prints clearer, complete messages
-      //   await triggerPrerender()
-      // }
-    })
-  } catch (e) {
-    console.log(c.error(e.message))
-    errorTelemetry(process.argv, e.message)
-    process.exit(1)
-  }
-=======
     if (side.includes('web') && prerender) {
       // This step is outside Listr so that it prints clearer, complete messages
       await triggerPrerender()
     }
   })
->>>>>>> c9bdd08b
 }