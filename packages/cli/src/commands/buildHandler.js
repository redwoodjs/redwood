import fs from 'fs'
import path from 'path'

import execa from 'execa'
import { Listr } from 'listr2'
import { rimraf } from 'rimraf'
import terminalLink from 'terminal-link'

import { recordTelemetryAttributes } from '@redwoodjs/cli-helpers'
import { buildApi } from '@redwoodjs/internal/dist/build/api'
import { loadAndValidateSdls } from '@redwoodjs/internal/dist/validateSchema'
import { detectPrerenderRoutes } from '@redwoodjs/prerender/detection'
import { timedTelemetry } from '@redwoodjs/telemetry'
import { buildFeServer } from '@redwoodjs/vite'

import { getPaths, getConfig } from '../lib'
import { generatePrismaCommand } from '../lib/generatePrismaClient'

export const handler = async ({
  side = ['api', 'web'],
  verbose = false,
  performance = false,
  stats = false,
  prisma = true,
  prerender,
}) => {
  recordTelemetryAttributes({
    command: 'build',
    side: JSON.stringify(side),
    verbose,
    performance,
    stats,
    prisma,
    prerender,
  })
  const rwjsPaths = getPaths()

  if (performance) {
    console.log('Measuring Web Build Performance...')
    execa.sync(
      `yarn cross-env NODE_ENV=production webpack --config ${require.resolve(
        '@redwoodjs/core/config/webpack.perf.js'
      )}`,
      { stdio: 'inherit', shell: true, cwd: rwjsPaths.web.base }
    )
    // We do not want to continue building...
    return
  }

  if (stats) {
    console.log('Building Web Stats...')
    execa.sync(
      `yarn cross-env NODE_ENV=production webpack --config ${require.resolve(
        '@redwoodjs/core/config/webpack.stats.js'
      )}`,
      { stdio: 'inherit', shell: true, cwd: rwjsPaths.web.base }
    )
    // We do not want to continue building...
    return
  }

  const prerenderRoutes =
    prerender && side.includes('web') ? detectPrerenderRoutes() : []
  const shouldGeneratePrismaClient =
    prisma && (side.includes('api') || prerenderRoutes.length > 0)

  const tasks = [
    shouldGeneratePrismaClient && {
      title: 'Generating Prisma Client...',
      task: () => {
        const { cmd, args } = generatePrismaCommand(rwjsPaths.api.dbSchema)
        return execa(cmd, args, {
          stdio: verbose ? 'inherit' : 'pipe',
          shell: true,
          cwd: rwjsPaths.api.base,
        })
      },
    },
    side.includes('api') && {
      title: 'Verifying graphql schema...',
      task: loadAndValidateSdls,
    },
    side.includes('api') && {
      title: 'Building API...',
      task: () => {
        const { errors, warnings } = buildApi()

        if (errors.length) {
          console.error(errors)
        }
        if (warnings.length) {
          console.warn(warnings)
        }
      },
    },
    side.includes('web') && {
      // Clean web/dist before building
      // Vite handles this internally
      title: 'Cleaning Web...',
      task: () => {
        return rimraf(rwjsPaths.web.dist)
      },
      enabled: getConfig().web.bundler !== 'vite',
    },
    side.includes('web') && {
      title: 'Building Web...',
      task: async () => {
<<<<<<< HEAD
        if (getConfig().web.bundler === 'vite') {
          // @WARN DO NOT MERGE TEMPORARY HACK
          // @WARN DO NOT MERGE TEMPORARY HACK
          // @WARN DO NOT MERGE TEMPORARY HACK
          // @WARN DO NOT MERGE TEMPORARY HACK
          // @WARN DO NOT MERGE TEMPORARY HACK
          // @WARN DO NOT MERGE TEMPORARY HACK
          // @WARN DO NOT MERGE TEMPORARY HACK
          process.chdir(rwjsPaths.web.base)

          // @TODO: we need to use a binary here, so the the cwd is correct
          await buildFeServer({
            verbose,
=======
        if (getConfig().web.bundler !== 'webpack') {
          // @NOTE: we're using the vite build command here, instead of the buildWeb function
          // because we want the process.cwd to be the web directory, not the root of the project
          // This is important for postcss/tailwind to work correctly
          await execa(`yarn rw-vite-build`, {
            stdio: verbose ? 'inherit' : 'pipe',
            shell: true,
            cwd: rwjsPaths.web.base, // <-- important for postcss/tailwind
>>>>>>> 8313e52c
          })
        } else {
          await execa(
            `yarn cross-env NODE_ENV=production webpack --config ${require.resolve(
              '@redwoodjs/core/config/webpack.production.js'
            )}`,
            {
              stdio: verbose ? 'inherit' : 'pipe',
              shell: true,
              cwd: rwjsPaths.web.base,
            }
          )
        }

        console.log('Creating 200.html...')

        const indexHtmlPath = path.join(getPaths().web.dist, 'index.html')

        fs.copyFileSync(
          indexHtmlPath,
          path.join(getPaths().web.dist, '200.html')
        )
      },
    },
  ].filter(Boolean)

  const triggerPrerender = async () => {
    console.log('Starting prerendering...')
    if (prerenderRoutes.length === 0) {
      console.log(
        `You have not marked any routes to "prerender" in your ${terminalLink(
          'Routes',
          'file://' + rwjsPaths.web.routes
        )}.`
      )
    }
    // Running a separate process here, otherwise it wouldn't pick up the
    // generated Prisma Client due to require module caching
    await execa('yarn rw prerender', {
      stdio: 'inherit',
      shell: true,
      cwd: rwjsPaths.web.base,
    })
  }

  const jobs = new Listr(tasks, {
    renderer: verbose && 'verbose',
  })

  await timedTelemetry(process.argv, { type: 'build' }, async () => {
    await jobs.run()

    if (side.includes('web') && prerender) {
      // This step is outside Listr so that it prints clearer, complete messages
      await triggerPrerender()
    }
  })
}<|MERGE_RESOLUTION|>--- conflicted
+++ resolved
@@ -105,8 +105,7 @@
     side.includes('web') && {
       title: 'Building Web...',
       task: async () => {
-<<<<<<< HEAD
-        if (getConfig().web.bundler === 'vite') {
+        if (getConfig().web.bundler !== 'webpack') {
           // @WARN DO NOT MERGE TEMPORARY HACK
           // @WARN DO NOT MERGE TEMPORARY HACK
           // @WARN DO NOT MERGE TEMPORARY HACK
@@ -119,16 +118,6 @@
           // @TODO: we need to use a binary here, so the the cwd is correct
           await buildFeServer({
             verbose,
-=======
-        if (getConfig().web.bundler !== 'webpack') {
-          // @NOTE: we're using the vite build command here, instead of the buildWeb function
-          // because we want the process.cwd to be the web directory, not the root of the project
-          // This is important for postcss/tailwind to work correctly
-          await execa(`yarn rw-vite-build`, {
-            stdio: verbose ? 'inherit' : 'pipe',
-            shell: true,
-            cwd: rwjsPaths.web.base, // <-- important for postcss/tailwind
->>>>>>> 8313e52c
           })
         } else {
           await execa(
