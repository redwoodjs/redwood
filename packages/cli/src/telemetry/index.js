--- conflicted
+++ resolved
@@ -66,7 +66,6 @@
     traceProvider.addSpanProcessor(traceProcessor)
     traceProvider.register()
 
-<<<<<<< HEAD
     // If these signals have no listeners, then nodejs will exit without triggering the
     // process exit event, so we need to ensure we have at least one listener for each
     for (const signal of ['SIGTERM', 'SIGINT', 'SIGHUP']) {
@@ -78,9 +77,7 @@
       })
     }
 
-=======
     // Ensure to shutdown telemetry when the process exits
->>>>>>> f6acf929
     process.on('exit', () => {
       shutdownTelemetry()
     })
