#!/usr/bin/env node

import path from 'path'

import { trace, SpanStatusCode } from '@opentelemetry/api'
import fs from 'fs-extra'
import { hideBin, Parser } from 'yargs/helpers'
import yargs from 'yargs/yargs'

import { recordTelemetryAttributes } from '@redwoodjs/cli-helpers'
import { telemetryMiddleware } from '@redwoodjs/telemetry'

import * as buildCommand from './commands/build'
import * as checkCommand from './commands/check'
import * as consoleCommand from './commands/console'
import * as deployCommand from './commands/deploy'
import * as destroyCommand from './commands/destroy'
import * as devCommand from './commands/dev'
import * as execCommand from './commands/exec'
import * as experimentalCommand from './commands/experimental'
import * as generateCommand from './commands/generate'
import * as infoCommand from './commands/info'
import * as lintCommand from './commands/lint'
import * as prerenderCommand from './commands/prerender'
import * as prismaCommand from './commands/prisma'
import * as recordCommand from './commands/record'
import * as serveCommand from './commands/serve'
import * as setupCommand from './commands/setup'
import * as studioCommand from './commands/studio'
import * as testCommand from './commands/test'
import * as tstojsCommand from './commands/ts-to-js'
import * as typeCheckCommand from './commands/type-check'
import * as upgradeCommand from './commands/upgrade'
import { findUp } from './lib'
import { exitWithError } from './lib/exit'
import { loadEnvFiles } from './lib/loadEnvFiles'
import * as updateCheck from './lib/updateCheck'
import { loadPlugins } from './plugin'
import { startTelemetry, shutdownTelemetry } from './telemetry/index'

// # Setting the CWD
//
// The current working directory can be set via:
//
// 1. The `--cwd` option
// 2. The `RWJS_CWD` env-var
// 3. By traversing directories upwards for the first `redwood.toml`
//
// ## Examples
//
// ```
// yarn rw info --cwd /path/to/project
// RWJS_CWD=/path/to/project yarn rw info
//
// # In this case, `--cwd` wins out over `RWJS_CWD`
// RWJS_CWD=/path/to/project yarn rw info --cwd /path/to/other/project
//
// # Here we traverses upwards for a redwood.toml.
// cd api
// yarn rw info
// ```

let { cwd, telemetry, help, version } = Parser(hideBin(process.argv), {
  // Telemetry is enabled by default, but can be disabled in two ways
  // - by passing a `--telemetry false` option
  // - by setting a `REDWOOD_DISABLE_TELEMETRY` env var
  boolean: ['telemetry'],
  default: {
    telemetry:
      process.env.REDWOOD_DISABLE_TELEMETRY === undefined ||
      process.env.REDWOOD_DISABLE_TELEMETRY === '',
  },
})
cwd ??= process.env.RWJS_CWD

try {
  if (cwd) {
    // `cwd` was set by the `--cwd` option or the `RWJS_CWD` env var. In this case,
    // we don't want to find up for a `redwood.toml` file. The `redwood.toml` should just be in that directory.
    if (!fs.existsSync(path.join(cwd, 'redwood.toml'))) {
      throw new Error(`Couldn't find a "redwood.toml" file in ${cwd}`)
    }
  } else {
    // `cwd` wasn't set. Odds are they're in a Redwood project,
    // but they could be in ./api or ./web, so we have to find up to be sure.

    const redwoodTOMLPath = findUp('redwood.toml')

    if (!redwoodTOMLPath) {
      throw new Error(
        `Couldn't find up a "redwood.toml" file from ${process.cwd()}`
      )
    }

    cwd = path.dirname(redwoodTOMLPath)
  }
} catch (error) {
  console.error(error.message)
  process.exit(1)
}

process.env.RWJS_CWD = cwd

// Load .env.* files.
//
// This should be done as early as possible, and the earliest we can do it is after setting `cwd`.
loadEnvFiles()

async function main() {
  // Start telemetry if it hasn't been disabled
  if (telemetry) {
    startTelemetry()
  }

  // Execute CLI within a span, this will be the root span
  const tracer = trace.getTracer('redwoodjs')
  await tracer.startActiveSpan('cli', async (span) => {
    // Ensure telemetry ends after a maximum of 5 minutes
    const telemetryTimeoutTimer = setTimeout(() => {
      shutdownTelemetry()
    }, 5 * 60_000)

    // Record if --version or --help was given because we will never hit a handler which could specify the command
    if (version) {
      recordTelemetryAttributes({ command: '--version' })
    }
    if (help) {
      recordTelemetryAttributes({ command: '--help' })
    }

<<<<<<< HEAD
    // @FIXME: BIG RED BOX on exiting feServer
    // I think yargs OR the RW cli is not passing SigInt to the child process
=======
    // FIXME: There's currently a BIG RED BOX on exiting feServer
    // Is yargs or the RW cli not passing SigInt on to the child process?
>>>>>>> e126c75d
    try {
      // Run the command via yargs
      await runYargs()
    } catch (error) {
      exitWithError(error)
    }

    // Span housekeeping
    if (span?.isRecording()) {
      span?.setStatus({ code: SpanStatusCode.OK })
      span?.end()
    }

    // Clear the timeout timer since we haven't timed out
    clearTimeout(telemetryTimeoutTimer)
  })

  // Shutdown telemetry, ensures data is sent before the process exits
  if (telemetry) {
    shutdownTelemetry()
  }
}

async function runYargs() {
  // # Build the CLI yargs instance
  const yarg = yargs(hideBin(process.argv))
    // Config
    .scriptName('rw')
    .middleware(
      [
        // We've already handled `cwd` above, but it may still be in `argv`.
        // We don't need it anymore so let's get rid of it.
        // Likewise for `telemetry`.
        (argv) => {
          delete argv.cwd
          delete argv.addEnvFiles
          delete argv['add-env-files']
          delete argv.telemetry
        },
        telemetry && telemetryMiddleware,
        updateCheck.isEnabled() && updateCheck.updateCheckMiddleware,
      ].filter(Boolean)
    )
    .option('cwd', {
      describe: 'Working directory to use (where `redwood.toml` is located)',
    })
    .option('add-env-files', {
      describe:
        'Load additional .env files. Values defined in files specified later override earlier ones.',
      array: true,
    })
    .example(
      'yarn rw exec migrateUsers --add-env-files stripe nakama',
      "Run a script, also loading env vars from '.env.stripe' and '.env.nakama'"
    )
    .option('telemetry', {
      describe: 'Whether to send anonymous usage telemetry to RedwoodJS',
      boolean: true,
      // hidden: true,
    })
    .example(
      'yarn rw g page home /',
      "\"Create a page component named 'Home' at path '/'\""
    )
    .demandCommand()
    .strict()
    .exitProcess(false)
    .alias('h', 'help')

    // Commands (Built in or pre-plugin support)
    .command(buildCommand)
    .command(checkCommand)
    .command(consoleCommand)
    .command(deployCommand)
    .command(destroyCommand)
    .command(devCommand)
    .command(execCommand)
    .command(experimentalCommand)
    .command(generateCommand)
    .command(infoCommand)
    .command(lintCommand)
    .command(prerenderCommand)
    .command(prismaCommand)
    .command(recordCommand)
    .command(serveCommand)
    .command(setupCommand)
    .command(studioCommand)
    .command(testCommand)
    .command(tstojsCommand)
    .command(typeCheckCommand)
    .command(upgradeCommand)

  // Load any CLI plugins
  await loadPlugins(yarg)

  // Run
  await yarg.parse(process.argv.slice(2), {}, (err, _argv, output) => {
    // Configuring yargs with `strict` makes it error on unknown args;
    // here we're signaling that with an exit code.
    if (err) {
      process.exitCode = 1
    }

    // Show the output that yargs was going to if there was no callback provided
    if (output) {
      if (err) {
        console.error(output)
      } else {
        console.log(output)
      }
    }
  })
}

main()<|MERGE_RESOLUTION|>--- conflicted
+++ resolved
@@ -128,13 +128,8 @@
       recordTelemetryAttributes({ command: '--help' })
     }
 
-<<<<<<< HEAD
-    // @FIXME: BIG RED BOX on exiting feServer
-    // I think yargs OR the RW cli is not passing SigInt to the child process
-=======
     // FIXME: There's currently a BIG RED BOX on exiting feServer
     // Is yargs or the RW cli not passing SigInt on to the child process?
->>>>>>> e126c75d
     try {
       // Run the command via yargs
       await runYargs()
