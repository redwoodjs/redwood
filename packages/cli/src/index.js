#!/usr/bin/env node

import { spawn } from 'child_process'
import fs from 'fs'
import path from 'path'

import { config } from 'dotenv-defaults'
import findup from 'findup-sync'
import { hideBin, Parser } from 'yargs/helpers'
import yargs from 'yargs/yargs'

import { telemetryMiddleware } from '@redwoodjs/telemetry'

import * as buildCommand from './commands/build'
import * as checkCommand from './commands/check'
import * as consoleCommand from './commands/console'
import * as dataMigrateCommand from './commands/data-migrate'
import * as deployCommand from './commands/deploy'
import * as destroyCommand from './commands/destroy'
import * as devCommand from './commands/dev'
import * as execCommand from './commands/exec'
import * as generateCommand from './commands/generate'
import * as infoCommand from './commands/info'
import * as lintCommand from './commands/lint'
import * as prerenderCommand from './commands/prerender'
import * as prismaCommand from './commands/prisma'
import * as recordCommand from './commands/record'
import * as serveCommand from './commands/serve'
import * as setupCommand from './commands/setup'
import * as storybookCommand from './commands/storybook'
import * as testCommand from './commands/test'
import * as tstojsCommand from './commands/ts-to-js'
import * as typeCheckCommand from './commands/type-check'
import * as upgradeCommand from './commands/upgrade'
import { getPaths } from './lib'
import * as update from './lib/update'

// # Setting the CWD
//
// The current working directory can be set via:
//
// 1. The `--cwd` option
// 2. The `RWJS_CWD` env-var
// 3. By traversing directories upwards for the first `redwood.toml`
//
// ## Examples
//
// ```
// yarn rw info --cwd /path/to/project
// RWJS_CWD=/path/to/project yarn rw info
//
// # In this case, `--cwd` wins out over `RWJS_CWD`
// RWJS_CWD=/path/to/project yarn rw info --cwd /path/to/other/project
//
// # Here we traverses upwards for a redwood.toml.
// cd api
// yarn rw info
// ```

let { cwd } = Parser(hideBin(process.argv))
cwd ??= process.env.RWJS_CWD

try {
  if (cwd) {
    // `cwd` was set by the `--cwd` option or the `RWJS_CWD` env var. In this case,
    // we don't want to find up for a `redwood.toml` file. The `redwood.toml` should just be in that directory.
    if (!fs.existsSync(path.join(cwd, 'redwood.toml'))) {
      throw new Error(`Couldn't find a "redwood.toml" file in ${cwd}`)
    }
  } else {
    // `cwd` wasn't set. Odds are they're in a Redwood project,
    // but they could be in ./api or ./web, so we have to find up to be sure.

    const redwoodTOMLPath = findup('redwood.toml', { cwd: process.cwd() })

    if (!redwoodTOMLPath) {
      throw new Error(
        `Couldn't find up a "redwood.toml" file from ${process.cwd()}`
      )
    }

    cwd = path.dirname(redwoodTOMLPath)
  }
} catch (error) {
  console.error(error.message)
  process.exit(1)
}

process.env.RWJS_CWD = cwd

<<<<<<< HEAD
const updateCheckerMiddleware = (argv) => {
  const excludedCommands = ['upgrade', 'ts-to-js']
  if (excludedCommands.includes(argv._[0])) {
    return
  }

  if (update.shouldShow()) {
    process.on('exit', () => {
      update.showUpgradeMessage()
    })
  }

  if (update.shouldCheck()) {
    const stdout = fs.openSync(
      path.join(getPaths().generated.base, 'updateCheckStdout.log'),
      'a'
    )

    const stderr = fs.openSync(
      path.join(getPaths().generated.base, 'updateCheckStderr.log'),
      'a'
    )

    const child = spawn(
      'yarn',
      ['node', path.join(__dirname, 'lib', 'updateCheck.js')],
      {
        detached: true,
        stdio: ['ignore', stdout, stderr],
        shell: process.platform === 'win32',
      }
    )

    child.unref()
  }
}

// eslint-disable-next-line no-unused-expressions
yargs
  .scriptName('rw')
  .middleware(
    [
      getCwdMiddleware,
      loadDotEnvDefaultsMiddleware,
      telemetryMiddleware,
      !process.env.REDWOOD_BACKGROUND_UPDATES_DISABLED &&
        updateCheckerMiddleware,
    ].filter(Boolean)
  )
=======
// # Load .env, .env.defaults
//
// This should be done as early as possible, and the earliest we can do it is after setting `cwd`.

config({
  path: path.join(getPaths().base, '.env'),
  defaults: path.join(getPaths().base, '.env.defaults'),
  multiline: true,
})

// # Build the CLI and run it

yargs(hideBin(process.argv))
  // Config
  .scriptName('rw')
  .middleware([
    // We've already handled `cwd` above, but it may still be in `argv`.
    // We don't need it anymore so let's get rid of it.
    (argv) => {
      delete argv.cwd
    },
    telemetryMiddleware,
  ])
>>>>>>> fd8229c5
  .option('cwd', {
    describe: 'Working directory to use (where `redwood.toml` is located)',
  })
  .example(
    'yarn rw g page home /',
    "\"Create a page component named 'Home' at path '/'\""
  )
  .demandCommand()
  .strict()

  // Commands
  .command(buildCommand)
  .command(checkCommand)
  .command(consoleCommand)
  .command(dataMigrateCommand)
  .command(deployCommand)
  .command(destroyCommand)
  .command(devCommand)
  .command(execCommand)
  .command(generateCommand)
  .command(infoCommand)
  .command(lintCommand)
  .command(prerenderCommand)
  .command(prismaCommand)
  .command(recordCommand)
  .command(serveCommand)
  .command(setupCommand)
  .command(storybookCommand)
  .command(testCommand)
  .command(tstojsCommand)
  .command(typeCheckCommand)
  .command(upgradeCommand)

  // Run
  .parse()<|MERGE_RESOLUTION|>--- conflicted
+++ resolved
@@ -88,7 +88,18 @@
 
 process.env.RWJS_CWD = cwd
 
-<<<<<<< HEAD
+// # Load .env, .env.defaults
+//
+// This should be done as early as possible, and the earliest we can do it is after setting `cwd`.
+
+config({
+  path: path.join(getPaths().base, '.env'),
+  defaults: path.join(getPaths().base, '.env.defaults'),
+  multiline: true,
+})
+
+// # Build the CLI and run it
+
 const updateCheckerMiddleware = (argv) => {
   const excludedCommands = ['upgrade', 'ts-to-js']
   if (excludedCommands.includes(argv._[0])) {
@@ -126,43 +137,21 @@
   }
 }
 
-// eslint-disable-next-line no-unused-expressions
-yargs
+yargs(hideBin(process.argv))
+  // Config
   .scriptName('rw')
   .middleware(
     [
-      getCwdMiddleware,
-      loadDotEnvDefaultsMiddleware,
+      // We've already handled `cwd` above, but it may still be in `argv`.
+      // We don't need it anymore so let's get rid of it.
+      (argv) => {
+        delete argv.cwd
+      },
       telemetryMiddleware,
       !process.env.REDWOOD_BACKGROUND_UPDATES_DISABLED &&
         updateCheckerMiddleware,
     ].filter(Boolean)
   )
-=======
-// # Load .env, .env.defaults
-//
-// This should be done as early as possible, and the earliest we can do it is after setting `cwd`.
-
-config({
-  path: path.join(getPaths().base, '.env'),
-  defaults: path.join(getPaths().base, '.env.defaults'),
-  multiline: true,
-})
-
-// # Build the CLI and run it
-
-yargs(hideBin(process.argv))
-  // Config
-  .scriptName('rw')
-  .middleware([
-    // We've already handled `cwd` above, but it may still be in `argv`.
-    // We don't need it anymore so let's get rid of it.
-    (argv) => {
-      delete argv.cwd
-    },
-    telemetryMiddleware,
-  ])
->>>>>>> fd8229c5
   .option('cwd', {
     describe: 'Working directory to use (where `redwood.toml` is located)',
   })
