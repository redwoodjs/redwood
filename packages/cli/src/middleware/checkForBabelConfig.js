import boxen from 'boxen'
import fg from 'fast-glob'

import { getPaths } from '@redwoodjs/internal'

import c from '../lib/colors'

const isUsingBabelRc = () => {
  return (
    fg.sync('{web,api}/.babelrc(.*)?', {
      cwd: getPaths().base,
      ignore: '**/node_modules',
    }).length > 0
  )
}
const BABEL_SETTINGS_LINK = c.warning(
  'https://redwoodjs.com/docs/project-configuration-dev-test-build'
)

const checkForBabelConfig = () => {
  return
  if (isUsingBabelRc()) {
    const messages = [
      "Looks like you're trying to configure one of your sides with a .babelrc file.",
      'These settings will be ignored, unless you use a babel.config.js file',
      '',
      'Your plugins and settings will be automatically merged with',
      `the Redwood built-in config, more details here: ${BABEL_SETTINGS_LINK}`,
    ]
<<<<<<< HEAD
    const errTitle = 'Incorrect project configuration'
=======

>>>>>>> 487a88f0
    console.log(
      boxen(messages.join('\n'), {
        title: 'Incorrect project configuration',
        padding: { top: 0, bottom: 0, right: 1, left: 1 },
        margin: 1,
        borderColor: 'red',
      })
    )
<<<<<<< HEAD
    throw new Error(errTitle)
=======
>>>>>>> 487a88f0
  }
}

export default checkForBabelConfig<|MERGE_RESOLUTION|>--- conflicted
+++ resolved
@@ -18,7 +18,6 @@
 )
 
 const checkForBabelConfig = () => {
-  return
   if (isUsingBabelRc()) {
     const messages = [
       "Looks like you're trying to configure one of your sides with a .babelrc file.",
@@ -27,11 +26,7 @@
       'Your plugins and settings will be automatically merged with',
       `the Redwood built-in config, more details here: ${BABEL_SETTINGS_LINK}`,
     ]
-<<<<<<< HEAD
-    const errTitle = 'Incorrect project configuration'
-=======
 
->>>>>>> 487a88f0
     console.log(
       boxen(messages.join('\n'), {
         title: 'Incorrect project configuration',
@@ -40,10 +35,6 @@
         borderColor: 'red',
       })
     )
-<<<<<<< HEAD
-    throw new Error(errTitle)
-=======
->>>>>>> 487a88f0
   }
 }
 
