--- conflicted
+++ resolved
@@ -6,10 +6,6 @@
   moduleNameMapper: {
     '^src/(.*)': '<rootDir>/src/$1',
   },
-<<<<<<< HEAD
   testTimeout: 60000,
-=======
-  testTimeout: 15000,
   setupFilesAfterEnv: ['./jest.setup.js'],
->>>>>>> 3261e525
 }