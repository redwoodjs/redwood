--- conflicted
+++ resolved
@@ -9,10 +9,6 @@
   "include": ["src", "./testUtils.d.ts"],
   "exclude": ["**/__testfixtures__"],
   "references": [
-<<<<<<< HEAD
-    { "path": "../cli-helpers" },
-    { "path": "../project-config" },
-=======
     { "path": "../api-server" },
     { "path": "../cli-helpers" },
     { "path": "../fastify" },
@@ -21,6 +17,5 @@
     { "path": "../project-config" },
     { "path": "../structure" },
     { "path": "../telemetry" }
->>>>>>> 4b85defe
   ]
 }