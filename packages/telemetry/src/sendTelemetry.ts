import fs from 'fs'
import path from 'path'

import ci from 'ci-info'
import { fetch } from 'cross-undici-fetch'
import envinfo from 'envinfo'
import system from 'systeminformation'
import { v4 as uuidv4 } from 'uuid'

// circular dependency when trying to import @redwoodjs/structure so lets do it
// the old fashioned way
const { DefaultHost } = require('@redwoodjs/structure/dist/hosts')
const { RWProject } = require('@redwoodjs/structure/dist/model/RWProject')

interface SensitiveArgPositions {
  exec: {
    positions: Array<number>
    options?: never
    redactWith: Array<string>
  }
  g: {
    positions: Array<number>
    options?: never
    redactWith: Array<string>
  }
  generate: {
    positions: Array<number>
    options?: never
    redactWith: Array<string>
  }
  prisma: {
    positions?: never
    options: Array<string>
    redactWith: Array<string>
  }
}

// Tracks any commands that could contain sensitive info and their position in
// the argv array, as well as the text to replace them with
const SENSITIVE_ARG_POSITIONS: SensitiveArgPositions = {
  exec: {
    positions: [1],
    redactWith: ['[script]'],
  },
  g: {
    positions: [2, 3],
    redactWith: ['[name]', '[path]'],
  },
  generate: {
    positions: [2, 3],
    redactWith: ['[name]', '[path]'],
  },
  prisma: {
    options: ['--name'],
    redactWith: ['[name]'],
  },
}

interface Args {
  redwoodVersion?: string
}

/** Gets diagnostic info and sanitizes by removing references to paths */
const getInfo = async (presets: Args = {}) => {
  const info = JSON.parse(
    await envinfo.run(
      {
        System: ['OS', 'Shell'],
        Binaries: ['Node', 'Yarn', 'npm'],
        npmPackages: '@redwoodjs/*',
        IDEs: ['VSCode'],
      },
      { json: true }
    )
  )

  // get shell name instead of path
  const shell = info.System?.Shell // Windows doesn't always provide shell info, I guess
  if (shell?.path?.match('/')) {
    info.System.Shell.name = info.System.Shell.path.split('/').pop()
  } else if (shell?.path.match('\\')) {
    info.System.Shell.name = info.System.Shell.path.split('\\').pop()
  }

  const cpu = await system.cpu()
  const mem = await system.mem()

  return {
    os: info.System?.OS?.split(' ')[0],
    osVersion: info.System?.OS?.split(' ')[1],
    shell: info.System?.Shell?.name,
    nodeVersion: info.Binaries?.Node?.version,
    yarnVersion: info.Binaries?.Yarn?.version,
    npmVersion: info.Binaries?.npm?.version,
    vsCodeVersion: info.IDEs?.VSCode?.version,
    redwoodVersion:
      presets.redwoodVersion || info.npmPackages['@redwoodjs/core']?.installed,
    system: `${cpu.physicalCores}.${Math.round(mem.total / 1073741824)}`,
  }
}

// removes potentially sensitive information from an array of argv strings
export const sanitizeArgv = (
  argv: [string, string, keyof SensitiveArgPositions, ...string[]]
) => {
<<<<<<< HEAD
  const args = argv.slice(2)
  const name = argv[2]
  const sensitiveCommand = SENSITIVE_ARG_POSITIONS[name]
=======
  const name = argv[2]
  const sensitiveCommand = SENSITIVE_ARG_POSITIONS[name]
  const args = argv.slice(2)
>>>>>>> 6b7fe0c3

  if (sensitiveCommand) {
    // redact positional arguments
    if (sensitiveCommand.positions) {
      sensitiveCommand.positions.forEach((pos: number, index: number) => {
        // only redact if the text in the given position is not a --flag
        if (args[pos] && !/--/.test(args[pos])) {
          args[pos] = sensitiveCommand.redactWith[index]
        }
      })
    }

    // redact --option arguments
    if (sensitiveCommand.options) {
      sensitiveCommand.options.forEach((option: string, index: number) => {
        const argIndex = args.indexOf(option)
        if (argIndex !== -1) {
          args[argIndex + 1] = sensitiveCommand.redactWith[index]
        }
      })
    }
  }

  return args.join(' ')
}

const buildPayload = async () => {
  let payload: Record<string, unknown> = {}
  let project

  const argv = require('yargs/yargs')(process.argv.slice(2)).argv
  const rootDir = argv.root
  payload = {
    type: argv.type || 'command',
    command: argv.argv ? sanitizeArgv(JSON.parse(argv.argv)) : '',
    duration: argv.duration ? parseInt(argv.duration) : null,
    uid: uniqueId(rootDir) || null,
    ci: ci.isCI,
    redwoodCi: !!process.env.REDWOOD_CI,
    NODE_ENV: process.env.NODE_ENV || null,
    ...(await getInfo({ redwoodVersion: argv.rwVersion })),
  }

  if (argv.error) {
    payload.type = 'error'
    payload.error = argv.error
      .split('\n')[0]
      .replace(/(\/[@\-\.\w]+)/g, '[path]')
  }

  // if a root directory was specified, use that to look up framework stats
  // with the `structure` package
  if (rootDir) {
    project = new RWProject({
      projectRoot: rootDir,
      host: new DefaultHost(),
    })
  }

  // add in app stats
  payload = {
    ...payload,
    complexity: `${project.getRouter().routes.length}.${
      project.services.length
    }.${project.cells.length}.${project.pages.length}`,
    sides: project.sides.join(','),
  }

  return payload
}

// returns the UUID for this device. caches the UUID for 24 hours
const uniqueId = (rootDir: string | null) => {
  const telemetryCachePath = path.join(
    rootDir || '/tmp',
    '.redwood',
    'telemetry.txt'
  )
  const now = Date.now()
  const expires = now - 24 * 60 * 60 * 1000 // one day
  let uuid

  if (
    !fs.existsSync(telemetryCachePath) ||
    fs.statSync(telemetryCachePath).mtimeMs < expires
  ) {
    uuid = uuidv4()
    try {
      fs.writeFileSync(telemetryCachePath, uuid)
    } catch (error) {
      console.error('\nCould not create telemetry.txt file\n')
    }
  } else {
    uuid = fs.readFileSync(telemetryCachePath).toString()
  }

  return uuid
}

// actually call the API with telemetry data
export const sendTelemetry = async () => {
  const telemetryUrl = 'https://telemetry.redwoodjs.com/api/v1/telemetry'

  try {
    const payload = await buildPayload()

    if (process.env.REDWOOD_VERBOSE_TELEMETRY) {
      console.info('Redwood Telemetry Payload', payload)
    }

    const response = await fetch(telemetryUrl, {
      method: 'post',
      body: JSON.stringify(payload),
      headers: { 'Content-Type': 'application/json' },
    })

    if (process.env.REDWOOD_VERBOSE_TELEMETRY) {
      console.info('Redwood Telemetry Response:', response)
    }

    // Normally we would report on any non-error response here (like a 500)
    // but since the process is spawned and stdout/stderr is ignored, it can
    // never be seen by the user, so ignore.
    if (process.env.REDWOOD_VERBOSE_TELEMETRY && response.status !== 200) {
      console.error('Error from telemetry insert:', await response.text())
    }
  } catch (e) {
    // service interruption: network down or telemetry API not responding
    // don't let telemetry errors bubble up to user, just do nothing.
    if (process.env.REDWOOD_VERBOSE_TELEMETRY) {
      console.error('Uncaught error in telemetry:', e)
    }
  }
}<|MERGE_RESOLUTION|>--- conflicted
+++ resolved
@@ -103,15 +103,9 @@
 export const sanitizeArgv = (
   argv: [string, string, keyof SensitiveArgPositions, ...string[]]
 ) => {
-<<<<<<< HEAD
-  const args = argv.slice(2)
-  const name = argv[2]
-  const sensitiveCommand = SENSITIVE_ARG_POSITIONS[name]
-=======
   const name = argv[2]
   const sensitiveCommand = SENSITIVE_ARG_POSITIONS[name]
   const args = argv.slice(2)
->>>>>>> 6b7fe0c3
 
   if (sensitiveCommand) {
     // redact positional arguments
