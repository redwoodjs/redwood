{
  "name": "@redwoodjs/telemetry",
  "version": "5.3.2",
  "repository": {
    "type": "git",
    "url": "https://github.com/redwoodjs/redwood.git",
    "directory": "packages/telemetry"
  },
  "license": "MIT",
  "main": "./dist/index.js",
  "types": "./dist/index.d.ts",
  "files": [
    "dist"
  ],
  "scripts": {
    "build": "yarn build:js",
    "build:js": "babel src -d dist --extensions \".js,.ts,.tsx\"",
    "build:watch": "nodemon --watch src --ext \"js,ts,tsx\" --ignore dist --exec \"yarn build\"",
    "prepublishOnly": "NODE_ENV=production yarn build",
    "test": "jest src",
    "test:watch": "yarn test --watch"
  },
  "jest": {
    "testPathIgnorePatterns": [
      "/dist/"
    ]
  },
  "dependencies": {
<<<<<<< HEAD
    "@babel/runtime-corejs3": "7.22.5",
    "@redwoodjs/project-config": "5.3.1",
    "@redwoodjs/structure": "5.3.1",
    "@whatwg-node/fetch": "0.9.6",
=======
    "@babel/runtime-corejs3": "7.22.3",
    "@redwoodjs/project-config": "5.3.2",
    "@redwoodjs/structure": "5.3.2",
    "@whatwg-node/fetch": "0.9.3",
>>>>>>> 930d13a2
    "ci-info": "3.8.0",
    "core-js": "3.31.0",
    "envinfo": "7.8.1",
    "systeminformation": "5.18.3",
    "uuid": "9.0.0",
    "yargs": "17.7.2"
  },
  "devDependencies": {
    "@babel/cli": "7.22.5",
    "@babel/core": "7.22.5",
    "@types/envinfo": "7.8.1",
    "@types/uuid": "9.0.2",
    "@types/yargs": "17.0.24",
    "jest": "29.5.0"
  },
  "gitHead": "3905ed045508b861b495f8d5630d76c7a157d8f1"
}<|MERGE_RESOLUTION|>--- conflicted
+++ resolved
@@ -26,17 +26,10 @@
     ]
   },
   "dependencies": {
-<<<<<<< HEAD
     "@babel/runtime-corejs3": "7.22.5",
-    "@redwoodjs/project-config": "5.3.1",
-    "@redwoodjs/structure": "5.3.1",
-    "@whatwg-node/fetch": "0.9.6",
-=======
-    "@babel/runtime-corejs3": "7.22.3",
     "@redwoodjs/project-config": "5.3.2",
     "@redwoodjs/structure": "5.3.2",
-    "@whatwg-node/fetch": "0.9.3",
->>>>>>> 930d13a2
+    "@whatwg-node/fetch": "0.9.6",
     "ci-info": "3.8.0",
     "core-js": "3.31.0",
     "envinfo": "7.8.1",
