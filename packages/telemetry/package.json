--- conflicted
+++ resolved
@@ -21,14 +21,8 @@
     "test:watch": "vitest watch"
   },
   "dependencies": {
-<<<<<<< HEAD
-    "@redwoodjs/project-config": "7.3.1",
-    "@redwoodjs/structure": "7.3.1",
-=======
-    "@babel/runtime-corejs3": "7.24.1",
     "@redwoodjs/project-config": "7.3.2",
     "@redwoodjs/structure": "7.3.2",
->>>>>>> 0cb788d7
     "@whatwg-node/fetch": "0.9.17",
     "ci-info": "4.0.0",
     "envinfo": "7.11.1",
