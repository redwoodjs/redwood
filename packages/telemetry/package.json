{
  "name": "@redwoodjs/telemetry",
  "version": "4.0.0",
  "repository": {
    "type": "git",
    "url": "https://github.com/redwoodjs/redwood.git",
    "directory": "packages/telemetry"
  },
  "license": "MIT",
  "main": "./dist/index.js",
  "types": "./dist/index.d.ts",
  "files": [
    "dist"
  ],
  "scripts": {
    "build": "yarn build:js",
    "build:js": "babel src -d dist --extensions \".js,.ts,.tsx\"",
    "build:watch": "nodemon --watch src --ext \"js,ts,tsx\" --ignore dist --exec \"yarn build\"",
    "prepublishOnly": "NODE_ENV=production yarn build",
    "test": "jest src",
    "test:watch": "yarn test --watch"
  },
  "jest": {
    "testPathIgnorePatterns": [
      "/dist/"
    ]
  },
  "dependencies": {
    "@babel/runtime-corejs3": "7.20.13",
<<<<<<< HEAD
    "@redwoodjs/internal": "3.2.0",
    "@redwoodjs/structure": "3.2.0",
=======
    "@redwoodjs/internal": "4.0.0",
    "@redwoodjs/structure": "4.0.0",
>>>>>>> e519e7e0
    "@whatwg-node/fetch": "0.6.2",
    "ci-info": "3.7.1",
    "core-js": "3.27.2",
    "envinfo": "7.8.1",
    "systeminformation": "5.17.8",
    "uuid": "9.0.0",
    "yargs": "17.6.2"
  },
  "devDependencies": {
    "@babel/cli": "7.20.7",
    "@babel/core": "7.20.12",
    "@types/envinfo": "7.8.1",
    "@types/uuid": "9.0.0",
    "@types/yargs": "17.0.20",
    "jest": "29.4.1"
  },
  "gitHead": "3905ed045508b861b495f8d5630d76c7a157d8f1"
}<|MERGE_RESOLUTION|>--- conflicted
+++ resolved
@@ -27,13 +27,8 @@
   },
   "dependencies": {
     "@babel/runtime-corejs3": "7.20.13",
-<<<<<<< HEAD
-    "@redwoodjs/internal": "3.2.0",
-    "@redwoodjs/structure": "3.2.0",
-=======
     "@redwoodjs/internal": "4.0.0",
     "@redwoodjs/structure": "4.0.0",
->>>>>>> e519e7e0
     "@whatwg-node/fetch": "0.6.2",
     "ci-info": "3.7.1",
     "core-js": "3.27.2",
