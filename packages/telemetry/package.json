--- conflicted
+++ resolved
@@ -1,10 +1,6 @@
 {
   "name": "@redwoodjs/telemetry",
-<<<<<<< HEAD
   "version": "0.0.0-experimental-streaming.8",
-=======
-  "version": "5.0.0",
->>>>>>> c792d73a
   "repository": {
     "type": "git",
     "url": "https://github.com/redwoodjs/redwood.git",
@@ -30,17 +26,10 @@
     ]
   },
   "dependencies": {
-<<<<<<< HEAD
-    "@babel/runtime-corejs3": "7.21.0",
+    "@babel/runtime-corejs3": "7.21.5",
     "@redwoodjs/project-config": "0.0.0-experimental-streaming.8",
     "@redwoodjs/structure": "0.0.0-experimental-streaming.8",
-    "@whatwg-node/fetch": "0.8.4",
-=======
-    "@babel/runtime-corejs3": "7.21.5",
-    "@redwoodjs/project-config": "5.0.0",
-    "@redwoodjs/structure": "5.0.0",
     "@whatwg-node/fetch": "0.9.0",
->>>>>>> c792d73a
     "ci-info": "3.8.0",
     "core-js": "3.30.2",
     "envinfo": "7.8.1",
