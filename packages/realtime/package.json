--- conflicted
+++ resolved
@@ -39,17 +39,10 @@
     "@envelop/testing": "7.0.0",
     "@envelop/types": "5.0.0",
     "@redwoodjs/framework-tools": "workspace:*",
-<<<<<<< HEAD
-    "nodemon": "3.0.2",
-    "tsx": "4.6.2",
-    "typescript": "5.3.3",
-    "vitest": "1.4.0"
-=======
     "nodemon": "3.1.0",
     "tsx": "4.7.1",
     "typescript": "5.4.3",
-    "vitest": "1.3.1"
->>>>>>> 9d737f33
+    "vitest": "1.4.0"
   },
   "peerDependencies": {
     "ioredis": "^5.3.2"
