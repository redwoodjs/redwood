--- conflicted
+++ resolved
@@ -25,13 +25,8 @@
     "@envelop/live-query": "7.0.0",
     "@graphql-tools/schema": "10.0.3",
     "@graphql-tools/utils": "10.1.2",
-<<<<<<< HEAD
     "@graphql-yoga/plugin-defer-stream": "3.2.0",
-    "@graphql-yoga/plugin-graphql-sse": "3.1.1",
-=======
-    "@graphql-yoga/plugin-defer-stream": "3.1.1",
     "@graphql-yoga/plugin-graphql-sse": "3.2.0",
->>>>>>> 2b6bafef
     "@graphql-yoga/redis-event-target": "3.0.0",
     "@graphql-yoga/subscription": "5.0.0",
     "@n1ru4l/graphql-live-query": "0.10.0",
