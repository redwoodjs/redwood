import { GraphQLError } from 'graphql'

export interface ServerParseError extends Error {
  response: Response
  statusCode: number
  bodyText: string
}

export interface ServerError extends Error {
  response: Response
  statusCode: number
  result: Record<string, any>
}

<<<<<<< HEAD
export interface RwGqlError {
=======
export interface RWGqlError {
>>>>>>> 6ff2ffa4
  message: string
  graphQLErrors: ReadonlyArray<GraphQLError>
  networkError: Error | ServerParseError | ServerError | null
}

export type RwGqlErrorProperties = Record<string, Record<string, string[]>>

interface FormErrorProps {
  error?: RwGqlError
  wrapperClassName?: string
  wrapperStyle?: React.CSSProperties
  titleClassName?: string
  titleStyle?: React.CSSProperties
  listClassName?: string
  listStyle?: React.CSSProperties
  listItemClassName?: string
  listItemStyle?: React.CSSProperties
}

/**
 * Big error message at the top of the page explaining everything that's wrong
 * with the form fields in this form
 */
const FormError = ({
  error,
  wrapperClassName,
  wrapperStyle,
  titleClassName,
  titleStyle,
  listClassName,
  listStyle,
  listItemClassName,
  listItemStyle,
}: FormErrorProps) => {
  if (!error) {
    return null
  }

  let rootMessage = error.message
  const messages: string[] = []
  const hasGraphQLError = !!error.graphQLErrors?.[0]
  const hasNetworkError =
    !!error.networkError && Object.keys(error.networkError).length > 0

  if (hasGraphQLError) {
    rootMessage = error.graphQLErrors[0].message ?? 'Something went wrong'

    // override top-level message for ServiceValidation errorrs
    if (error.graphQLErrors[0]?.extensions?.code === 'BAD_USER_INPUT') {
      rootMessage = 'Errors prevented this form from being saved'
    }

    const properties = error.graphQLErrors[0].extensions?.[
      'properties'
    ] as RwGqlErrorProperties

    const propertyMessages = properties && properties['messages']

    if (propertyMessages) {
      for (const e in propertyMessages) {
        propertyMessages[e].forEach((fieldError: any) => {
          messages.push(fieldError)
        })
      }
    }
  } else if (hasNetworkError) {
    rootMessage = rootMessage ?? 'An error has occurred'
    if (Object.prototype.hasOwnProperty.call(error.networkError, 'bodyText')) {
      const netErr = error.networkError as ServerParseError
      messages.push(`${netErr.name}: ${netErr.bodyText}`)
    } else if (
      Object.prototype.hasOwnProperty.call(error.networkError, 'result')
    ) {
      const netErr = error.networkError as ServerError
      netErr.result.errors?.forEach((error: any) => {
        if (typeof error.message === 'string') {
          if (error.message.indexOf(';') >= 0) {
            messages.push(error.message?.split(';')[1])
          } else {
            messages.push(error.message)
          }
        }
      })
    }
  }

  if (!rootMessage) {
    return null
  }

  return (
    <div className={wrapperClassName} style={wrapperStyle}>
      <p className={titleClassName} style={titleStyle}>
        {rootMessage}
      </p>
      {messages.length > 0 && (
        <ul className={listClassName} style={listStyle}>
          {messages.map((message: string, index: number) => (
            <li key={index} className={listItemClassName} style={listItemStyle}>
              {message}
            </li>
          ))}
        </ul>
      )}
    </div>
  )
}

export default FormError<|MERGE_RESOLUTION|>--- conflicted
+++ resolved
@@ -12,11 +12,7 @@
   result: Record<string, any>
 }
 
-<<<<<<< HEAD
-export interface RwGqlError {
-=======
 export interface RWGqlError {
->>>>>>> 6ff2ffa4
   message: string
   graphQLErrors: ReadonlyArray<GraphQLError>
   networkError: Error | ServerParseError | ServerError | null
@@ -25,7 +21,7 @@
 export type RwGqlErrorProperties = Record<string, Record<string, string[]>>
 
 interface FormErrorProps {
-  error?: RwGqlError
+  error?: RWGqlError
   wrapperClassName?: string
   wrapperStyle?: React.CSSProperties
   titleClassName?: string
