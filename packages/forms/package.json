--- conflicted
+++ resolved
@@ -1,10 +1,6 @@
 {
   "name": "@redwoodjs/forms",
-<<<<<<< HEAD
-  "version": "1.5.2",
-=======
   "version": "2.0.0",
->>>>>>> e2033adb
   "repository": {
     "type": "git",
     "url": "https://github.com/redwoodjs/redwood.git",
@@ -26,11 +22,7 @@
   },
   "dependencies": {
     "@babel/runtime-corejs3": "7.16.7",
-<<<<<<< HEAD
-    "core-js": "3.22.8",
-=======
     "core-js": "3.23.1",
->>>>>>> e2033adb
     "pascalcase": "1.0.0",
     "react-hook-form": "7.31.3"
   },
