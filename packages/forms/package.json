--- conflicted
+++ resolved
@@ -1,10 +1,6 @@
 {
   "name": "@redwoodjs/forms",
-<<<<<<< HEAD
   "version": "0.19.3",
-=======
-  "version": "0.19.2",
->>>>>>> 5507b340
   "files": [
     "dist",
     "src/index.d.ts"
