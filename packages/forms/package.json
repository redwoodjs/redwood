{
  "name": "@redwoodjs/forms",
  "version": "6.0.7",
  "repository": {
    "type": "git",
    "url": "https://github.com/redwoodjs/redwood.git",
    "directory": "packages/forms"
  },
  "license": "MIT",
  "main": "dist/index.js",
  "types": "dist/index.d.ts",
  "files": [
    "dist"
  ],
  "scripts": {
    "build": "yarn build:js && yarn build:types",
    "build:js": "babel src -d dist --extensions \".js,.jsx,.ts,.tsx\"",
    "build:pack": "yarn pack -o redwoodjs-forms.tgz",
    "build:types": "tsc --build --verbose",
    "build:watch": "nodemon --watch src --ext \"js,jsx,ts,tsx\" --ignore dist --exec \"yarn build\"",
    "prepublishOnly": "NODE_ENV=production yarn build",
    "test": "vitest run",
    "test:watch": "vitest watch"
  },
  "dependencies": {
<<<<<<< HEAD
    "@babel/runtime-corejs3": "7.23.6",
    "core-js": "3.34.0",
    "graphql": "16.8.1",
=======
    "@babel/runtime-corejs3": "7.23.9",
    "core-js": "3.35.1",
>>>>>>> 01936155
    "pascalcase": "1.0.0",
    "react-hook-form": "7.49.3"
  },
  "devDependencies": {
    "@babel/cli": "7.23.9",
    "@babel/core": "^7.22.20",
    "@testing-library/dom": "9.3.4",
    "@testing-library/jest-dom": "6.3.0",
    "@testing-library/react": "14.1.2",
    "@testing-library/user-event": "14.5.2",
    "@types/pascalcase": "1.0.3",
    "@types/react": "18.2.37",
    "@types/react-dom": "18.2.15",
<<<<<<< HEAD
    "jest": "29.7.0",
=======
    "graphql": "16.8.1",
>>>>>>> 01936155
    "nodemon": "3.0.2",
    "react": "0.0.0-experimental-e5205658f-20230913",
    "react-dom": "0.0.0-experimental-e5205658f-20230913",
    "typescript": "5.3.3",
    "vitest": "1.2.2"
  },
  "peerDependencies": {
    "react": "0.0.0-experimental-e5205658f-20230913"
  },
  "gitHead": "3905ed045508b861b495f8d5630d76c7a157d8f1"
}<|MERGE_RESOLUTION|>--- conflicted
+++ resolved
@@ -23,14 +23,9 @@
     "test:watch": "vitest watch"
   },
   "dependencies": {
-<<<<<<< HEAD
-    "@babel/runtime-corejs3": "7.23.6",
-    "core-js": "3.34.0",
-    "graphql": "16.8.1",
-=======
     "@babel/runtime-corejs3": "7.23.9",
     "core-js": "3.35.1",
->>>>>>> 01936155
+    "graphql": "16.8.1",
     "pascalcase": "1.0.0",
     "react-hook-form": "7.49.3"
   },
@@ -44,11 +39,6 @@
     "@types/pascalcase": "1.0.3",
     "@types/react": "18.2.37",
     "@types/react-dom": "18.2.15",
-<<<<<<< HEAD
-    "jest": "29.7.0",
-=======
-    "graphql": "16.8.1",
->>>>>>> 01936155
     "nodemon": "3.0.2",
     "react": "0.0.0-experimental-e5205658f-20230913",
     "react-dom": "0.0.0-experimental-e5205658f-20230913",
