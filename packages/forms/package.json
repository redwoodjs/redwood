--- conflicted
+++ resolved
@@ -35,13 +35,8 @@
     "@testing-library/react": "13.4.0",
     "@testing-library/user-event": "14.4.3",
     "@types/pascalcase": "1.0.1",
-<<<<<<< HEAD
     "@types/react": "18.0.24",
     "@types/react-dom": "18.0.8",
-=======
-    "@types/react": "17.0.52",
-    "@types/react-dom": "17.0.18",
->>>>>>> 9cfaf22c
     "@types/testing-library__jest-dom": "5.14.5",
     "graphql": "16.6.0",
     "jest": "29.3.1",
