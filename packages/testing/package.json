--- conflicted
+++ resolved
@@ -39,14 +39,9 @@
     "@storybook/react": "6.4.22",
     "@testing-library/jest-dom": "5.16.4",
     "@testing-library/react": "12.1.5",
-<<<<<<< HEAD
     "@testing-library/react-hooks": "8.0.0",
-    "@testing-library/user-event": "14.1.1",
-    "@types/aws-lambda": "8.10.95",
-=======
     "@testing-library/user-event": "14.2.0",
     "@types/aws-lambda": "8.10.97",
->>>>>>> 6f0c9e2d
     "@types/babel-core": "6.25.7",
     "@types/jest": "27.5.1",
     "@types/node": "16.11.35",
