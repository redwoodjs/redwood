--- conflicted
+++ resolved
@@ -56,13 +56,8 @@
   "devDependencies": {
     "@babel/cli": "7.24.8",
     "@babel/core": "^7.22.20",
-<<<<<<< HEAD
-    "jsdom": "24.1.0",
+    "jsdom": "24.1.1",
     "typescript": "5.5.3",
-=======
-    "jsdom": "24.1.1",
-    "typescript": "5.4.5",
->>>>>>> cf5fe1d2
     "vitest": "2.0.3"
   },
   "gitHead": "3905ed045508b861b495f8d5630d76c7a157d8f1"
