--- conflicted
+++ resolved
@@ -34,13 +34,8 @@
     "@redwoodjs/project-config": "6.0.7",
     "@redwoodjs/router": "6.0.7",
     "@redwoodjs/web": "6.0.7",
-<<<<<<< HEAD
     "@testing-library/jest-dom": "5.17.0",
-    "@testing-library/react": "14.0.0",
-=======
-    "@testing-library/jest-dom": "5.16.5",
     "@testing-library/react": "14.1.0",
->>>>>>> 30c93006
     "@testing-library/user-event": "14.5.1",
     "@types/aws-lambda": "8.10.119",
     "@types/babel-core": "6.25.8",
