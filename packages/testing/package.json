{
  "name": "@redwoodjs/testing",
<<<<<<< HEAD
  "version": "3.7.1",
=======
  "version": "3.8.0",
>>>>>>> 919fdadf
  "description": "Tools, wrappers and configuration for testing a Redwood project.",
  "repository": {
    "type": "git",
    "url": "https://github.com/redwoodjs/redwood.git",
    "directory": "packages/testing"
  },
  "license": "MIT",
  "main": "dist/index.js",
  "types": "dist/index.d.ts",
  "files": [
    "config",
    "web",
    "api",
    "cache",
    "dist"
  ],
  "scripts": {
    "build": "yarn build:js && yarn build:types",
    "build:js": "babel src -d dist --extensions \".js,.ts,.tsx\"",
    "build:types": "tsc --build --verbose",
    "build:watch": "nodemon --watch src --ext 'js,ts,tsx' --ignore dist --exec 'yarn build'",
    "prepublishOnly": "NODE_ENV=production yarn build",
    "test": "jest src",
    "test:watch": "yarn test --watch"
  },
  "dependencies": {
    "@babel/runtime-corejs3": "7.20.6",
<<<<<<< HEAD
    "@redwoodjs/auth": "3.7.1",
    "@redwoodjs/graphql-server": "3.7.1",
    "@redwoodjs/internal": "3.7.1",
    "@redwoodjs/router": "3.7.1",
    "@redwoodjs/web": "3.7.1",
    "@storybook/addon-a11y": "6.5.15",
    "@storybook/addon-docs": "6.5.15",
    "@storybook/addon-essentials": "6.5.15",
    "@storybook/builder-webpack5": "6.5.15",
    "@storybook/manager-webpack5": "6.5.15",
    "@storybook/react": "6.5.15",
=======
    "@redwoodjs/auth": "3.8.0",
    "@redwoodjs/graphql-server": "3.8.0",
    "@redwoodjs/internal": "3.8.0",
    "@redwoodjs/router": "3.8.0",
    "@redwoodjs/web": "3.8.0",
    "@storybook/addon-a11y": "6.5.14",
    "@storybook/addon-docs": "6.5.14",
    "@storybook/addon-essentials": "6.5.14",
    "@storybook/builder-webpack5": "6.5.14",
    "@storybook/manager-webpack5": "6.5.14",
    "@storybook/react": "6.5.14",
>>>>>>> 919fdadf
    "@testing-library/jest-dom": "5.16.5",
    "@testing-library/react": "12.1.5",
    "@testing-library/react-hooks": "8.0.1",
    "@testing-library/user-event": "14.4.3",
    "@types/aws-lambda": "8.10.109",
    "@types/babel-core": "6.25.7",
    "@types/jest": "29.2.4",
    "@types/node": "16.18.10",
    "@types/react": "17.0.52",
    "@types/react-dom": "17.0.18",
    "@types/webpack": "5.28.0",
    "babel-jest": "29.3.1",
    "babel-plugin-inline-react-svg": "2.0.1",
    "core-js": "3.26.1",
    "fast-glob": "3.2.12",
    "jest": "29.3.1",
    "jest-environment-jsdom": "29.3.1",
    "jest-watch-typeahead": "2.2.1",
    "msw": "0.49.2",
    "ts-toolbelt": "9.6.0",
    "whatwg-fetch": "3.6.2"
  },
  "devDependencies": {
    "@babel/cli": "7.19.3",
    "@babel/core": "7.20.5",
    "typescript": "4.7.4"
  },
  "gitHead": "3905ed045508b861b495f8d5630d76c7a157d8f1"
}<|MERGE_RESOLUTION|>--- conflicted
+++ resolved
@@ -1,10 +1,6 @@
 {
   "name": "@redwoodjs/testing",
-<<<<<<< HEAD
-  "version": "3.7.1",
-=======
   "version": "3.8.0",
->>>>>>> 919fdadf
   "description": "Tools, wrappers and configuration for testing a Redwood project.",
   "repository": {
     "type": "git",
@@ -32,31 +28,17 @@
   },
   "dependencies": {
     "@babel/runtime-corejs3": "7.20.6",
-<<<<<<< HEAD
-    "@redwoodjs/auth": "3.7.1",
-    "@redwoodjs/graphql-server": "3.7.1",
-    "@redwoodjs/internal": "3.7.1",
-    "@redwoodjs/router": "3.7.1",
-    "@redwoodjs/web": "3.7.1",
+    "@redwoodjs/auth": "3.8.0",
+    "@redwoodjs/graphql-server": "3.8.0",
+    "@redwoodjs/internal": "3.8.0",
+    "@redwoodjs/router": "3.8.0",
+    "@redwoodjs/web": "3.8.0",
     "@storybook/addon-a11y": "6.5.15",
     "@storybook/addon-docs": "6.5.15",
     "@storybook/addon-essentials": "6.5.15",
     "@storybook/builder-webpack5": "6.5.15",
     "@storybook/manager-webpack5": "6.5.15",
     "@storybook/react": "6.5.15",
-=======
-    "@redwoodjs/auth": "3.8.0",
-    "@redwoodjs/graphql-server": "3.8.0",
-    "@redwoodjs/internal": "3.8.0",
-    "@redwoodjs/router": "3.8.0",
-    "@redwoodjs/web": "3.8.0",
-    "@storybook/addon-a11y": "6.5.14",
-    "@storybook/addon-docs": "6.5.14",
-    "@storybook/addon-essentials": "6.5.14",
-    "@storybook/builder-webpack5": "6.5.14",
-    "@storybook/manager-webpack5": "6.5.14",
-    "@storybook/react": "6.5.14",
->>>>>>> 919fdadf
     "@testing-library/jest-dom": "5.16.5",
     "@testing-library/react": "12.1.5",
     "@testing-library/react-hooks": "8.0.1",
