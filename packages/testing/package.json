--- conflicted
+++ resolved
@@ -1,10 +1,6 @@
 {
   "name": "@redwoodjs/testing",
-<<<<<<< HEAD
-  "version": "1.5.2",
-=======
   "version": "2.0.0",
->>>>>>> 5f115a8b
   "description": "Tools, wrappers and configuration for testing a Redwood project.",
   "repository": {
     "type": "git",
@@ -31,31 +27,17 @@
   },
   "dependencies": {
     "@babel/runtime-corejs3": "7.16.7",
-<<<<<<< HEAD
-    "@redwoodjs/auth": "1.5.2",
-    "@redwoodjs/graphql-server": "1.5.2",
-    "@redwoodjs/internal": "1.5.2",
-    "@redwoodjs/router": "1.5.2",
-    "@redwoodjs/web": "1.5.2",
+    "@redwoodjs/auth": "2.0.0",
+    "@redwoodjs/graphql-server": "2.0.0",
+    "@redwoodjs/internal": "2.0.0",
+    "@redwoodjs/router": "2.0.0",
+    "@redwoodjs/web": "2.0.0",
     "@storybook/addon-a11y": "6.5.9",
     "@storybook/addon-docs": "6.5.9",
     "@storybook/addon-essentials": "6.5.9",
     "@storybook/builder-webpack5": "6.5.9",
     "@storybook/manager-webpack5": "6.5.9",
     "@storybook/react": "6.5.9",
-=======
-    "@redwoodjs/auth": "2.0.0",
-    "@redwoodjs/graphql-server": "2.0.0",
-    "@redwoodjs/internal": "2.0.0",
-    "@redwoodjs/router": "2.0.0",
-    "@redwoodjs/web": "2.0.0",
-    "@storybook/addon-a11y": "6.5.5",
-    "@storybook/addon-docs": "6.5.5",
-    "@storybook/addon-essentials": "6.5.5",
-    "@storybook/builder-webpack5": "6.5.5",
-    "@storybook/manager-webpack5": "6.5.5",
-    "@storybook/react": "6.5.5",
->>>>>>> 5f115a8b
     "@testing-library/jest-dom": "5.16.4",
     "@testing-library/react": "12.1.5",
     "@testing-library/react-hooks": "8.0.0",
