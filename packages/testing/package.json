{
  "name": "@redwoodjs/testing",
  "description": "Tools, wrappers and configuration for testing a Redwood project.",
  "version": "0.31.2",
  "files": [
    "dist"
  ],
  "main": "dist/index.js",
  "types": "dist/index.d.ts",
  "license": "MIT",
  "dependencies": {
    "@redwoodjs/auth": "^0.31.2",
    "@redwoodjs/internal": "^0.31.2",
    "@redwoodjs/router": "^0.31.2",
    "@redwoodjs/web": "^0.31.2",
    "@testing-library/react": "11.2.6",
<<<<<<< HEAD
    "@types/react": "17.0.5",
    "msw": "^0.21.2"
=======
    "@types/react": "17.0.3",
    "msw": "^0.28.2"
>>>>>>> 4852a6ca
  },
  "scripts": {
    "build": "yarn build:js && yarn build:types",
    "prepublishOnly": "yarn cross-env NODE_ENV=production yarn build",
    "build:js": "babel src -d dist --extensions \".js,.ts,.tsx\"",
    "build:types": "ttsc --build --verbose",
    "build:watch": "nodemon --watch src --ext 'js,ts,tsx' --ignore dist --exec 'yarn build'",
    "test": "jest",
    "test:watch": "yarn test --watch"
  },
"gitHead": "8be6a35c2dfd5aaeb12d55be4f0c77eefceb7762",
  "devDependencies": {
    "whatwg-fetch": "^3.6.2"
  }
}<|MERGE_RESOLUTION|>--- conflicted
+++ resolved
@@ -14,13 +14,8 @@
     "@redwoodjs/router": "^0.31.2",
     "@redwoodjs/web": "^0.31.2",
     "@testing-library/react": "11.2.6",
-<<<<<<< HEAD
     "@types/react": "17.0.5",
-    "msw": "^0.21.2"
-=======
-    "@types/react": "17.0.3",
     "msw": "^0.28.2"
->>>>>>> 4852a6ca
   },
   "scripts": {
     "build": "yarn build:js && yarn build:types",
