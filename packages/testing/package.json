--- conflicted
+++ resolved
@@ -45,11 +45,7 @@
     "@types/react-dom": "18.2.6",
     "@types/webpack": "5.28.1",
     "@types/webpack-env": "1.18.1",
-<<<<<<< HEAD
     "babel-jest": "^29.7.0",
-=======
-    "babel-jest": "^29.6.4",
->>>>>>> b1fea35f
     "core-js": "3.32.2",
     "fast-glob": "3.3.1",
     "jest": "29.7.0",
@@ -62,11 +58,7 @@
   "devDependencies": {
     "@babel/cli": "7.22.15",
     "@babel/core": "^7.22.17",
-<<<<<<< HEAD
     "typescript": "5.2.2"
-=======
-    "typescript": "5.1.6"
->>>>>>> b1fea35f
   },
   "gitHead": "3905ed045508b861b495f8d5630d76c7a157d8f1"
 }