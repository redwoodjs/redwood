--- conflicted
+++ resolved
@@ -1,11 +1,7 @@
 {
   "name": "@redwoodjs/testing",
   "description": "Tools, wrappers and configuration for testing a Redwood project.",
-<<<<<<< HEAD
   "version": "0.28.4",
-=======
-  "version": "0.28.3",
->>>>>>> fb97c8a4
   "files": [
     "dist"
   ],
@@ -13,17 +9,10 @@
   "types": "dist/index.d.ts",
   "license": "MIT",
   "dependencies": {
-<<<<<<< HEAD
     "@redwoodjs/auth": "^0.28.4",
     "@redwoodjs/internal": "^0.28.4",
     "@redwoodjs/router": "^0.28.4",
     "@redwoodjs/web": "^0.28.4",
-=======
-    "@redwoodjs/auth": "^0.28.3",
-    "@redwoodjs/internal": "^0.28.3",
-    "@redwoodjs/router": "^0.28.3",
-    "@redwoodjs/web": "^0.28.3",
->>>>>>> fb97c8a4
     "@testing-library/react": "11.2.2",
     "@types/react": "17.0.3",
     "msw": "^0.21.2"
