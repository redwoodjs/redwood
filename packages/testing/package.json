--- conflicted
+++ resolved
@@ -29,22 +29,13 @@
   },
   "dependencies": {
     "@babel/runtime-corejs3": "7.23.6",
-<<<<<<< HEAD
-    "@redwoodjs/auth": "6.6.1",
-    "@redwoodjs/babel-config": "6.6.1",
-    "@redwoodjs/context": "6.6.1",
-    "@redwoodjs/graphql-server": "6.6.1",
-    "@redwoodjs/project-config": "6.6.1",
-    "@redwoodjs/router": "6.6.1",
-    "@redwoodjs/web": "6.6.1",
-=======
     "@redwoodjs/auth": "6.6.2",
     "@redwoodjs/babel-config": "6.6.2",
+    "@redwoodjs/context": "6.6.2",
     "@redwoodjs/graphql-server": "6.6.2",
     "@redwoodjs/project-config": "6.6.2",
     "@redwoodjs/router": "6.6.2",
     "@redwoodjs/web": "6.6.2",
->>>>>>> 68b572ec
     "@testing-library/jest-dom": "5.17.0",
     "@testing-library/react": "14.1.2",
     "@testing-library/user-event": "14.5.1",
