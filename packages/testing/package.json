--- conflicted
+++ resolved
@@ -29,7 +29,6 @@
   },
   "dependencies": {
     "@babel/runtime-corejs3": "7.24.0",
-<<<<<<< HEAD
     "@redwoodjs/auth": "workspace:*",
     "@redwoodjs/babel-config": "workspace:*",
     "@redwoodjs/context": "workspace:*",
@@ -37,15 +36,6 @@
     "@redwoodjs/project-config": "workspace:*",
     "@redwoodjs/router": "workspace:*",
     "@redwoodjs/web": "workspace:*",
-=======
-    "@redwoodjs/auth": "7.1.2",
-    "@redwoodjs/babel-config": "7.1.2",
-    "@redwoodjs/context": "7.1.2",
-    "@redwoodjs/graphql-server": "7.1.2",
-    "@redwoodjs/project-config": "7.1.2",
-    "@redwoodjs/router": "7.1.2",
-    "@redwoodjs/web": "7.1.2",
->>>>>>> d0a0c079
     "@testing-library/jest-dom": "6.3.0",
     "@testing-library/react": "14.1.2",
     "@testing-library/user-event": "14.5.2",
