{
  "name": "@redwoodjs/testing",
  "version": "6.0.7",
  "description": "Tools, wrappers and configuration for testing a Redwood project.",
  "repository": {
    "type": "git",
    "url": "https://github.com/redwoodjs/redwood.git",
    "directory": "packages/testing"
  },
  "license": "MIT",
  "main": "dist/index.js",
  "types": "dist/index.d.ts",
  "files": [
    "config",
    "web",
    "api",
    "cache",
    "dist"
  ],
  "scripts": {
    "build": "yarn build:js && yarn build:types",
    "build:js": "babel src -d dist --extensions \".js,.jsx,.ts,.tsx\"",
    "build:pack": "yarn pack -o redwoodjs-testing.tgz",
    "build:types": "tsc --build --verbose",
    "build:watch": "nodemon --watch src --ext 'js,jsx,ts,tsx' --ignore dist --exec 'yarn build'",
    "prepublishOnly": "NODE_ENV=production yarn build",
    "test": "jest src",
    "test:watch": "yarn test --watch"
  },
  "dependencies": {
    "@babel/runtime-corejs3": "7.23.9",
    "@redwoodjs/auth": "6.0.7",
    "@redwoodjs/babel-config": "6.0.7",
    "@redwoodjs/context": "6.0.7",
    "@redwoodjs/graphql-server": "6.0.7",
    "@redwoodjs/project-config": "6.0.7",
    "@redwoodjs/router": "6.0.7",
    "@redwoodjs/web": "6.0.7",
    "@testing-library/jest-dom": "6.3.0",
    "@testing-library/react": "14.1.2",
    "@testing-library/user-event": "14.5.2",
    "@types/aws-lambda": "8.10.126",
    "@types/babel-core": "6.25.10",
    "@types/jest": "29.5.8",
<<<<<<< HEAD
    "@types/node": "20.10.4",
    "@types/react": "^18.2.37",
    "@types/react-dom": "^18.2.15",
=======
    "@types/node": "20.11.10",
    "@types/react": "18.2.37",
    "@types/react-dom": "18.2.15",
>>>>>>> cd65bf6f
    "@types/webpack": "5.28.5",
    "@types/webpack-env": "1.18.4",
    "babel-jest": "^29.7.0",
    "core-js": "3.35.1",
    "fast-glob": "3.3.2",
    "jest": "29.7.0",
    "jest-environment-jsdom": "29.7.0",
    "jest-watch-typeahead": "2.2.2",
    "msw": "1.3.2",
    "ts-toolbelt": "9.6.0",
    "whatwg-fetch": "3.6.19"
  },
  "devDependencies": {
    "@babel/cli": "7.23.9",
    "@babel/core": "^7.22.20",
    "typescript": "5.3.3"
  },
  "gitHead": "3905ed045508b861b495f8d5630d76c7a157d8f1"
}<|MERGE_RESOLUTION|>--- conflicted
+++ resolved
@@ -42,15 +42,9 @@
     "@types/aws-lambda": "8.10.126",
     "@types/babel-core": "6.25.10",
     "@types/jest": "29.5.8",
-<<<<<<< HEAD
-    "@types/node": "20.10.4",
+    "@types/node": "20.11.10",
     "@types/react": "^18.2.37",
     "@types/react-dom": "^18.2.15",
-=======
-    "@types/node": "20.11.10",
-    "@types/react": "18.2.37",
-    "@types/react-dom": "18.2.15",
->>>>>>> cd65bf6f
     "@types/webpack": "5.28.5",
     "@types/webpack-env": "1.18.4",
     "babel-jest": "^29.7.0",
