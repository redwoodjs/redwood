{
  "name": "@redwoodjs/testing",
  "version": "3.2.0",
  "description": "Tools, wrappers and configuration for testing a Redwood project.",
  "repository": {
    "type": "git",
    "url": "https://github.com/redwoodjs/redwood.git",
    "directory": "packages/testing"
  },
  "license": "MIT",
  "main": "dist/index.js",
  "types": "dist/index.d.ts",
  "files": [
    "config",
    "web",
    "api",
    "cache",
    "dist"
  ],
  "scripts": {
    "build": "yarn build:js && yarn build:types",
    "build:js": "babel src -d dist --extensions \".js,.ts,.tsx\"",
    "build:types": "tsc --build --verbose",
    "build:watch": "nodemon --watch src --ext 'js,ts,tsx' --ignore dist --exec 'yarn build'",
    "prepublishOnly": "NODE_ENV=production yarn build",
    "test": "jest src",
    "test:watch": "yarn test --watch"
  },
  "dependencies": {
    "@babel/runtime-corejs3": "7.20.7",
    "@redwoodjs/auth": "3.2.0",
    "@redwoodjs/graphql-server": "3.2.0",
    "@redwoodjs/internal": "3.2.0",
    "@redwoodjs/router": "3.2.0",
    "@redwoodjs/web": "3.2.0",
    "@storybook/addon-a11y": "6.5.15",
    "@storybook/addon-docs": "6.5.15",
    "@storybook/addon-essentials": "6.5.15",
    "@storybook/builder-webpack5": "6.5.15",
    "@storybook/manager-webpack5": "6.5.15",
    "@storybook/react": "6.5.15",
    "@testing-library/jest-dom": "5.16.5",
    "@testing-library/react": "13.4.0",
    "@testing-library/user-event": "14.4.3",
    "@types/aws-lambda": "8.10.109",
    "@types/babel-core": "6.25.7",
<<<<<<< HEAD
    "@types/jest": "29.1.2",
    "@types/node": "16.11.65",
    "@types/react": "18.0.24",
    "@types/react-dom": "18.0.8",
=======
    "@types/jest": "29.2.5",
    "@types/node": "16.18.11",
    "@types/react": "17.0.52",
    "@types/react-dom": "17.0.18",
>>>>>>> 9cfaf22c
    "@types/webpack": "5.28.0",
    "babel-jest": "29.3.1",
    "babel-plugin-inline-react-svg": "2.0.1",
    "core-js": "3.27.1",
    "fast-glob": "3.2.12",
    "jest": "29.3.1",
    "jest-environment-jsdom": "29.3.1",
    "jest-watch-typeahead": "2.2.1",
    "msw": "0.49.2",
    "ts-toolbelt": "9.6.0",
    "whatwg-fetch": "3.6.2"
  },
  "devDependencies": {
    "@babel/cli": "7.20.7",
    "@babel/core": "7.20.12",
    "typescript": "4.7.4"
  },
  "gitHead": "3905ed045508b861b495f8d5630d76c7a157d8f1"
}<|MERGE_RESOLUTION|>--- conflicted
+++ resolved
@@ -44,17 +44,10 @@
     "@testing-library/user-event": "14.4.3",
     "@types/aws-lambda": "8.10.109",
     "@types/babel-core": "6.25.7",
-<<<<<<< HEAD
-    "@types/jest": "29.1.2",
-    "@types/node": "16.11.65",
+    "@types/jest": "29.2.5",
+    "@types/node": "16.18.11",
     "@types/react": "18.0.24",
     "@types/react-dom": "18.0.8",
-=======
-    "@types/jest": "29.2.5",
-    "@types/node": "16.18.11",
-    "@types/react": "17.0.52",
-    "@types/react-dom": "17.0.18",
->>>>>>> 9cfaf22c
     "@types/webpack": "5.28.0",
     "babel-jest": "29.3.1",
     "babel-plugin-inline-react-svg": "2.0.1",
