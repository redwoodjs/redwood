{
  "name": "@redwoodjs/testing",
  "description": "Tools, wrappers and configuration for testing a Redwood project.",
  "version": "0.33.3",
  "files": [
    "config",
    "dist"
  ],
  "main": "dist/index.js",
  "types": "dist/index.d.ts",
  "license": "MIT",
  "dependencies": {
<<<<<<< HEAD
    "@redwoodjs/auth": "0.33.2",
    "@redwoodjs/internal": "0.33.2",
    "@redwoodjs/router": "0.33.2",
    "@redwoodjs/web": "0.33.2",
=======
    "@redwoodjs/auth": "^0.33.3",
    "@redwoodjs/internal": "^0.33.3",
    "@redwoodjs/router": "^0.33.3",
    "@redwoodjs/web": "^0.33.3",
>>>>>>> 70ac5344
    "@testing-library/react": "11.2.7",
    "msw": "0.29.0",
    "@storybook/react": "6.1.21",
    "@storybook/addon-a11y": "6.2.9",
    "@testing-library/jest-dom": "5.11.10",
    "@testing-library/user-event": "13.1.9",
    "babel-jest": "26.6.3",
    "jest": "26.5.3",
    "jest-watch-typeahead": "0.6.3",
    "whatwg-fetch": "3.6.2",
    "x----x----x": "^0 Types",
    "ts-toolbelt": "9.6.0",
    "@types/jest": "26.0.23",
    "@types/node": "15.12.1",
    "@types/react": "17.0.9",
<<<<<<< HEAD
    "@types/react-dom": "17.0.6",
    "@types/webpack": "4.41.11",
    "@types/babel-core": "6.25.6"
=======
    "msw": "0.29.0",
    "ts-toolbelt": "^9.6.0"
>>>>>>> 70ac5344
  },
  "scripts": {
    "build": "yarn build:js && yarn build:types",
    "prepublishOnly": "yarn cross-env NODE_ENV=production yarn build",
    "build:js": "babel src -d dist --extensions \".js,.ts,.tsx\"",
    "build:types": "ttsc --build --verbose",
    "build:watch": "nodemon --watch src --ext 'js,ts,tsx' --ignore dist --exec 'yarn build'",
    "test": "jest",
    "test:watch": "yarn test --watch"
  },
  "gitHead": "8be6a35c2dfd5aaeb12d55be4f0c77eefceb7762"
}<|MERGE_RESOLUTION|>--- conflicted
+++ resolved
@@ -10,17 +10,10 @@
   "types": "dist/index.d.ts",
   "license": "MIT",
   "dependencies": {
-<<<<<<< HEAD
-    "@redwoodjs/auth": "0.33.2",
-    "@redwoodjs/internal": "0.33.2",
-    "@redwoodjs/router": "0.33.2",
-    "@redwoodjs/web": "0.33.2",
-=======
     "@redwoodjs/auth": "^0.33.3",
     "@redwoodjs/internal": "^0.33.3",
     "@redwoodjs/router": "^0.33.3",
     "@redwoodjs/web": "^0.33.3",
->>>>>>> 70ac5344
     "@testing-library/react": "11.2.7",
     "msw": "0.29.0",
     "@storybook/react": "6.1.21",
@@ -36,14 +29,9 @@
     "@types/jest": "26.0.23",
     "@types/node": "15.12.1",
     "@types/react": "17.0.9",
-<<<<<<< HEAD
     "@types/react-dom": "17.0.6",
     "@types/webpack": "4.41.11",
     "@types/babel-core": "6.25.6"
-=======
-    "msw": "0.29.0",
-    "ts-toolbelt": "^9.6.0"
->>>>>>> 70ac5344
   },
   "scripts": {
     "build": "yarn build:js && yarn build:types",
