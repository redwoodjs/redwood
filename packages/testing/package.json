--- conflicted
+++ resolved
@@ -1,10 +1,6 @@
 {
   "name": "@redwoodjs/testing",
-<<<<<<< HEAD
-  "version": "1.5.2",
-=======
   "version": "2.0.0",
->>>>>>> e2033adb
   "description": "Tools, wrappers and configuration for testing a Redwood project.",
   "repository": {
     "type": "git",
@@ -31,19 +27,6 @@
   },
   "dependencies": {
     "@babel/runtime-corejs3": "7.16.7",
-<<<<<<< HEAD
-    "@redwoodjs/auth": "1.5.2",
-    "@redwoodjs/graphql-server": "1.5.2",
-    "@redwoodjs/internal": "1.5.2",
-    "@redwoodjs/router": "1.5.2",
-    "@redwoodjs/web": "1.5.2",
-    "@storybook/addon-a11y": "6.5.8",
-    "@storybook/addon-docs": "6.5.8",
-    "@storybook/addon-essentials": "6.5.8",
-    "@storybook/builder-webpack5": "6.5.8",
-    "@storybook/manager-webpack5": "6.5.8",
-    "@storybook/react": "6.5.8",
-=======
     "@redwoodjs/auth": "2.0.0",
     "@redwoodjs/graphql-server": "2.0.0",
     "@redwoodjs/internal": "2.0.0",
@@ -55,7 +38,6 @@
     "@storybook/builder-webpack5": "6.5.9",
     "@storybook/manager-webpack5": "6.5.9",
     "@storybook/react": "6.5.9",
->>>>>>> e2033adb
     "@testing-library/jest-dom": "5.16.4",
     "@testing-library/react": "12.1.5",
     "@testing-library/react-hooks": "8.0.0",
@@ -69,11 +51,7 @@
     "@types/webpack": "5.28.0",
     "babel-jest": "27.5.1",
     "babel-plugin-inline-react-svg": "2.0.1",
-<<<<<<< HEAD
-    "core-js": "3.22.8",
-=======
     "core-js": "3.23.1",
->>>>>>> e2033adb
     "jest": "27.5.1",
     "jest-watch-typeahead": "1.1.0",
     "msw": "0.40.2",
