--- conflicted
+++ resolved
@@ -58,11 +58,7 @@
   "devDependencies": {
     "@babel/cli": "7.22.15",
     "@babel/core": "^7.22.20",
-<<<<<<< HEAD
     "typescript": "5.2.2"
-=======
-    "typescript": "5.1.6"
->>>>>>> 7390b25e
   },
   "gitHead": "3905ed045508b861b495f8d5630d76c7a157d8f1"
 }