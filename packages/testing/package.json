--- conflicted
+++ resolved
@@ -16,13 +16,8 @@
     "@redwoodjs/web": "0.34.1",
     "@testing-library/react": "11.2.7",
     "msw": "0.29.0",
-<<<<<<< HEAD
-    "@storybook/react": "6.3.1",
-    "@storybook/addon-a11y": "6.3.1",
-=======
     "@storybook/react": "6.3.2",
     "@storybook/addon-a11y": "6.3.2",
->>>>>>> 7062afbe
     "@testing-library/jest-dom": "5.11.10",
     "@testing-library/user-event": "13.1.9",
     "babel-jest": "26.6.3",
