const path = require('path')

const {
  getPaths,
  getApiSideDefaultBabelConfig,
} = require('@redwoodjs/internal')

const rwjsPaths = getPaths()
const NODE_MODULES_PATH = path.join(rwjsPaths.base, 'node_modules')
const { babelrc } = getApiSideDefaultBabelConfig()

module.exports = {
<<<<<<< HEAD
  preset: path.join(__dirname, '..'),
  // To make sure other config option which depends on rootDir use
  // correct path, for example, coverageDirectory
  rootDir: rwjsPaths.base,
  roots: [path.join(rwjsPaths.api.base, 'src')],
=======
  roots: ['<rootDir>/src/'],
  runner: path.join(__dirname, '../jest-serial-runner.js'),
>>>>>>> 94c13c78
  testEnvironment: path.join(__dirname, './RedwoodApiJestEnv.js'),
  displayName: {
    color: 'redBright',
    name: 'api',
  },
  setupFilesAfterEnv: [path.join(__dirname, './jest.setup.js')],
  moduleNameMapper: {
    // @NOTE: Import @redwoodjs/testing in api tests, and it automatically remaps to the api side only
    // This is to prevent web stuff leaking into api, and vice versa
    '^@redwoodjs/testing$': path.join(
      NODE_MODULES_PATH,
      '@redwoodjs/testing/api'
    ),
  },
  transform: {
    '\\.[jt]sx?$': [
      'babel-jest',
      // When jest runs tests in parallel, it serializes the config before passing down options to babel
      // that's why these must be serializable. So ideally, we should just pass reference to a
      // configFile or "extends" a config. But we need a few other option only at root level, so we'll pass
      //  here and remove those keys inside "extend"ed config.
      {
        babelrc, // babelrc can not reside inside "extend"ed config, that's why we have it here
        configFile: path.resolve(__dirname, './apiBabelConfig.js'),
      },
    ],
  },
}<|MERGE_RESOLUTION|>--- conflicted
+++ resolved
@@ -10,16 +10,12 @@
 const { babelrc } = getApiSideDefaultBabelConfig()
 
 module.exports = {
-<<<<<<< HEAD
   preset: path.join(__dirname, '..'),
   // To make sure other config option which depends on rootDir use
   // correct path, for example, coverageDirectory
   rootDir: rwjsPaths.base,
   roots: [path.join(rwjsPaths.api.base, 'src')],
-=======
-  roots: ['<rootDir>/src/'],
   runner: path.join(__dirname, '../jest-serial-runner.js'),
->>>>>>> 94c13c78
   testEnvironment: path.join(__dirname, './RedwoodApiJestEnv.js'),
   displayName: {
     color: 'redBright',
