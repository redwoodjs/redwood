/* eslint-env jest */
// @ts-check

// @NOTE without these imports in the setup file, mockCurrentUser
// will remain undefined in the user's tests
// Remember to use specific imports
const { defineScenario } = require('@redwoodjs/testing/dist/api/scenario')

// @NOTE we do this because jest.setup.js runs every time in each context
// while jest-preset runs once. This significantly reduces memory footprint, and testing time
// The key is to reduce the amount of imports in this file, because the require.cache is not shared between each test context
const { apiSrcPath, tearDownCachePath, dbSchemaPath } =
  global.__RWJS__TEST_IMPORTS

global.defineScenario = defineScenario

// Error codes thrown by [MySQL, SQLite, Postgres] when foreign key constraint
// fails on DELETE
const FOREIGN_KEY_ERRORS = [1451, 1811, 23503]
const TEARDOWN_CACHE_PATH = tearDownCachePath
const DEFAULT_SCENARIO = 'standard'
let teardownOrder = []
let originalTeardownOrder = []

const deepCopy = (obj) => {
  return JSON.parse(JSON.stringify(obj))
}

const isIdenticalArray = (a, b) => {
  return JSON.stringify(a) === JSON.stringify(b)
}

const configureTeardown = async () => {
  const { getDMMF } = require('@prisma/internals')
  const fs = require('fs')

  // @NOTE prisma utils are available in cli lib/schemaHelpers
  // But avoid importing them, to prevent memory leaks in jest
  const schema = await getDMMF({ datamodelPath: dbSchemaPath })
  const schemaModels = schema.datamodel.models.map((m) => m.dbName || m.name)

  // check if pre-defined delete order already exists and if so, use it to start
  if (fs.existsSync(TEARDOWN_CACHE_PATH)) {
    teardownOrder = JSON.parse(fs.readFileSync(TEARDOWN_CACHE_PATH).toString())
  }

  // check the number of models in case we've added/removed since cache was built
  if (teardownOrder.length !== schemaModels.length) {
    teardownOrder = schemaModels
  }

  // keep a copy of the original order to compare against
  originalTeardownOrder = deepCopy(teardownOrder)
}

let quoteStyle
// determine what kind of quotes are needed around table names in raw SQL
const getQuoteStyle = async () => {
  const { getConfig: getPrismaConfig } = require('@prisma/internals')
  const fs = require('fs')

  if (!quoteStyle) {
    const config = await getPrismaConfig({
      datamodel: fs.readFileSync(dbSchemaPath).toString(),
    })

    switch (config.datasources?.[0]?.provider) {
      case 'mysql':
        quoteStyle = '`'
        break
      default:
        quoteStyle = '"'
    }
  }

  return quoteStyle
}

const getProjectDb = () => {
  const { db } = require(`${apiSrcPath}/lib/db`)

  return db
}

/**
 * Wraps "it" or "test", to seed and teardown the scenario after each test
 * This one passes scenario data to the test function
 */
const buildScenario =
  (itFunc, testPath) =>
  (...args) => {
    let scenarioName, testName, testFunc

    if (args.length === 3) {
      ;[scenarioName, testName, testFunc] = args
    } else if (args.length === 2) {
      scenarioName = DEFAULT_SCENARIO
      ;[testName, testFunc] = args
    } else {
      throw new Error('scenario() requires 2 or 3 arguments')
    }

    return itFunc(testName, async () => {
      let { scenario } = loadScenarios(testPath, scenarioName)

      const scenarioData = await seedScenario(scenario)
      const result = await testFunc(scenarioData)

      if (wasDbUsed()) {
        await teardown()
      }

      return result
    })
  }

/**
 * This creates a describe() block that will seed the scenario ONCE before all tests in the block
 * Note that you need to use the getScenario() function to get the data.
 */
const buildDescribeScenario =
  (describeFunc, testPath) =>
  (...args) => {
    let scenarioName, describeBlockName, describeBlock

    if (args.length === 3) {
      ;[scenarioName, describeBlockName, describeBlock] = args
    } else if (args.length === 2) {
      scenarioName = DEFAULT_SCENARIO
      ;[describeBlockName, describeBlock] = args
    } else {
      throw new Error('describeScenario() requires 2 or 3 arguments')
    }

    return describeFunc(describeBlockName, () => {
      let scenarioData
      beforeAll(async () => {
        let { scenario } = loadScenarios(testPath, scenarioName)
        scenarioData = await seedScenario(scenario)
      })

      afterAll(async () => {
        if (wasDbUsed()) {
          await teardown()
        }
      })

      const getScenario = () => scenarioData

      describeBlock(getScenario)
    })
  }

const teardown = async () => {
  const fs = require('fs')

  const quoteStyle = await getQuoteStyle()

  for (const modelName of teardownOrder) {
    try {
      await getProjectDb().$executeRawUnsafe(
        `DELETE FROM ${quoteStyle}${modelName}${quoteStyle}`
      )
    } catch (e) {
      const match = e.message.match(/Code: `(\d+)`/)
      if (match && FOREIGN_KEY_ERRORS.includes(parseInt(match[1]))) {
        const index = teardownOrder.indexOf(modelName)
        teardownOrder[index] = null
        teardownOrder.push(modelName)
      } else {
        throw e
      }
    }
  }

  // remove nulls
  teardownOrder = teardownOrder.filter((val) => val)

  // if the order of delete changed, write out the cached file again
  if (!isIdenticalArray(teardownOrder, originalTeardownOrder)) {
    originalTeardownOrder = deepCopy(teardownOrder)
    fs.writeFileSync(TEARDOWN_CACHE_PATH, JSON.stringify(teardownOrder))
  }
}

const seedScenario = async (scenario) => {
  if (scenario) {
    const scenarios = {}
    for (const [model, namedFixtures] of Object.entries(scenario)) {
      scenarios[model] = {}
      for (const [name, createArgs] of Object.entries(namedFixtures)) {
        if (typeof createArgs === 'function') {
          scenarios[model][name] = await getProjectDb()[model].create(
            createArgs(scenarios)
          )
        } else {
          scenarios[model][name] = await getProjectDb()[model].create(
            createArgs
          )
        }
      }
    }
    return scenarios
  } else {
    return {}
  }
}

global.scenario = buildScenario(global.it, global.testPath)
global.scenario.only = buildScenario(global.it.only, global.testPath)
global.describeScenario = buildDescribeScenario(
  global.describe,
  global.testPath
)
global.describeScenario.only = buildDescribeScenario(
  global.describe.only,
  global.testPath
)
<<<<<<< HEAD

global.mockCurrentUser = (currentUser) => {
  setContext({ currentUser })
}
=======
>>>>>>> 802f73a0

/**
 *
 * All these hooks run in the VM/Context that the test runs in since we're using "setupAfterEnv".
 * There's a new context for each test-suite i.e. each test file
 *
 * Doing this means if the db isn't used in the current test context,
 * no need to do any of the teardown logic - allowing simple tests to run faster
 * At the same time, if the db is used, disconnecting it in this context prevents connection limit errors.
 * Just disconnecting db in jest-preset is not enough, because
 * the Prisma client is created in a different context.
 */
const wasDbUsed = () => {
  try {
    const libDbPath = require.resolve(`${apiSrcPath}/lib/db`)
    return Object.keys(require.cache).some((module) => {
      return module === libDbPath
    })
  } catch (e) {
    // If db wasn't resolved, no point trying to perform db resets
    return false
  }
}

// Attempt to emulate the request context isolation behavior
// This is a little more complicated than it would necessarily need to be
// but we're following the same pattern as in `@redwoodjs/context`
const mockContextStore = new Map()
const mockContext = new Proxy(
  {},
  {
    get: (_target, prop) => {
      // Handle toJSON() calls, i.e. JSON.stringify(context)
      if (prop === 'toJSON') {
        return () => mockContextStore.get('context')
      }
      return mockContextStore.get('context')[prop]
    },
    set: (_target, prop, value) => {
      const ctx = mockContextStore.get('context')
      ctx[prop] = value
      return true
    },
  }
)
jest.mock('@redwoodjs/context', () => {
  return {
    context: mockContext,
    setContext: (newContext) => {
      mockContextStore.set('context', newContext)
    },
  }
})
beforeEach(() => {
  mockContextStore.set('context', {})
})
global.mockCurrentUser = (currentUser) => {
  mockContextStore.set('context', { currentUser })
}

beforeAll(async () => {
  if (wasDbUsed()) {
    await configureTeardown()
  }
})

afterAll(async () => {
  if (wasDbUsed()) {
    getProjectDb().$disconnect()
  }
})

function loadScenarios(testPath, scenarioName) {
  const path = require('path')
  const testFileDir = path.parse(testPath)
  // e.g. ['comments', 'test'] or ['signup', 'state', 'machine', 'test']
  const testFileNameParts = testFileDir.name.split('.')
  const testFilePath = `${testFileDir.dir}/${testFileNameParts
    .slice(0, testFileNameParts.length - 1)
    .join('.')}.scenarios`
  let allScenarios, scenario

  try {
    allScenarios = require(testFilePath)
  } catch (e) {
    // ignore error if scenario file not found, otherwise re-throw
    if (e.code !== 'MODULE_NOT_FOUND') {
      throw e
    }
  }

  if (allScenarios) {
    if (allScenarios[scenarioName]) {
      scenario = allScenarios[scenarioName]
    } else {
      throw new Error(
        `UndefinedScenario: There is no scenario named "${scenarioName}" in ${testFilePath}.{js,ts}`
      )
    }
  }
  return { scenario }
}<|MERGE_RESOLUTION|>--- conflicted
+++ resolved
@@ -216,13 +216,6 @@
   global.describe.only,
   global.testPath
 )
-<<<<<<< HEAD
-
-global.mockCurrentUser = (currentUser) => {
-  setContext({ currentUser })
-}
-=======
->>>>>>> 802f73a0
 
 /**
  *
