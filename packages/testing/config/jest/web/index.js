--- conflicted
+++ resolved
@@ -12,13 +12,8 @@
     name: 'web',
   },
   globals: {
-<<<<<<< HEAD
-    __REDWOOD__API_PROXY_PATH: '/',
-    __REDWOOD__APP_TITLE: 'Redwood App',
-=======
     REDWOOD_API_URL: '',
     REDWOOD_API_GRAPHQL_SERVER_PATH: '/',
->>>>>>> 8a27d76e
   },
   setupFilesAfterEnv: [path.resolve(__dirname, './jest.setup.js')],
   moduleNameMapper: {
