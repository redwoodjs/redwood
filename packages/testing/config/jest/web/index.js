const path = require('path')

const { getPaths } = require('@redwoodjs/internal')

const rwjsPaths = getPaths()
const NODE_MODULES_PATH = path.join(rwjsPaths.base, 'node_modules')

module.exports = {
<<<<<<< HEAD
  preset: path.join(__dirname, '..'),
  // To make sure other config option which depends on rootDir always
  // use correct path, for example, coverageDirectory
  rootDir: rwjsPaths.base,
  roots: [path.join(rwjsPaths.web.base, 'src')],
  testEnvironment: 'jest-environment-jsdom',
=======
  roots: ['<rootDir>/src/'],
  testEnvironment: path.join(__dirname, './RedwoodWebJestEnv.js'),
>>>>>>> 94c13c78
  displayName: {
    color: 'blueBright',
    name: 'web',
  },
  globals: {
    __REDWOOD_API_URL: '',
    __REDWOOD_API_GRAPHQL_SERVER_PATH: '/',
    __REDWOOD__APP_TITLE: 'Redwood App',
  },
  setupFilesAfterEnv: [path.resolve(__dirname, './jest.setup.js')],
  moduleNameMapper: {
    /**
     * Make sure modules that require different versions of these
     * dependencies end up using the same one.
     */
    '^react$': path.join(NODE_MODULES_PATH, 'react'),
    '^react-dom$': path.join(NODE_MODULES_PATH, 'react-dom'),
    '^@apollo/client/react$': path.join(
      NODE_MODULES_PATH,
      '@apollo/client/react'
    ),
    // We replace imports to "@redwoodjs/router" with our own "mock" implementation.
    '^@redwoodjs/router$': path.join(
      NODE_MODULES_PATH,
      '@redwoodjs/testing/dist/web/MockRouter.js'
    ),
    '^@redwoodjs/web$': path.join(NODE_MODULES_PATH, '@redwoodjs/web'),

    // @NOTE: Import @redwoodjs/testing in web tests, and it automatically remaps to the web side only
    // This is to prevent web stuff leaking into api, and vice versa
    '^@redwoodjs/testing$': path.join(
      NODE_MODULES_PATH,
      '@redwoodjs/testing/web'
    ),
    '~__REDWOOD__USER_ROUTES_FOR_MOCK': rwjsPaths.web.routes,
    /**
     * Mock out files that aren't particularly useful in tests. See fileMock.js for more info.
     */
    '\\.(jpg|jpeg|png|gif|eot|otf|webp|svg|ttf|woff|woff2|mp4|webm|wav|mp3|m4a|aac|oga|css)$':
      '@redwoodjs/testing/dist/web/fileMock.js',
  },
  transform: {
    '\\.[jt]sx?$': [
      'babel-jest',
      // When jest runs tests in parallel, it serializes the config before passing down options to babel
      // that's why these must be serializable. Passing the reference to a config instead.
      {
        configFile: path.resolve(__dirname, './webBabelConfig.js'),
      },
    ],
  },
}<|MERGE_RESOLUTION|>--- conflicted
+++ resolved
@@ -6,17 +6,12 @@
 const NODE_MODULES_PATH = path.join(rwjsPaths.base, 'node_modules')
 
 module.exports = {
-<<<<<<< HEAD
   preset: path.join(__dirname, '..'),
   // To make sure other config option which depends on rootDir always
   // use correct path, for example, coverageDirectory
   rootDir: rwjsPaths.base,
   roots: [path.join(rwjsPaths.web.base, 'src')],
-  testEnvironment: 'jest-environment-jsdom',
-=======
-  roots: ['<rootDir>/src/'],
   testEnvironment: path.join(__dirname, './RedwoodWebJestEnv.js'),
->>>>>>> 94c13c78
   displayName: {
     color: 'blueBright',
     name: 'web',
