const fs = require('fs')
const path = require('path')

const { merge } = require('webpack-merge')

const { getSharedPlugins } = require('@redwoodjs/core/config/webpack.common.js')
const { getConfig, getPaths } = require('@redwoodjs/internal')

const config = getConfig()

const rwjsPaths = getPaths()

const baseConfig = {
<<<<<<< HEAD
  core: {
    builder: 'webpack5',
  },
  stories: ['../../../../web/src/**/*.stories.{tsx,jsx,js}'],
=======
  stories: [`${rwjsPaths.web.src}/**/*.stories.{tsx,jsx,js}`],

>>>>>>> 5a0d6253
  addons: [config.web.a11y && '@storybook/addon-a11y'].filter(Boolean),
  webpackFinal: (sbConfig, { configType }) => {
    // configType is 'PRODUCTION' or 'DEVELOPMENT', why shout?
    const isEnvProduction =
      configType && configType.toLowerCase() === 'production'

    const rwConfig = isEnvProduction
      ? require('@redwoodjs/core/config/webpack.production')
      : require('@redwoodjs/core/config/webpack.development')

    // We replace imports to "@redwoodjs/router" with our own implementation in "@redwoodjs/testing"
    sbConfig.resolve.alias['@redwoodjs/router$'] = require.resolve(
      '@redwoodjs/testing/dist/MockRouter.js'
    )
    sbConfig.resolve.alias['~__REDWOOD__USER_ROUTES_FOR_MOCK'] =
      rwjsPaths.web.routes
    sbConfig.resolve.alias['~__REDWOOD__USER_WEB_SRC'] = rwjsPaths.web.src

    // // Determine the default storybook style file to use.
    const supportedStyleIndexFiles = ['index.scss', 'index.sass', 'index.css']
    for (let file of supportedStyleIndexFiles) {
      const filePath = path.join(rwjsPaths.web.src, file)
      if (fs.existsSync(filePath)) {
        sbConfig.resolve.alias['~__REDWOOD__USER_WEB_DEFAULT_CSS'] = filePath
        break
      }
    }

    const userPreviewPath = fs.existsSync(rwjsPaths.web.storybookPreviewConfig)
      ? rwjsPaths.web.storybookPreviewConfig
      : './preview.example.js'
    sbConfig.resolve.alias['~__REDWOOD__USER_STORYBOOK_PREVIEW_CONFIG'] =
      userPreviewPath

    sbConfig.resolve.extensions = rwConfig.resolve.extensions
    sbConfig.resolve.plugins = rwConfig.resolve.plugins // Directory Named Plugin

    // ** PLUGINS **
    sbConfig.plugins = [
      ...sbConfig.plugins,
      ...getSharedPlugins(isEnvProduction),
    ]

    // ** LOADERS **
    sbConfig.module.rules = rwConfig.module.rules

    // ** NODE **
    sbConfig.node = rwConfig.node

    // Performance Improvements:
    // https://webpack.js.org/guides/build-performance/#avoid-extra-optimization-steps
    sbConfig.optimization = {
      removeAvailableModules: false,
      removeEmptyChunks: false,
      splitChunks: false,
    }
    // https://webpack.js.org/guides/build-performance/#output-without-path-info
    sbConfig.output.pathinfo = false

    return sbConfig
  },
}

const mergeUserStorybookConfig = (baseConfig) => {
  const redwoodPaths = getPaths()

  const hasCustomConfig = fs.existsSync(redwoodPaths.web.storybookConfig)
  if (!hasCustomConfig) {
    return baseConfig
  }

  const userStorybookConfig = require(redwoodPaths.web.storybookConfig)
  return merge(baseConfig, userStorybookConfig)
}

/** @returns {import('webpack').Configuration} Webpack Configuration with storybook config */
module.exports = mergeUserStorybookConfig(baseConfig)<|MERGE_RESOLUTION|>--- conflicted
+++ resolved
@@ -11,15 +11,10 @@
 const rwjsPaths = getPaths()
 
 const baseConfig = {
-<<<<<<< HEAD
   core: {
     builder: 'webpack5',
   },
-  stories: ['../../../../web/src/**/*.stories.{tsx,jsx,js}'],
-=======
   stories: [`${rwjsPaths.web.src}/**/*.stories.{tsx,jsx,js}`],
-
->>>>>>> 5a0d6253
   addons: [config.web.a11y && '@storybook/addon-a11y'].filter(Boolean),
   webpackFinal: (sbConfig, { configType }) => {
     // configType is 'PRODUCTION' or 'DEVELOPMENT', why shout?
