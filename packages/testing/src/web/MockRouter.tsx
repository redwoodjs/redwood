--- conflicted
+++ resolved
@@ -12,19 +12,11 @@
 
 export const routes: { [routeName: string]: () => string } = {}
 
-interface Props {
-  children: React.ReactNode
-}
-
 /**
  * We overwrite the default `Router` export.
  * It populates the `routes.<pagename>()` utility object.
  */
-<<<<<<< HEAD
-export const Router: React.FC<Props> = ({ children }) => {
-=======
 export const Router: React.FunctionComponent<RouterProps> = ({ children }) => {
->>>>>>> d4314817
   const flatChildArray = flattenAll(children)
 
   flatChildArray.forEach((child) => {
