import { join } from 'path'

import type { DMMF } from '@prisma/generator-helper'
import { getDMMF, getSchema } from '@prisma/internals'

import { getPaths, processPagesDir } from '@redwoodjs/project-config'

import type { Host } from '../hosts'
import { BaseNode } from '../ide'
import { lazy, memo } from '../x/decorators'
import {
  followsDirNameConvention,
  isCellFileName,
  isLayoutFileName,
} from '../x/path'
import { URL_file } from '../x/URL'

import { RWCell } from './RWCell'
import { RWComponent } from './RWComponent'
import { RWEnvHelper } from './RWEnvHelper'
import { RWFunction } from './RWFunction'
import { RWLayout } from './RWLayout'
import { RWPage } from './RWPage'
import { RWRouter } from './RWRouter'
import { RWSDL } from './RWSDL'
import { RWService } from './RWService'
import { RWTOML } from './RWTOML'

export interface RWProjectOptions {
  projectRoot: string
  host: Host
}

const allFilesGlob = '/**/*.{js,jsx,ts,tsx}'

/**
 * Represents a Redwood project.
 * This is the root node.
 */
export class RWProject extends BaseNode {
  constructor(public opts: RWProjectOptions) {
    super()
  }
  parent = undefined

  get host() {
    return this.opts.host
  }

  get projectRoot() {
    return this.opts.projectRoot
  }

  @lazy() get id() {
    return URL_file(this.projectRoot)
  }

  children() {
    return [
      this.redwoodTOML,
      ...this.pages,
      this.router,
      ...this.services,
      ...this.sdls,
      ...this.layouts,
      ...this.components,
      this.envHelper,
    ]
  }

  /**
   * Path constants that are relevant to a Redwood project.
   */
  @lazy() get pathHelper() {
    return getPaths(this.projectRoot)
  }
  /**
   * Checks for the presence of a tsconfig.json at the root.
   */
  @lazy() get isTypeScriptProject(): boolean {
    return (
      this.host.existsSync(join(this.pathHelper.web.base, 'tsconfig.json')) ||
      this.host.existsSync(join(this.pathHelper.api.base, 'tsconfig.json'))
    )
  }
  // TODO: do we move this to a separate node? (ex: RWDatabase)
  @memo() async prismaDMMF(): Promise<DMMF.Document | undefined> {
    try {
      const datamodel = await getSchema(this.pathHelper.api.dbSchema)
      // consider case where dmmf doesn't exist (or fails to parse)
<<<<<<< HEAD
      return await getDMMF({ datamodel })
    } catch (e) {
=======
      return await getDMMF({
        datamodel: this.host.readFileSync(this.pathHelper.api.dbSchema),
      })
    } catch {
>>>>>>> 1f51e1e3
      return undefined
    }
  }
  @memo() async prismaDMMFModelNames() {
    const dmmf = await this.prismaDMMF()
    if (!dmmf) {
      return []
    }
    return dmmf.datamodel.models.map((m) => m.name)
  }
  @lazy() get redwoodTOML(): RWTOML {
    return new RWTOML(join(this.projectRoot, 'redwood.toml'), this)
  }
  @lazy() private get processPagesDir() {
    try {
      return processPagesDir(this.pathHelper.web.pages)
    } catch {
      return []
    }
  }
  @lazy() get pages(): RWPage[] {
    return this.processPagesDir.map(
      (p) => new RWPage(p.constName, p.path, this),
    )
  }
  @lazy() get router() {
    return this.getRouter()
  }
  getRouter = () => {
    return new RWRouter(this.pathHelper.web.routes, this)
  }

  // TODO: move to path helper
  servicesFilePath(name: string) {
    // name = blog,posts
    const ext = this.isTypeScriptProject ? '.ts' : '.js'
    return join(this.pathHelper.api.services, name, name + ext)
  }

  // TODO: move to path helper
  @lazy() get defaultNotFoundPageFilePath() {
    const ext = this.isTypeScriptProject ? '.tsx' : '.jsx'
    return join(this.pathHelper.web.pages, 'NotFoundPage', 'NotFoundPage' + ext)
  }

  @lazy() get services() {
    // TODO: what is the official logic?
    // TODO: Support both `/services/todos/todos.js` AND `/services/todos.js`
    return this.host
      .globSync(this.pathHelper.api.services + allFilesGlob)
      .filter(followsDirNameConvention)
      .map((x) => new RWService(x, this))
  }

  @lazy() get sdls() {
    return this.host
      .globSync(this.pathHelper.api.graphql + '/**/*.sdl.{js,ts}')
      .map((x) => new RWSDL(x, this))
  }

  @lazy() get layouts(): RWLayout[] {
    // TODO: what is the official logic?
    return this.host
      .globSync(this.pathHelper.web.layouts + allFilesGlob)
      .filter(followsDirNameConvention)
      .filter(isLayoutFileName)
      .map((x) => new RWLayout(x, this))
  }

  @lazy() get functions(): RWFunction[] {
    // TODO: what is the official logic?
    return this.host
      .globSync(this.pathHelper.api.functions + allFilesGlob)
      .map((x) => new RWFunction(x, this))
  }

  @lazy() get components(): RWComponent[] {
    return this.host
      .globSync(this.pathHelper.web.components + allFilesGlob)
      .map((file) => {
        if (isCellFileName(file)) {
          const possibleCell = new RWCell(file, this)
          return possibleCell.isCell
            ? possibleCell
            : new RWComponent(file, this)
        }
        return new RWComponent(file, this)
      })
  }

  @lazy() get sides() {
    return ['web', 'api']
  }

  // TODO: Wrap these in a real model.
  @lazy() get mocks() {
    return this.host.globSync(this.pathHelper.web.base + '/**/*.mock.{js,ts}')
  }

  /**
   * A "Cell" is a component that ends in `Cell.{js, jsx, tsx}`, but does not
   * have a default export AND does not export `QUERY`
   **/
  @lazy() get cells(): RWCell[] {
    return this.host
      .globSync(this.pathHelper.web.base + '/**/*Cell.{js,jsx,tsx}')
      .map((file) => new RWCell(file, this))
      .filter((file) => file.isCell)
  }

  @lazy() get envHelper(): RWEnvHelper {
    return new RWEnvHelper(this)
  }
}<|MERGE_RESOLUTION|>--- conflicted
+++ resolved
@@ -88,15 +88,8 @@
     try {
       const datamodel = await getSchema(this.pathHelper.api.dbSchema)
       // consider case where dmmf doesn't exist (or fails to parse)
-<<<<<<< HEAD
       return await getDMMF({ datamodel })
-    } catch (e) {
-=======
-      return await getDMMF({
-        datamodel: this.host.readFileSync(this.pathHelper.api.dbSchema),
-      })
-    } catch {
->>>>>>> 1f51e1e3
+    } catch (_e) {
       return undefined
     }
   }
