import { basename } from 'path'

import * as tsm from 'ts-morph'
import type { Location } from 'vscode-languageserver-types'
import { Range } from 'vscode-languageserver-types'

import { RWError } from '../errors'
import type { Decoration, Definition, DocumentLinkX, HoverX } from '../ide'
import { BaseNode } from '../ide'
import { validateRoutePath } from '../util'
import { lazy } from '../x/decorators'
import {
  err,
  LocationLike_toHashLink,
  LocationLike_toLocation,
  Location_fromFilePath,
  Location_fromNode,
  Position_translate,
  Range_fromNode,
} from '../x/vscode-languageserver-types'

import type { RWRouter } from './RWRouter'
import { advanced_path_parser } from './util/advanced_path_parser'

export class RWRoute extends BaseNode {
  constructor(
    /**
     * the <Route> tag
     */
    public jsxNode: tsm.JsxSelfClosingElement,
    public parent: RWRouter,
  ) {
    super()
  }

  @lazy() get id() {
    // we cannot rely on the "path" attribute of the node
    // it might not be unique (which is an error state, but valid while editing)
    return this.parent.id + ' ' + this.jsxNode.getStart()
  }

  @lazy() get location(): Location {
    return LocationLike_toLocation(this.jsxNode)
  }

  @lazy() get isPrivate() {
    const tagText = this.jsxNode
      .getParentIfKind(tsm.SyntaxKind.JsxElement)
      ?.getOpeningElement()
      ?.getTagNameNode()
      ?.getText()
    return tagText === 'Private' || tagText === 'PrivateSet'
  }

  @lazy() get unauthenticated() {
    if (!this.isPrivate) {
      return undefined
    }

    const a = this.jsxNode
      .getParentIfKind(tsm.SyntaxKind.JsxElement)
      ?.getOpeningElement()
      .getAttribute('unauthenticated')

    if (!a) {
      return undefined
    }
    if (tsm.Node.isJsxAttribute(a)) {
      const init = a.getInitializer()
      if (tsm.Node.isStringLiteral(init!)) {
        return init.getLiteralValue()
      }
    }
    return undefined
  }

  @lazy()
  get roles() {
    if (!this.isPrivate) {
      return undefined
    }

    const a = this.jsxNode
      .getParentIfKind(tsm.SyntaxKind.JsxElement)
      ?.getOpeningElement()
      .getAttribute('roles')

    if (!a) {
      return undefined
    }

    if (tsm.Node.isJsxAttribute(a)) {
      const init = a.getInitializer()

      // Handle string literals
      if (tsm.Node.isStringLiteral(init)) {
        let literalValue = init.getLiteralValue()

        // Check if the string looks like an array with single quotes
        if (literalValue.startsWith('[') && literalValue.endsWith(']')) {
          try {
            // Unescape the string by replacing single quotes with double quotes
            const correctedLiteralValue = literalValue.replace(/'/g, '"')
            // Attempt to parse as JSON array
            const parsedValue = JSON.parse(correctedLiteralValue)
            if (Array.isArray(parsedValue)) {
              return parsedValue
            }
          } catch {
            // If parsing fails, return undefined
            return undefined
          }
        }

        // If not an array, return the string value
        return literalValue
      }

      // Handle JSX expressions with array literals
      if (tsm.Node.isJsxExpression(init)) {
        const expr = init.getExpression()
        if (tsm.Node.isArrayLiteralExpression(expr)) {
          return expr
            .getElements()
            .map((element) => {
              if (tsm.Node.isStringLiteral(element)) {
                return element.getLiteralValue()
              }
              return undefined
            })
            .filter((val) => val !== undefined)
        }
      }
    }
    return undefined
  }

  @lazy() get hasParameters(): boolean {
    if (!this.path) {
      return false
    }
    // KLUDGE: we need a good path parsing library here
    return this.path.includes('{')
  }

  @lazy() get hasPrerender() {
    return this.prerender
  }

<<<<<<< HEAD
  // TODO: this is just a placeholder / reminder
  // eslint-disable-next-line @typescript-eslint/class-literal-property-style
  @lazy() get hasPreRenderInfo() {
    return false
  }

=======
>>>>>>> aa90b094
  @lazy() get outlineLabel(): string {
    if (this.isNotFound) {
      return '404'
    }
    return this.path ?? ''
  }

  @lazy() get outlineDescription(): string | undefined {
    const fp = this.page?.filePath
    if (!fp) {
      return undefined
    }
    return basename(fp)
  }

  @lazy() get outlineLink(): string {
    return LocationLike_toHashLink(this.location)
    //return LocationLike_toTerminalLink(this.location)
  }

  /**
   * The associated Redwood Page node, if any
   */

  @lazy() get page() {
    if (!this.page_identifier_str) {
      return undefined
    }
    return this.parent.parent.pages.find(
      (p) => p.constName === this.page_identifier_str,
    )
  }
  /**
   * <Route path="" page={THIS_IDENTIFIER}/>
   */
  @lazy() private get page_identifier(): tsm.Identifier | undefined {
    const a = this.jsxNode.getAttribute('page')
    if (!a) {
      return undefined
    }
    if (tsm.Node.isJsxAttribute(a)) {
      const init = a.getInitializer()
      if (tsm.Node.isJsxExpression(init!)) {
        const expr = init.getExpression()
        if (tsm.Node.isIdentifier(expr!)) {
          return expr
        }
      }
    }
    return undefined
  }
  @lazy() get page_identifier_str(): string | undefined {
    return this.page_identifier?.getText()
  }
  @lazy() get name(): string | undefined {
    return this.getStringAttr('name')
  }
  @lazy() get path_errorMessage(): string | undefined {
    // TODO: path validation is not strong enough
    if (typeof this.path === 'undefined') {
      return undefined
    }
    try {
      validateRoutePath(this.path)
      return undefined
    } catch (e: any) {
      return e.toString()
    }
  }
  @lazy() get path(): string | undefined {
    return this.getStringAttr('path')
  }

  @lazy() get prerender(): boolean {
    return this.getBoolAttr('prerender')
  }

  // TODO (STREAMING) Remove this once we're sure we don't want to do Render Modes
  @lazy() get renderMode(): string | undefined {
    return this.getStringAttr('renderMode') || 'stream'
  }

  @lazy() get path_literal_node() {
    const a = this.jsxNode.getAttribute('path')
    if (!a) {
      return undefined
    }
    if (tsm.Node.isJsxAttribute(a)) {
      const init = a.getInitializer()
      if (tsm.Node.isStringLiteral(init!)) {
        return init
      }
    }
    return undefined
  }

  @lazy() get isNotFound(): boolean {
    return typeof this.jsxNode.getAttribute('notfound') !== 'undefined'
  }

  @lazy() get redirect() {
    return this.getStringAttr('redirect')
  }

  *diagnostics() {
    if (this.page_identifier && !this.page) {
      // normally this would be caught by TypeScript
      // but Redwood has some "magic" import behavior going on
      yield err(this.page_identifier, 'Page component not found')
    }
    if (this.path_errorMessage && this.path_literal_node) {
      yield err(
        this.path_literal_node,
        this.path_errorMessage,
        RWError.INVALID_ROUTE_PATH_SYNTAX,
      )
    }
    if (this.hasPathCollision) {
      yield err(this.path_literal_node!, 'Duplicate Path')
    }
    if (this.isPrivate && this.isNotFound) {
      yield err(
        this.jsxNode!,
        "The 'Not Found' page cannot be within a <PrivateSet> or a <Private> tag",
      )
    }
    if (this.isNotFound && this.path) {
      yield err(
        this.path_literal_node!,
        "The 'Not Found' page cannot have a path",
      )
    }
  }
  *ideInfo() {
    // definition: page identifier --> page
    if (this.page && this.page_identifier) {
      yield {
        kind: 'Definition',
        location: Location_fromNode(this.page_identifier),
        target: Location_fromFilePath(this.page.filePath),
      } as Definition
    }
    if (this.path && this.page) {
      // const location = Location_fromNode(this.jsxNode!)
      // yield { kind: 'Hover', location, text: 'Open Preview' }
    }

    yield* this.decorations()

    const { sampleLocalPreviewURL } = this
    if (sampleLocalPreviewURL) {
      const range = Range_fromNode(this.jsxNode)
      yield {
        kind: 'Hover',
        location: { uri: this.parent.uri, range },
        hover: {
          range,
          contents: `[Open Preview](${sampleLocalPreviewURL})`,
        },
      } as HoverX

      const { path_literal_node } = this
      if (path_literal_node) {
        const range = Range_fromNode(this.path_literal_node!)
        yield {
          kind: 'DocumentLink',
          location: { uri: this.parent.uri, range },
          link: {
            range,
            target: sampleLocalPreviewURL,
            tooltip: sampleLocalPreviewURL,
          },
        } as DocumentLinkX
      }
    }
  }

  @lazy() private get hasPathCollision() {
    if (!this.path) {
      return false
    }
    const pathWithNoParamNames = removeParamNames(this.path)
    for (const route2 of this.parent.routes) {
      if (route2 === this) {
        continue
      }
      if (!route2.path) {
        continue
      }
      if (removeParamNames(route2.path) === pathWithNoParamNames) {
        return true
      }
    }
    return false
    function removeParamNames(p: string) {
      // TODO: implement
      // foo/{bar}/baz --> foo/{}/baz
      return p
    }
  }

  private getBoolAttr(name: string) {
    const attr = this.jsxNode.getAttribute(name)
    // No attribute
    if (!attr) {
      return false
    }

    // Attribute exists
    if (tsm.Node.isJsxAttribute(attr)) {
      const init = attr.getInitializer()

      // Bool attributes with no initializer are true
      // e.g. <Route prerender />
      if (!init) {
        return true
      }

      if (tsm.Node.isJsxExpression(init)) {
        // If it is explicitly set to true
        // e.g. <Route prerender={true} />
        return tsm.Node.isTrueLiteral(init.getExpression())
      } else if (tsm.Node.isStringLiteral(init!)) {
        // If its using the incorrect string form, we're accepting it as true
        // e.g. <Route prerender="true" />
        const literalValue = init.getLiteralValue()
        return literalValue === 'true'
      }
    }

    return false
  }

  private getStringAttr(name: string) {
    const a = this.jsxNode.getAttribute(name)
    if (!a) {
      return undefined
    }
    if (tsm.Node.isJsxAttribute(a)) {
      const init = a.getInitializer()
      if (tsm.Node.isStringLiteral(init!)) {
        return init.getLiteralValue()
      }
    }
    return undefined
  }

  @lazy() get parsedPath() {
    if (!this.path) {
      return undefined
    }
    return advanced_path_parser(this.path)
  }

  private *decorations(): Generator<Decoration> {
    const pp = this.parsedPath
    if (!pp) {
      return
    }
    const uri = this.parent.uri
    const pos = Range_fromNode(this.path_literal_node!).start
    const xxx = {
      path_punctuation: pp.punctuationIndexes,
      path_slash: pp.slashIndexes,
      path_parameter: pp.paramRanges,
      path_parameter_type: pp.paramTypeRanges,
    }
    for (const style of Object.keys(xxx)) {
      for (const x of xxx[style]) {
        yield {
          kind: 'Decoration',
          style: style as any,
          location: loc(x),
        }
      }
    }
    function loc(x: number | [number, number]) {
      if (typeof x === 'number') {
        return loc([x, x + 1])
      } else {
        const start = Position_translate(pos, 0, x[0] + 1)
        const end = Position_translate(pos, 0, x[1] + 1)
        return { uri, range: Range.create(start, end) }
      }
    }
  }

  // TODO: we should get the URL of the server dynamically
  @lazy() get sampleLocalPreviewURL(): string | undefined {
    const { path } = this
    if (!path) {
      return undefined
    }
    if (path.includes('{')) {
      return undefined
    }
    return `http://localhost:8910${path}`
  }
}<|MERGE_RESOLUTION|>--- conflicted
+++ resolved
@@ -147,15 +147,6 @@
     return this.prerender
   }
 
-<<<<<<< HEAD
-  // TODO: this is just a placeholder / reminder
-  // eslint-disable-next-line @typescript-eslint/class-literal-property-style
-  @lazy() get hasPreRenderInfo() {
-    return false
-  }
-
-=======
->>>>>>> aa90b094
   @lazy() get outlineLabel(): string {
     if (this.isNotFound) {
       return '404'
