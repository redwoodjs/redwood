--- conflicted
+++ resolved
@@ -9,10 +9,7 @@
 
 export function process_env_findAll(dir: string) {
   return iter(function* () {
-<<<<<<< HEAD
-=======
     // globSync only works with / as the path separator, even on Windows
->>>>>>> e3d5257a
     const globPath = join(dir, 'src/**/*.{js,ts,jsx,tsx}').replaceAll('\\', '/')
     for (const file of fg.sync(globPath)) {
       yield* process_env_findInFile(file, readFileSync(file).toString())
