--- conflicted
+++ resolved
@@ -58,13 +58,8 @@
     "@types/lru-cache": "7.10.10",
     "@types/node": "20.11.25",
     "@types/vscode": "1.79.1",
-<<<<<<< HEAD
-    "typescript": "5.3.3",
+    "typescript": "5.4.3",
     "vitest": "1.4.0"
-=======
-    "typescript": "5.4.3",
-    "vitest": "1.3.1"
->>>>>>> 9d737f33
   },
   "gitHead": "3905ed045508b861b495f8d5630d76c7a157d8f1"
 }