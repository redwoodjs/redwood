--- conflicted
+++ resolved
@@ -1,11 +1,7 @@
 {
   "name": "@redwoodjs/structure",
   "description": "noun: the arrangement of and relations between the parts or elements of something complex",
-<<<<<<< HEAD
   "version": "0.28.4",
-=======
-  "version": "0.28.3",
->>>>>>> fb97c8a4
   "license": "MIT",
   "main": "dist/index.js",
   "files": [
@@ -14,11 +10,7 @@
   "types": "./dist/index.d.ts",
   "dependencies": {
     "@prisma/sdk": "2.19.0",
-<<<<<<< HEAD
     "@redwoodjs/internal": "^0.28.4",
-=======
-    "@redwoodjs/internal": "^0.28.3",
->>>>>>> fb97c8a4
     "@types/line-column": "^1.0.0",
     "camelcase": "^6.0.0",
     "deepmerge": "^4.2.2",
