--- conflicted
+++ resolved
@@ -1,11 +1,7 @@
 {
   "name": "@redwoodjs/structure",
   "description": "noun: the arrangement of and relations between the parts or elements of something complex",
-<<<<<<< HEAD
   "version": "0.31.2",
-=======
-  "version": "0.31.0",
->>>>>>> d9b2cb9a
   "license": "MIT",
   "main": "dist/index.js",
   "files": [
@@ -14,11 +10,7 @@
   "types": "./dist/index.d.ts",
   "dependencies": {
     "@prisma/sdk": "2.21.2",
-<<<<<<< HEAD
     "@redwoodjs/internal": "^0.31.2",
-=======
-    "@redwoodjs/internal": "^0.31.0",
->>>>>>> d9b2cb9a
     "@types/line-column": "^1.0.0",
     "camelcase": "^6.0.0",
     "deepmerge": "^4.2.2",
@@ -62,12 +54,8 @@
     "test:watch": "yarn test --watch",
     "prettier": "prettier --write './src/**/*.{ts,tsx}'"
   },
-<<<<<<< HEAD
-  "gitHead": "8be6a35c2dfd5aaeb12d55be4f0c77eefceb7762"
-=======
   "resolutions": {
     "typescript": "4.2.4"
   },
-  "gitHead": "c235e7d7186e5e258764699c0e0e1d5cc0fdd0b5"
->>>>>>> d9b2cb9a
+  "gitHead": "8be6a35c2dfd5aaeb12d55be4f0c77eefceb7762"
 }