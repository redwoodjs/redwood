--- conflicted
+++ resolved
@@ -9,11 +9,7 @@
   ],
   "types": "./dist/index.d.ts",
   "dependencies": {
-<<<<<<< HEAD
     "@prisma/sdk": "3.1.1",
-=======
-    "@prisma/sdk": "2.30.3",
->>>>>>> 96998fa8
     "@redwoodjs/internal": "0.37.2",
     "@types/line-column": "1.0.0",
     "camelcase": "6.2.0",
