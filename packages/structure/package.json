{
  "name": "@redwoodjs/structure",
  "description": "noun: the arrangement of and relations between the parts or elements of something complex",
<<<<<<< HEAD
  "version": "0.31.1",
=======
  "version": "0.31.0",
>>>>>>> d9b2cb9a
  "license": "MIT",
  "main": "dist/index.js",
  "files": [
    "dist"
  ],
  "types": "./dist/index.d.ts",
  "dependencies": {
    "@prisma/sdk": "2.21.2",
<<<<<<< HEAD
    "@redwoodjs/internal": "^0.31.1",
=======
    "@redwoodjs/internal": "^0.31.0",
>>>>>>> d9b2cb9a
    "@types/line-column": "^1.0.0",
    "camelcase": "^6.0.0",
    "deepmerge": "^4.2.2",
    "dotenv-defaults": "^2.0.1",
    "enquirer": "2.3.6",
    "findup-sync": "^4.0.0",
    "graphql": "^15.3.0",
    "lazy-get-decorator": "^2.2.0",
    "line-column": "^1.0.2",
    "lodash": "^4.17.19",
    "lodash-decorators": "^6.0.1",
    "lru-cache": "^6.0.0",
    "proxyquire": "^2.1.3",
    "toml": "^3.0.0",
    "ts-morph": "^10.0.2",
    "vscode-languageserver": "6.1.1",
    "vscode-languageserver-textdocument": "1.0.1",
    "vscode-languageserver-types": "3.15.1",
    "yargs-parser": "^18.1.3"
  },
  "devDependencies": {
    "@types/fs-extra": "^9.0.1",
    "@types/lodash": "^4.14.157",
    "@types/lru-cache": "^5.1.0",
    "@types/node": "^15.0.1",
    "@types/vscode": "^1.46.0"
  },
  "jest": {
    "testPathIgnorePatterns": [
      "/fixtures/",
      "/dist/"
    ]
  },
  "scripts": {
    "build": "yarn build:js && yarn build:types",
    "prepublishOnly": "yarn cross-env NODE_ENV=production yarn build",
    "build:js": "babel src -d dist --extensions \".js,.ts,.tsx\"",
    "build:types": "ttsc --build --verbose",
    "build:watch": "nodemon --watch src --ext \"js,ts,tsx\" --ignore dist --exec \"yarn build\"",
    "test": "jest",
    "test:watch": "yarn test --watch",
    "prettier": "prettier --write './src/**/*.{ts,tsx}'"
  },
  "resolutions": {
    "typescript": "4.2.4"
  },
  "gitHead": "c235e7d7186e5e258764699c0e0e1d5cc0fdd0b5"
}<|MERGE_RESOLUTION|>--- conflicted
+++ resolved
@@ -1,11 +1,7 @@
 {
   "name": "@redwoodjs/structure",
   "description": "noun: the arrangement of and relations between the parts or elements of something complex",
-<<<<<<< HEAD
   "version": "0.31.1",
-=======
-  "version": "0.31.0",
->>>>>>> d9b2cb9a
   "license": "MIT",
   "main": "dist/index.js",
   "files": [
@@ -14,11 +10,7 @@
   "types": "./dist/index.d.ts",
   "dependencies": {
     "@prisma/sdk": "2.21.2",
-<<<<<<< HEAD
     "@redwoodjs/internal": "^0.31.1",
-=======
-    "@redwoodjs/internal": "^0.31.0",
->>>>>>> d9b2cb9a
     "@types/line-column": "^1.0.0",
     "camelcase": "^6.0.0",
     "deepmerge": "^4.2.2",
