{
  "name": "@redwoodjs/structure",
<<<<<<< HEAD
  "version": "1.5.2",
=======
  "version": "2.0.0",
>>>>>>> e2033adb
  "description": "noun: the arrangement of and relations between the parts or elements of something complex",
  "repository": {
    "type": "git",
    "url": "https://github.com/redwoodjs/redwood.git",
    "directory": "packages/structure"
  },
  "license": "MIT",
  "main": "dist/index.js",
  "types": "./dist/index.d.ts",
  "files": [
    "dist"
  ],
  "scripts": {
    "build": "yarn build:js && yarn build:types",
    "build:js": "babel src -d dist --extensions \".js,.ts,.tsx\"",
    "build:types": "tsc --build --verbose",
    "build:watch": "nodemon --watch src --ext \"js,ts,tsx\" --ignore dist --exec \"yarn build\"",
    "prepublishOnly": "NODE_ENV=production yarn build",
    "prettier": "prettier --write './src/**/*.{ts,tsx}'",
    "test": "jest src",
    "test:watch": "yarn test --watch"
  },
  "jest": {
    "testPathIgnorePatterns": [
      "/fixtures/",
      "/dist/"
    ]
  },
  "dependencies": {
    "@babel/runtime-corejs3": "7.16.7",
    "@prisma/sdk": "3.15.1",
<<<<<<< HEAD
    "@redwoodjs/internal": "1.5.2",
    "@types/line-column": "1.0.0",
    "camelcase": "6.3.0",
    "core-js": "3.22.8",
=======
    "@redwoodjs/internal": "2.0.0",
    "@types/line-column": "1.0.0",
    "camelcase": "6.3.0",
    "core-js": "3.23.1",
>>>>>>> e2033adb
    "deepmerge": "4.2.2",
    "dotenv-defaults": "5.0.0",
    "enquirer": "2.3.6",
    "findup-sync": "5.0.0",
    "graphql": "16.5.0",
    "lazy-get-decorator": "2.2.0",
    "line-column": "1.0.2",
    "lodash": "4.17.21",
    "lodash-decorators": "6.0.1",
    "lru-cache": "6.0.0",
    "proxyquire": "2.1.3",
    "toml": "3.0.0",
    "ts-morph": "15.1.0",
    "vscode-languageserver": "6.1.1",
    "vscode-languageserver-textdocument": "1.0.5",
    "vscode-languageserver-types": "3.17.1",
    "yargs-parser": "21.0.1"
  },
  "devDependencies": {
    "@babel/cli": "7.16.7",
    "@babel/core": "7.16.7",
    "@types/fs-extra": "9.0.13",
    "@types/lodash": "4.14.182",
    "@types/lru-cache": "5.1.1",
    "@types/node": "16.11.38",
    "@types/vscode": "1.67.0",
    "jest": "27.5.1",
    "typescript": "4.7.3"
  },
  "gitHead": "3905ed045508b861b495f8d5630d76c7a157d8f1"
}<|MERGE_RESOLUTION|>--- conflicted
+++ resolved
@@ -1,10 +1,6 @@
 {
   "name": "@redwoodjs/structure",
-<<<<<<< HEAD
-  "version": "1.5.2",
-=======
   "version": "2.0.0",
->>>>>>> e2033adb
   "description": "noun: the arrangement of and relations between the parts or elements of something complex",
   "repository": {
     "type": "git",
@@ -36,17 +32,10 @@
   "dependencies": {
     "@babel/runtime-corejs3": "7.16.7",
     "@prisma/sdk": "3.15.1",
-<<<<<<< HEAD
-    "@redwoodjs/internal": "1.5.2",
-    "@types/line-column": "1.0.0",
-    "camelcase": "6.3.0",
-    "core-js": "3.22.8",
-=======
     "@redwoodjs/internal": "2.0.0",
     "@types/line-column": "1.0.0",
     "camelcase": "6.3.0",
     "core-js": "3.23.1",
->>>>>>> e2033adb
     "deepmerge": "4.2.2",
     "dotenv-defaults": "5.0.0",
     "enquirer": "2.3.6",
