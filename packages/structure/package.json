{
  "name": "@redwoodjs/structure",
  "version": "7.7.2",
  "description": "noun: the arrangement of and relations between the parts or elements of something complex",
  "repository": {
    "type": "git",
    "url": "git+https://github.com/redwoodjs/redwood.git",
    "directory": "packages/structure"
  },
  "license": "MIT",
  "main": "dist/index.js",
  "types": "./dist/index.d.ts",
  "files": [
    "dist"
  ],
  "scripts": {
    "build": "yarn build:js && yarn build:types",
    "build:js": "babel src -d dist --extensions \".js,.jsx,.ts,.tsx\"",
    "build:pack": "yarn pack -o redwoodjs-structure.tgz",
    "build:types": "tsc --build --verbose",
    "build:watch": "nodemon --watch src --ext \"js,jsx,ts,tsx\" --ignore dist --exec \"yarn build\"",
    "prepublishOnly": "NODE_ENV=production yarn build",
    "prettier": "prettier --write './src/**/*.{ts,tsx}'",
    "test": "vitest run",
    "test:watch": "vitest watch"
  },
  "dependencies": {
    "@babel/runtime-corejs3": "7.24.5",
<<<<<<< HEAD
    "@prisma/internals": "5.15.1",
    "@redwoodjs/project-config": "7.7.1",
=======
    "@prisma/internals": "5.14.0",
    "@redwoodjs/project-config": "7.7.2",
>>>>>>> dfb9b837
    "@types/line-column": "1.0.2",
    "camelcase": "6.3.0",
    "core-js": "3.37.1",
    "deepmerge": "4.3.1",
    "dotenv-defaults": "5.0.2",
    "enquirer": "2.4.1",
    "fast-glob": "3.3.2",
    "fs-extra": "11.2.0",
    "graphql": "16.8.1",
    "lazy-get-decorator": "2.2.1",
    "line-column": "1.0.2",
    "lodash": "4.17.21",
    "lodash-decorators": "6.0.1",
    "lru-cache": "10.2.2",
    "proxyquire": "2.1.3",
    "smol-toml": "1.2.2",
    "ts-morph": "15.1.0",
    "vscode-languageserver": "6.1.1",
    "vscode-languageserver-textdocument": "1.0.11",
    "vscode-languageserver-types": "3.17.5",
    "yargs-parser": "21.1.1"
  },
  "devDependencies": {
    "@babel/cli": "7.24.5",
    "@babel/core": "^7.22.20",
    "@types/fs-extra": "11.0.4",
    "@types/lodash": "4.17.5",
    "@types/node": "20.12.12",
    "@types/vscode": "1.90.0",
    "typescript": "5.4.5",
    "vitest": "1.6.0"
  },
  "gitHead": "3905ed045508b861b495f8d5630d76c7a157d8f1"
}<|MERGE_RESOLUTION|>--- conflicted
+++ resolved
@@ -26,13 +26,8 @@
   },
   "dependencies": {
     "@babel/runtime-corejs3": "7.24.5",
-<<<<<<< HEAD
     "@prisma/internals": "5.15.1",
-    "@redwoodjs/project-config": "7.7.1",
-=======
-    "@prisma/internals": "5.14.0",
     "@redwoodjs/project-config": "7.7.2",
->>>>>>> dfb9b837
     "@types/line-column": "1.0.2",
     "camelcase": "6.3.0",
     "core-js": "3.37.1",
