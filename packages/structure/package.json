--- conflicted
+++ resolved
@@ -32,13 +32,8 @@
   "dependencies": {
     "@babel/runtime-corejs3": "7.21.0",
     "@iarna/toml": "2.2.5",
-<<<<<<< HEAD
-    "@prisma/internals": "4.6.1",
-    "@redwoodjs/paths": "3.2.0",
-=======
     "@prisma/internals": "4.11.0",
-    "@redwoodjs/internal": "4.0.0",
->>>>>>> 69d996fa
+    "@redwoodjs/paths": "4.0.0",
     "@types/line-column": "1.0.0",
     "camelcase": "6.3.0",
     "core-js": "3.29.1",
