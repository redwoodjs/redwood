{
  "name": "@redwoodjs/structure",
  "version": "4.1.4",
  "description": "noun: the arrangement of and relations between the parts or elements of something complex",
  "repository": {
    "type": "git",
    "url": "https://github.com/redwoodjs/redwood.git",
    "directory": "packages/structure"
  },
  "license": "MIT",
  "main": "dist/index.js",
  "types": "./dist/index.d.ts",
  "files": [
    "dist"
  ],
  "scripts": {
    "build": "yarn build:js && yarn build:types",
    "build:js": "babel src -d dist --extensions \".js,.ts,.tsx\"",
    "build:types": "tsc --build --verbose",
    "build:watch": "nodemon --watch src --ext \"js,ts,tsx\" --ignore dist --exec \"yarn build\"",
    "prepublishOnly": "NODE_ENV=production yarn build",
    "prettier": "prettier --write './src/**/*.{ts,tsx}'",
    "test": "jest src",
    "test:watch": "yarn test --watch"
  },
  "jest": {
    "testPathIgnorePatterns": [
      "/fixtures/",
      "/dist/"
    ]
  },
  "dependencies": {
    "@babel/runtime-corejs3": "7.20.13",
    "@iarna/toml": "2.2.5",
<<<<<<< HEAD
    "@prisma/internals": "4.10.1",
    "@redwoodjs/internal": "4.1.3",
=======
    "@prisma/internals": "4.9.0",
    "@redwoodjs/internal": "4.1.4",
>>>>>>> 99928e7f
    "@types/line-column": "1.0.0",
    "camelcase": "6.3.0",
    "core-js": "3.27.2",
    "deepmerge": "4.3.0",
    "dotenv-defaults": "5.0.2",
    "enquirer": "2.3.6",
    "findup-sync": "5.0.0",
    "graphql": "16.6.0",
    "lazy-get-decorator": "2.2.1",
    "line-column": "1.0.2",
    "lodash": "4.17.21",
    "lodash-decorators": "6.0.1",
    "lru-cache": "6.0.0",
    "proxyquire": "2.1.3",
    "ts-morph": "15.1.0",
    "vscode-languageserver": "6.1.1",
    "vscode-languageserver-textdocument": "1.0.8",
    "vscode-languageserver-types": "3.17.2",
    "yargs-parser": "21.1.1"
  },
  "devDependencies": {
    "@babel/cli": "7.20.7",
    "@babel/core": "7.20.12",
    "@types/fs-extra": "11.0.1",
    "@types/lodash": "4.14.191",
    "@types/lru-cache": "5.1.1",
    "@types/node": "16.18.12",
    "@types/vscode": "1.75.0",
    "jest": "29.4.2",
    "typescript": "4.9.5"
  },
  "gitHead": "3905ed045508b861b495f8d5630d76c7a157d8f1"
}<|MERGE_RESOLUTION|>--- conflicted
+++ resolved
@@ -32,13 +32,8 @@
   "dependencies": {
     "@babel/runtime-corejs3": "7.20.13",
     "@iarna/toml": "2.2.5",
-<<<<<<< HEAD
     "@prisma/internals": "4.10.1",
-    "@redwoodjs/internal": "4.1.3",
-=======
-    "@prisma/internals": "4.9.0",
     "@redwoodjs/internal": "4.1.4",
->>>>>>> 99928e7f
     "@types/line-column": "1.0.0",
     "camelcase": "6.3.0",
     "core-js": "3.27.2",
