{
  "name": "@redwoodjs/structure",
  "version": "0.48.0",
  "description": "noun: the arrangement of and relations between the parts or elements of something complex",
<<<<<<< HEAD
  "version": "1.0.0-rc.4",
=======
  "repository": {
    "type": "git",
    "url": "https://github.com/redwoodjs/redwood.git",
    "directory": "packages/structure"
  },
>>>>>>> aeb7b538
  "license": "MIT",
  "main": "dist/index.js",
  "types": "./dist/index.d.ts",
  "files": [
    "dist"
  ],
  "scripts": {
    "build": "yarn build:js && yarn build:types",
    "build:js": "babel src -d dist --extensions \".js,.ts,.tsx\"",
    "build:types": "tsc --build --verbose",
    "build:watch": "nodemon --watch src --ext \"js,ts,tsx\" --ignore dist --exec \"yarn build\"",
    "prepublishOnly": "NODE_ENV=production yarn build",
    "prettier": "prettier --write './src/**/*.{ts,tsx}'",
    "test": "jest src",
    "test:watch": "yarn test --watch"
  },
  "jest": {
    "testPathIgnorePatterns": [
      "/fixtures/",
      "/dist/"
    ]
  },
  "dependencies": {
<<<<<<< HEAD
    "@prisma/sdk": "3.5.0",
    "@redwoodjs/internal": "1.0.0-rc.4",
=======
    "@prisma/sdk": "3.10.0",
    "@redwoodjs/internal": "0.48.0",
>>>>>>> aeb7b538
    "@types/line-column": "1.0.0",
    "camelcase": "6.3.0",
    "deepmerge": "4.2.2",
    "dotenv-defaults": "5.0.0",
    "enquirer": "2.3.6",
    "findup-sync": "5.0.0",
    "graphql": "16.3.0",
    "lazy-get-decorator": "2.2.0",
    "line-column": "1.0.2",
    "lodash": "4.17.21",
    "lodash-decorators": "6.0.1",
    "lru-cache": "6.0.0",
    "proxyquire": "2.1.3",
    "toml": "3.0.0",
    "ts-morph": "14.0.0",
    "vscode-languageserver": "6.1.1",
    "vscode-languageserver-textdocument": "1.0.4",
    "vscode-languageserver-types": "3.16.0",
    "yargs-parser": "21.0.1"
  },
  "devDependencies": {
    "@babel/cli": "7.16.7",
    "@babel/core": "7.16.7",
    "@types/fs-extra": "9.0.13",
    "@types/lodash": "4.14.179",
    "@types/lru-cache": "5.1.1",
    "@types/node": "16.11.26",
    "@types/vscode": "1.65.0",
    "jest": "27.5.1",
    "typescript": "4.6.2"
  },
  "gitHead": "3905ed045508b861b495f8d5630d76c7a157d8f1"
}<|MERGE_RESOLUTION|>--- conflicted
+++ resolved
@@ -2,15 +2,11 @@
   "name": "@redwoodjs/structure",
   "version": "0.48.0",
   "description": "noun: the arrangement of and relations between the parts or elements of something complex",
-<<<<<<< HEAD
-  "version": "1.0.0-rc.4",
-=======
   "repository": {
     "type": "git",
     "url": "https://github.com/redwoodjs/redwood.git",
     "directory": "packages/structure"
   },
->>>>>>> aeb7b538
   "license": "MIT",
   "main": "dist/index.js",
   "types": "./dist/index.d.ts",
@@ -34,13 +30,8 @@
     ]
   },
   "dependencies": {
-<<<<<<< HEAD
-    "@prisma/sdk": "3.5.0",
-    "@redwoodjs/internal": "1.0.0-rc.4",
-=======
     "@prisma/sdk": "3.10.0",
     "@redwoodjs/internal": "0.48.0",
->>>>>>> aeb7b538
     "@types/line-column": "1.0.0",
     "camelcase": "6.3.0",
     "deepmerge": "4.2.2",
