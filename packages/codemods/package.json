{
  "name": "@redwoodjs/codemods",
  "version": "4.0.0",
  "description": "Codemods to ease upgrading a RedwoodJS Project",
  "repository": {
    "type": "git",
    "url": "https://github.com/redwoodjs/redwood.git",
    "directory": "packages/codemods"
  },
  "license": "MIT",
  "bin": "./dist/codemods.js",
  "files": [
    "dist"
  ],
  "scripts": {
    "build": "yarn build:js",
    "build:js": "babel src -d dist --extensions \".js,.ts\" --ignore \"src/**/__tests__/**\" --ignore \"src/**/__testfixtures__/**\"",
    "build:watch": "nodemon --watch src --ignore dist --exec \"yarn build\"",
    "generate:codemod": "yarn node ./tasks/generateCodemod/generateCodemod.mjs",
    "prepublishOnly": "yarn build",
    "test": "NODE_ENV=test jest",
    "test:watch": "yarn test --watch"
  },
  "dependencies": {
    "@babel/cli": "7.21.0",
    "@babel/core": "7.21.3",
    "@babel/parser": "7.21.3",
    "@babel/plugin-transform-typescript": "7.21.3",
    "@babel/runtime-corejs3": "7.21.0",
    "@babel/traverse": "7.21.3",
    "@iarna/toml": "2.2.5",
    "@vscode/ripgrep": "1.15.0",
<<<<<<< HEAD
    "@whatwg-node/fetch": "0.8.2",
    "cheerio": "1.0.0-rc.12",
=======
    "@whatwg-node/fetch": "0.8.4",
>>>>>>> e1098c49
    "core-js": "3.29.1",
    "deepmerge": "4.3.1",
    "execa": "5.1.1",
    "fast-glob": "3.2.12",
    "findup-sync": "5.0.0",
    "graphql": "16.6.0",
    "jest": "29.5.0",
    "jscodeshift": "0.14.0",
    "prettier": "2.8.7",
    "tasuku": "2.0.1",
    "typescript": "5.0.2",
    "yargs": "17.7.1"
  },
  "devDependencies": {
    "@types/babel__core": "7.20.0",
    "@types/findup-sync": "4.0.2",
    "@types/fs-extra": "11.0.1",
    "@types/jest": "29.5.0",
    "@types/jscodeshift": "0.11.6",
    "@types/prettier": "2.7.2",
    "@types/yargs": "17.0.23",
    "fs-extra": "11.1.1",
    "tempy": "1.0.1"
  },
  "gitHead": "3905ed045508b861b495f8d5630d76c7a157d8f1"
}<|MERGE_RESOLUTION|>--- conflicted
+++ resolved
@@ -30,12 +30,8 @@
     "@babel/traverse": "7.21.3",
     "@iarna/toml": "2.2.5",
     "@vscode/ripgrep": "1.15.0",
-<<<<<<< HEAD
-    "@whatwg-node/fetch": "0.8.2",
+    "@whatwg-node/fetch": "0.8.4",
     "cheerio": "1.0.0-rc.12",
-=======
-    "@whatwg-node/fetch": "0.8.4",
->>>>>>> e1098c49
     "core-js": "3.29.1",
     "deepmerge": "4.3.1",
     "execa": "5.1.1",
