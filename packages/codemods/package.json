--- conflicted
+++ resolved
@@ -1,10 +1,6 @@
 {
   "name": "@redwoodjs/codemods",
-<<<<<<< HEAD
-  "version": "3.3.2",
-=======
   "version": "3.4.0",
->>>>>>> 39935e2d
   "description": "Codemods to ease upgrading a RedwoodJS Project",
   "repository": {
     "type": "git",
