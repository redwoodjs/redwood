import fs from 'fs/promises'
import path from 'path'

import { transform as svgrTransform } from '@svgr/core'
import type { API, FileInfo, StringLiteral } from 'jscodeshift'
import pascalcase from 'pascalcase'

async function convertSvgToReactComponent(
  svgFilePath: string,
  outputPath: string,
  componentName: string
) {
  const svgContents = await fs.readFile(svgFilePath, 'utf-8')

  const jsCode = await svgrTransform(
    svgContents,
    {
      jsxRuntime: 'automatic',
      plugins: ['@svgr/plugin-jsx'],
    },
    {
      componentName: componentName,
    }
  )

  await fs.writeFile(outputPath, jsCode)

  console.log(`SVG converted to React component: ${outputPath}`)
}

function convertToCapitalCase(string: string) {
  let words
  // Check if string contains hyphen (snake-case)
  if (string.includes('-')) {
    // Split the string into individual words
    words = string.split('-')
  } else {
    // Split the string into individual words based on whitespace
    words = string.split(' ')
  }

  // Capitalize each word and join them together
  const capitalizedWords = words.map((word: string) => {
    return word.charAt(0).toUpperCase() + word.slice(1)
  })

  const capitalCaseString = capitalizedWords.join('')

  return capitalCaseString
}

export default async function transform(file: FileInfo, api: API) {
  const j = api.jscodeshift

  const root = j(file.source)

  // Do this lazily
  const { getPaths } = await import('@redwoodjs/project-config')

  // Find all import declarations with "*.svg" import
  const svgImports = root.find(j.ImportDeclaration).filter((path) => {
    const importPath = path.node.source.value as string
    return importPath.includes('.svg')
  })

  const svgsToConvert: Array<{
    filePath: string
    importSourcePath: StringLiteral
  }> = []
  // Process each import declaration
  svgImports.forEach((importDeclaration) => {
    const importSpecifiers = importDeclaration.node.specifiers

    // Process each import specifier
    importSpecifiers?.forEach((importSpecifier) => {
      if (importSpecifier.type === 'ImportDefaultSpecifier') {
        if (!importSpecifier.local) {
          // Un-freaking-likely, skip if it happens
          return
        }

        const importName = importSpecifier.local.name

        const importPath = importDeclaration.node.source.value as string
        const currentFolder = path.dirname(file.path)

        let pathToSvgFile = path.resolve(currentFolder, importPath)

        // @TODO if has src/x alias, replace with abs path
        if (importPath.startsWith('src/')) {
          pathToSvgFile = importPath.replace('src/', getPaths().web.src + '/')
        }

        // Find the JSX elements that use the default import specifier
        const svgsUsedAsComponent = root.findJSXElements(importName)

        svgsUsedAsComponent.forEach(() => {
          svgsToConvert.push({
            filePath: pathToSvgFile,
            importSourcePath: importDeclaration.node.source as StringLiteral, // imports are all strings in this case
          })
        })

        const svgsUsedAsRenderProp = root.find(j.JSXExpressionContainer, {
          expression: {
            type: 'Identifier',
            name: importName,
          },
        })

        svgsUsedAsRenderProp.forEach(() => {
          svgsToConvert.push({
            filePath: pathToSvgFile,
            importSourcePath: importDeclaration.node.source as StringLiteral, // imports are all strings in this case
          })
        })
      }
    })
  })

  if (svgsToConvert.length > 0) {
    // if there are any svgs used as components, or render props, convert the svg to a react component
    await Promise.all(
      svgsToConvert.map(async ({ filePath, importSourcePath }) => {
        const svgFileNameWithoutExtension = path.basename(
          filePath,
          path.extname(filePath)
        )

<<<<<<< HEAD
        const componentName = convertToCapitalCase(svgFileNameWithoutExtension)

=======
        const componentName = pascalcase(svgFileNameWithoutExtension)
>>>>>>> 6112f599
        const newFileName = `${componentName}SVG`

        // The absolute path to the new file
        const outputPath = path.join(
          path.dirname(filePath),
          `${newFileName}.jsx`
        )

        try {
          await convertSvgToReactComponent(filePath, outputPath, componentName)
        } catch (error: any) {
          console.error(
            `Error converting ${filePath} to React component: ${error.message}`
          )

          // Don't proceed if SVGr fails
          return
        }

        // If SVGr is successful, change the import path
        // '../../bazinga.svg' -> '../../BazingaSVG'
        // Use extname, incase ext casing does not match
        importSourcePath.value = importSourcePath.value.replace(
          `${svgFileNameWithoutExtension}${path.extname(filePath)}`,
          newFileName
        )
      })
    )
  }

  return root.toSource()
}<|MERGE_RESOLUTION|>--- conflicted
+++ resolved
@@ -3,7 +3,6 @@
 
 import { transform as svgrTransform } from '@svgr/core'
 import type { API, FileInfo, StringLiteral } from 'jscodeshift'
-import pascalcase from 'pascalcase'
 
 async function convertSvgToReactComponent(
   svgFilePath: string,
@@ -127,12 +126,8 @@
           path.extname(filePath)
         )
 
-<<<<<<< HEAD
         const componentName = convertToCapitalCase(svgFileNameWithoutExtension)
 
-=======
-        const componentName = pascalcase(svgFileNameWithoutExtension)
->>>>>>> 6112f599
         const newFileName = `${componentName}SVG`
 
         // The absolute path to the new file
