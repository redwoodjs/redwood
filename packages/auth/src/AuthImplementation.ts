--- conflicted
+++ resolved
@@ -53,10 +53,7 @@
    */
   loadWhileReauthenticating?: boolean
 
-<<<<<<< HEAD
-=======
   // This property is either manually set by the user, or inferred from the experimental.streamingSsr setting in TOML
->>>>>>> 2d134a8a
   middlewareAuthEnabled?: boolean
   // This is the endpoint on the middleware we are going to hit for POST requests
   getAuthUrl?: () => string
