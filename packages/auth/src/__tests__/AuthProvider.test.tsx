require('whatwg-fetch')

import { useEffect, useState } from 'react'

import { render, screen, fireEvent, waitFor } from '@testing-library/react'
import '@testing-library/jest-dom/extend-expect'
import { graphql } from 'msw'
import { setupServer } from 'msw/node'

import type { AuthClient } from '../authClients'
import { AuthProvider } from '../AuthProvider'
import { useAuth } from '../useAuth'

type HasRoleAuthClient = AuthClient & {
  hasRole: (role?: string | string[]) => Promise<boolean | null>
}

let CURRENT_USER_DATA: { name: string; email: string; roles?: string[] } = {
  name: 'Peter Pistorius',
  email: 'nospam@example.net',
}

<<<<<<< HEAD
global.__REDWOOD__API_PROXY_PATH = '/.netlify/functions'
=======
global.REDWOOD_API_URL = '/.netlify/functions'
global.REDWOOD_API_GRAPHQL_SERVER_PATH = '/graphql'
>>>>>>> 8a27d76e
const server = setupServer(
  graphql.query('__REDWOOD__AUTH_GET_CURRENT_USER', (_req, res, ctx) => {
    return res(
      ctx.data({
        redwood: {
          currentUser: CURRENT_USER_DATA,
        },
      })
    )
  })
)
beforeAll(() => server.listen())
afterAll(() => server.close())

beforeEach(() => {
  server.resetHandlers()
  CURRENT_USER_DATA = {
    name: 'Peter Pistorius',
    email: 'nospam@example.net',
  }
})

const AuthConsumer = () => {
  const {
    loading,
    isAuthenticated,
    logOut,
    logIn,
    getToken,
    userMetadata,
    currentUser,
    reauthenticate,
    hasError,
    hasRole,
    error,
  } = useAuth()

  const [authToken, setAuthToken] = useState(null)

  useEffect(() => {
    const retrieveToken = async () => {
      const token = await getToken()
      setAuthToken(token)
    }
    retrieveToken()
  }, [getToken])

  if (loading) {
    return <>Loading...</>
  }

  if (hasError) {
    return <>{error.message}</>
  }

  return (
    <>
      <button
        onClick={() => {
          isAuthenticated ? logOut() : logIn()
        }}
      >
        {isAuthenticated ? 'Log Out' : 'Log In'}
      </button>

      {isAuthenticated && (
        <>
          <p>userMetadata: {JSON.stringify(userMetadata)}</p>
          <p>authToken: {authToken}</p>
          <p>
            currentUser:{' '}
            {(currentUser && JSON.stringify(currentUser)) ||
              'no current user data'}
          </p>
          <p>Has Admin: {hasRole('admin') ? 'yes' : 'no'}</p>
          <p>Has Super User: {hasRole('superuser') ? 'yes' : 'no'}</p>
          <p>Has Admin as Array: {hasRole(['admin']) ? 'yes' : 'no'}</p>
          <p>Has Editor: {hasRole(['editor', 'publisher']) ? 'yes' : 'no'}</p>
          <p>
            Has Editor or Author: {hasRole(['editor', 'author']) ? 'yes' : 'no'}
          </p>

          <button onClick={() => reauthenticate()}>Update auth data</button>
        </>
      )}
    </>
  )
}

/**
 * A logged out user can login, view their personal account information and logout.
 */
test('Authentication flow (logged out -> login -> logged in -> logout) works as expected', async () => {
  const mockAuthClient: AuthClient = {
    login: async () => {
      return true
    },
    signup: async () => {},
    logout: async () => {},
    getToken: async () => 'hunter2',
    getUserMetadata: jest.fn(async () => {
      return null
    }),
    client: () => {},
    type: 'custom',
  }

  render(
    <AuthProvider client={mockAuthClient} type="custom">
      <AuthConsumer />
    </AuthProvider>
  )

  // We're booting up!
  expect(screen.getByText('Loading...')).toBeInTheDocument()

  // The user is not authenticated
  await waitFor(() => screen.getByText('Log In'))
  expect(mockAuthClient.getUserMetadata).toBeCalledTimes(1)

  // Replace "getUserMetadata" with actual data, and login!
  mockAuthClient.getUserMetadata = jest.fn(async () => {
    return {
      sub: 'abcdefg|123456',
      username: 'peterp',
    }
  })
  fireEvent.click(screen.getByText('Log In'))

  // Check that you're logged in!
  await waitFor(() => screen.getByText('Log Out'))
  expect(mockAuthClient.getUserMetadata).toBeCalledTimes(1)
  expect(
    screen.getByText(
      'userMetadata: {"sub":"abcdefg|123456","username":"peterp"}'
    )
  ).toBeInTheDocument()
  expect(
    screen.getByText(
      'currentUser: {"name":"Peter Pistorius","email":"nospam@example.net"}'
    )
  ).toBeInTheDocument()
  expect(screen.getByText('authToken: hunter2')).toBeInTheDocument()

  // Log out
  fireEvent.click(screen.getByText('Log Out'))
  await waitFor(() => screen.getByText('Log In'))
})

test('Fetching the current user can be skipped', async () => {
  const mockAuthClient: AuthClient = {
    login: async () => {
      return true
    },
    signup: async () => {},
    logout: async () => {},
    getToken: async () => 'hunter2',
    getUserMetadata: jest.fn(async () => {
      return null
    }),
    client: () => {},
    type: 'custom',
  }
  render(
    <AuthProvider client={mockAuthClient} type="custom" skipFetchCurrentUser>
      <AuthConsumer />
    </AuthProvider>
  )

  // We're booting up!
  expect(screen.getByText('Loading...')).toBeInTheDocument()

  // The user is not authenticated
  await waitFor(() => screen.getByText('Log In'))
  expect(mockAuthClient.getUserMetadata).toBeCalledTimes(1)

  // Replace "getUserMetadata" with actual data, and login!
  mockAuthClient.getUserMetadata = jest.fn(async () => {
    return {
      sub: 'abcdefg|123456',
      username: 'peterp',
    }
  })
  fireEvent.click(screen.getByText('Log In'))

  // Check that you're logged in!
  await waitFor(() => screen.getByText('Log Out'))
  expect(mockAuthClient.getUserMetadata).toBeCalledTimes(1)
  expect(screen.getByText(/no current user data/)).toBeInTheDocument()

  // Log out
  fireEvent.click(screen.getByText('Log Out'))
  await waitFor(() => screen.getByText('Log In'))
})

/**
 * This is especially helpful if you want to update the currentUser state.
 */
test('A user can be reauthenticated to update the "auth state"', async () => {
  const mockAuthClient: AuthClient = {
    login: async () => {
      return true
    },
    signup: async () => {},
    logout: async () => {},
    getToken: async () => 'hunter2',
    getUserMetadata: jest.fn(async () => {
      return null
    }),
    client: () => {},
    type: 'custom',
  }
  render(
    <AuthProvider client={mockAuthClient} type="custom">
      <AuthConsumer />
    </AuthProvider>
  )

  // The user is not authenticated
  await waitFor(() => screen.getByText('Log In'))
  expect(mockAuthClient.getUserMetadata).toBeCalledTimes(1)

  // Replace "getUserMetadata" with actual data, and login!
  mockAuthClient.getUserMetadata = jest.fn(async () => {
    return {
      sub: 'abcdefg|123456',
      username: 'peterp',
    }
  })
  fireEvent.click(screen.getByText('Log In'))

  // Check that you're logged in!
  await waitFor(() => screen.getByText('Log Out'))
  expect(mockAuthClient.getUserMetadata).toBeCalledTimes(1)

  // The original current user data is fetched.
  expect(
    screen.getByText(
      'currentUser: {"name":"Peter Pistorius","email":"nospam@example.net"}'
    )
  ).toBeInTheDocument()

  CURRENT_USER_DATA = { ...CURRENT_USER_DATA, name: 'Rambo' }
  fireEvent.click(screen.getByText('Update auth data'))

  await waitFor(() =>
    screen.getByText(
      'currentUser: {"name":"Rambo","email":"nospam@example.net"}'
    )
  )
})

test('When the current user cannot be fetched the user is not authenticated', async () => {
  server.use(
    graphql.query('__REDWOOD__AUTH_GET_CURRENT_USER', (_req, res, ctx) => {
      return res(ctx.status(404))
    })
  )

  const mockAuthClient: AuthClient = {
    login: async () => {
      return true
    },
    signup: async () => {},
    logout: async () => {},
    getToken: async () => 'hunter2',
    getUserMetadata: jest.fn(async () => {
      return {
        sub: 'abcdefg|123456',
        username: 'peterp',
      }
    }),
    client: () => {},
    type: 'custom',
  }
  render(
    <AuthProvider client={mockAuthClient} type="custom">
      <AuthConsumer />
    </AuthProvider>
  )

  // We're booting up!
  expect(screen.getByText('Loading...')).toBeInTheDocument()

  await waitFor(() =>
    screen.getByText('Could not fetch current user: Not Found (404)')
  )
})

/**
 * Check assigned role access
 */
test('Authenticated user has assigned role access as expected', async () => {
  const mockAuthClient: HasRoleAuthClient = {
    login: async () => {
      return true
    },
    signup: async () => {},
    logout: async () => {},
    getToken: async () => 'hunter2',
    getUserMetadata: jest.fn(async () => {
      return null
    }),
    hasRole: jest.fn(async () => null),
    client: () => {},
    type: 'custom',
  }

  CURRENT_USER_DATA = {
    name: 'Peter Pistorius',
    email: 'nospam@example.net',
    roles: [],
  }

  render(
    <AuthProvider client={mockAuthClient} type="custom">
      <AuthConsumer />
    </AuthProvider>
  )

  // We're booting up!
  expect(screen.getByText('Loading...')).toBeInTheDocument()

  // The user is not authenticated
  await waitFor(() => screen.getByText('Log In'))

  expect(screen.queryByText('Has Admin:')).not.toBeInTheDocument()
  expect(screen.queryByText('Has Super User:')).not.toBeInTheDocument()

  // Replace "getUserMetadata" with actual data, and login!
  mockAuthClient.getUserMetadata = jest.fn(async () => {
    return {
      sub: 'abcdefg|123456',
      username: 'peterp',
    }
  })
  fireEvent.click(screen.getByText('Log In'))

  // Check that you're logged in!
  await waitFor(() => screen.getByText('Log Out'))

  mockAuthClient.hasRole = jest.fn(async () => {
    return true
  })

  expect(screen.getByText('Has Admin: no')).toBeInTheDocument()
  expect(screen.getByText('Has Super User: no')).toBeInTheDocument()

  // Log out
  fireEvent.click(screen.getByText('Log Out'))
  await waitFor(() => screen.getByText('Log In'))
})

/**
 * Check unassigned role access
 */
test('Authenticated user has not been assigned role access as expected', async () => {
  const mockAuthClient: HasRoleAuthClient = {
    login: async () => true,
    signup: async () => {},
    logout: async () => {},
    getToken: async () => 'hunter2',
    getUserMetadata: jest.fn(async () => null),
    hasRole: jest.fn(async () => null),
    client: () => {},
    type: 'custom',
  }

  CURRENT_USER_DATA = {
    name: 'Peter Pistorius',
    email: 'nospam@example.net',
    roles: ['admin', 'superuser'],
  }

  render(
    <AuthProvider client={mockAuthClient} type="custom">
      <AuthConsumer />
    </AuthProvider>
  )

  // We're booting up!
  expect(screen.getByText('Loading...')).toBeInTheDocument()

  // The user is not authenticated
  await waitFor(() => screen.getByText('Log In'))

  expect(screen.queryByText('Has Admin:')).not.toBeInTheDocument()
  expect(screen.queryByText('Has Super User:')).not.toBeInTheDocument()

  // Replace "getUserMetadata" with actual data, and login!
  mockAuthClient.getUserMetadata = jest.fn(async () => {
    return {
      sub: 'abcdefg|123456',
      username: 'peterp',
    }
  })
  fireEvent.click(screen.getByText('Log In'))

  // Check that you're logged in!
  await waitFor(() => screen.getByText('Log Out'))

  mockAuthClient.hasRole = jest.fn(async () => {
    return true
  })

  expect(screen.getByText('Has Admin: yes')).toBeInTheDocument()
  expect(screen.getByText('Has Super User: yes')).toBeInTheDocument()

  // Log out
  fireEvent.click(screen.getByText('Log Out'))
  await waitFor(() => screen.getByText('Log In'))
})

/**
 * Check some unassigned role access
 */
test('Authenticated user has not been assigned some role access but not others as expected', async () => {
  const mockAuthClient: HasRoleAuthClient = {
    login: async () => true,
    signup: async () => {},
    logout: async () => {},
    getToken: async () => 'hunter2',
    getUserMetadata: jest.fn(async () => null),
    hasRole: jest.fn(async () => null),
    client: () => {},
    type: 'custom',
  }

  CURRENT_USER_DATA = {
    name: 'Peter Pistorius',
    email: 'nospam@example.net',
    roles: ['admin'],
  }

  render(
    <AuthProvider client={mockAuthClient} type="custom">
      <AuthConsumer />
    </AuthProvider>
  )

  // We're booting up!
  expect(screen.getByText('Loading...')).toBeInTheDocument()

  // The user is not authenticated
  await waitFor(() => screen.getByText('Log In'))

  expect(screen.queryByText('Has Admin:')).not.toBeInTheDocument()
  expect(screen.queryByText('Has Super User:')).not.toBeInTheDocument()

  // Replace "getUserMetadata" with actual data, and login!
  mockAuthClient.getUserMetadata = jest.fn(async () => {
    return {
      sub: 'abcdefg|123456',
      username: 'peterp',
    }
  })
  fireEvent.click(screen.getByText('Log In'))

  // Check that you're logged in!
  await waitFor(() => screen.getByText('Log Out'))

  mockAuthClient.hasRole = jest.fn(async () => {
    return true
  })

  expect(screen.getByText('Has Admin: yes')).toBeInTheDocument()
  expect(screen.getByText('Has Super User: no')).toBeInTheDocument()

  // Log out
  fireEvent.click(screen.getByText('Log Out'))
  await waitFor(() => screen.getByText('Log In'))
})

/**
 * Check assigned role access when specified as single array element
 */
test('Authenticated user has assigned role access as expected', async () => {
  const mockAuthClient: HasRoleAuthClient = {
    login: async () => true,
    signup: async () => {},
    logout: async () => {},
    getToken: async () => 'hunter2',
    getUserMetadata: jest.fn(async () => null),
    hasRole: jest.fn(async () => null),
    client: () => {},
    type: 'custom',
  }

  CURRENT_USER_DATA = {
    name: 'Peter Pistorius',
    email: 'nospam@example.net',
    roles: ['admin'],
  }

  render(
    <AuthProvider client={mockAuthClient} type="custom">
      <AuthConsumer />
    </AuthProvider>
  )

  // We're booting up!
  expect(screen.getByText('Loading...')).toBeInTheDocument()

  // The user is not authenticated
  await waitFor(() => screen.getByText('Log In'))

  expect(screen.queryByText('Has Admin:')).not.toBeInTheDocument()
  expect(screen.queryByText('Has Super User:')).not.toBeInTheDocument()

  // Replace "getUserMetadata" with actual data, and login!
  mockAuthClient.getUserMetadata = jest.fn(async () => {
    return {
      sub: 'abcdefg|123456',
      username: 'peterp',
    }
  })
  fireEvent.click(screen.getByText('Log In'))

  // Check that you're logged in!
  await waitFor(() => screen.getByText('Log Out'))

  mockAuthClient.hasRole = jest.fn(async () => {
    return true
  })

  expect(screen.getByText('Has Admin as Array: yes')).toBeInTheDocument()

  // Log out
  fireEvent.click(screen.getByText('Log Out'))
  await waitFor(() => screen.getByText('Log In'))
})

/**
 * Check assigned role access when specified as array element
 */
test('Authenticated user has assigned role access as expected', async () => {
  const mockAuthClient: HasRoleAuthClient = {
    login: async () => true,
    signup: async () => true,
    logout: async () => {},
    getToken: async () => 'hunter2',
    getUserMetadata: jest.fn(async () => null),
    hasRole: jest.fn(async () => null),
    client: () => {},
    type: 'custom',
  }

  CURRENT_USER_DATA = {
    name: 'Peter Pistorius',
    email: 'nospam@example.net',
    roles: ['admin'],
  }

  render(
    <AuthProvider client={mockAuthClient} type="custom">
      <AuthConsumer />
    </AuthProvider>
  )

  // We're booting up!
  expect(screen.getByText('Loading...')).toBeInTheDocument()

  // The user is not authenticated
  await waitFor(() => screen.getByText('Log In'))

  expect(screen.queryByText('Has Admin:')).not.toBeInTheDocument()
  expect(screen.queryByText('Has Super User:')).not.toBeInTheDocument()

  // Replace "getUserMetadata" with actual data, and login!
  mockAuthClient.getUserMetadata = jest.fn(async () => {
    return {
      sub: 'abcdefg|123456',
      username: 'peterp',
    }
  })
  fireEvent.click(screen.getByText('Log In'))

  // Check that you're logged in!
  await waitFor(() => screen.getByText('Log Out'))

  mockAuthClient.hasRole = jest.fn(async () => {
    return true
  })

  expect(screen.getByText('Has Admin as Array: yes')).toBeInTheDocument()

  // Log out
  fireEvent.click(screen.getByText('Log Out'))
  await waitFor(() => screen.getByText('Log In'))
})

/**
 * Check if assigned one of the roles in an array
 */
test('Authenticated user has assigned role access as expected', async () => {
  const mockAuthClient: HasRoleAuthClient = {
    login: async () => true,
    signup: async () => true,
    logout: async () => {},
    getToken: async () => 'hunter2',
    getUserMetadata: jest.fn(async () => null),
    hasRole: jest.fn(async () => null),
    client: () => {},
    type: 'custom',
  }

  CURRENT_USER_DATA = {
    name: 'Peter Pistorius',
    email: 'nospam@example.net',
    roles: ['editor'],
  }

  render(
    <AuthProvider client={mockAuthClient} type="custom">
      <AuthConsumer />
    </AuthProvider>
  )

  // We're booting up!
  expect(screen.getByText('Loading...')).toBeInTheDocument()

  // The user is not authenticated
  await waitFor(() => screen.getByText('Log In'))

  expect(screen.queryByText('Has Admin:')).not.toBeInTheDocument()
  expect(screen.queryByText('Has Super User:')).not.toBeInTheDocument()

  // Replace "getUserMetadata" with actual data, and login!
  mockAuthClient.getUserMetadata = jest.fn(async () => {
    return {
      sub: 'abcdefg|123456',
      username: 'peterp',
    }
  })
  fireEvent.click(screen.getByText('Log In'))

  // Check that you're logged in!
  await waitFor(() => screen.getByText('Log Out'))

  mockAuthClient.hasRole = jest.fn(async () => {
    return true
  })

  expect(screen.getByText('Has Editor: yes')).toBeInTheDocument()

  // Log out
  fireEvent.click(screen.getByText('Log Out'))
  await waitFor(() => screen.getByText('Log In'))
})

/**
 * Check if not assigned any of the roles in an array
 */
test('Authenticated user has assigned role access as expected', async () => {
  const mockAuthClient: HasRoleAuthClient = {
    login: async () => true,
    signup: async () => true,
    logout: async () => {},
    getToken: async () => 'hunter2',
    getUserMetadata: jest.fn(async () => null),
    hasRole: jest.fn(async () => null),
    client: () => {},
    type: 'custom',
  }

  CURRENT_USER_DATA = {
    name: 'Peter Pistorius',
    email: 'nospam@example.net',
    roles: ['admin'],
  }

  render(
    <AuthProvider client={mockAuthClient} type="custom">
      <AuthConsumer />
    </AuthProvider>
  )

  // We're booting up!
  expect(screen.getByText('Loading...')).toBeInTheDocument()

  // The user is not authenticated
  await waitFor(() => screen.getByText('Log In'))

  expect(screen.queryByText('Has Admin:')).not.toBeInTheDocument()
  expect(screen.queryByText('Has Super User:')).not.toBeInTheDocument()

  // Replace "getUserMetadata" with actual data, and login!
  mockAuthClient.getUserMetadata = jest.fn(async () => {
    return {
      sub: 'abcdefg|123456',
      username: 'peterp',
    }
  })
  fireEvent.click(screen.getByText('Log In'))

  // Check that you're logged in!
  await waitFor(() => screen.getByText('Log Out'))

  mockAuthClient.hasRole = jest.fn(async () => {
    return true
  })
  expect(screen.getByText('Has Admin: yes')).toBeInTheDocument()
  expect(screen.getByText('Has Editor: no')).toBeInTheDocument()
  expect(screen.getByText('Has Editor or Author: no')).toBeInTheDocument()

  // Log out
  fireEvent.click(screen.getByText('Log Out'))
  await waitFor(() => screen.getByText('Log In'))
})<|MERGE_RESOLUTION|>--- conflicted
+++ resolved
@@ -20,12 +20,8 @@
   email: 'nospam@example.net',
 }
 
-<<<<<<< HEAD
-global.__REDWOOD__API_PROXY_PATH = '/.netlify/functions'
-=======
 global.REDWOOD_API_URL = '/.netlify/functions'
 global.REDWOOD_API_GRAPHQL_SERVER_PATH = '/graphql'
->>>>>>> 8a27d76e
 const server = setupServer(
   graphql.query('__REDWOOD__AUTH_GET_CURRENT_USER', (_req, res, ctx) => {
     return res(
