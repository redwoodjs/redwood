--- conflicted
+++ resolved
@@ -2,10 +2,6 @@
 
 import React, { useEffect, useState } from 'react'
 
-<<<<<<< HEAD
-import { render, screen, fireEvent, waitFor } from '@testing-library/react'
-import { renderHook, act } from '@testing-library/react-hooks'
-=======
 import {
   render,
   screen,
@@ -13,29 +9,19 @@
   waitFor,
   configure,
 } from '@testing-library/react'
->>>>>>> d4314817
+import { renderHook, act } from '@testing-library/react-hooks'
 import '@testing-library/jest-dom/extend-expect'
 import { graphql } from 'msw'
 import { setupServer } from 'msw/node'
 
-<<<<<<< HEAD
 import {
   CustomTestAuthClient,
   createCustomTestAuth,
 } from './fixtures/customTestAuth'
-=======
-import type { AuthClient } from '../authClients'
-import { AuthProvider } from '../AuthProvider'
-import { useAuth } from '../useAuth'
 
 configure({
   asyncUtilTimeout: 5_000,
 })
-
-type HasRoleAuthClient = AuthClient & {
-  hasRole: (rolesToCheck?: string | string[]) => Promise<boolean | null>
-}
->>>>>>> d4314817
 
 let CURRENT_USER_DATA: {
   name: string
