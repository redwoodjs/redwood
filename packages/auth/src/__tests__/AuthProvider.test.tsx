--- conflicted
+++ resolved
@@ -204,19 +204,13 @@
 
     fireEvent.click(screen.getByText('Log In'))
 
-<<<<<<< HEAD
     // We wait for the token, because it's updated by the useEffect
     // if we just wait for "Log Out" button, tests sometimes fail on windows
     await waitFor(() => screen.getByText('authToken: hunter2'))
-    expect(mockAuthClient.getUserMetadata).toBeCalledTimes(1)
-=======
-    // Check that you're logged in!
-    await waitFor(() => screen.getByText('Log Out'))
     expect(mockedTestAuthClient.getUserMetadata).toBeCalledTimes(1)
     expect(mockedTestAuthClient.getToken).toHaveBeenCalled()
     expect(mockedTestAuthClient.getToken()).toEqual('hunter2')
 
->>>>>>> 60c8fa4d
     expect(
       screen.getByText(
         'userMetadata: {"sub":"abcdefg|123456","username":"peterp"}',
