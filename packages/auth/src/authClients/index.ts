--- conflicted
+++ resolved
@@ -84,14 +84,10 @@
   login(options?: any): Promise<any>
   logout(options?: any): void | Promise<any>
   signup(options?: any): void | Promise<any>
-<<<<<<< HEAD
   getToken(options?: any): Promise<null | string>
-=======
-  getToken(): Promise<null | string>
   forgotPassword?(username: string): void | Promise<any>
   resetPassword?(options?: any): void | Promise<any>
   validateResetToken?(token: string | null): void | Promise<any>
->>>>>>> fa41b2d0
   /** The user's data from the AuthProvider */
   getUserMetadata(): Promise<null | SupportedUserMetadata>
   client: SupportedAuthClients
