--- conflicted
+++ resolved
@@ -6,14 +6,11 @@
   SignInProps,
   SignUpProps,
   SignOutCallback,
-<<<<<<< HEAD
   Resources,
   Clerk,
-=======
   GetTokenOptions,
   SignOutOptions,
   SignOut,
->>>>>>> 261b1dc0
 } from '@clerk/types'
 
 import type { AuthClient } from '.'
@@ -49,7 +46,6 @@
     ) => clerkClient(client)?.signOut(callbackOrOptions as any, options),
     signup: async (options?: SignUpProps) =>
       clerkClient(client)?.openSignUp(options || {}),
-<<<<<<< HEAD
     restoreAuthState: async () => {
       const clerk = clerkClient(client)
       if (!clerk) {
@@ -86,9 +82,6 @@
         }
       }, [isSignedIn, user, reauthenticate, isLoaded])
     },
-    // Clerk uses the session ID PLUS the __session cookie.
-    getToken: async () => clerkClient(client)?.session?.id || null,
-=======
     getToken: async (options?: GetTokenOptions) => {
       let token
 
@@ -100,7 +93,6 @@
 
       return token || null
     },
->>>>>>> 261b1dc0
     getUserMetadata: async () => {
       return clerkClient(client)?.user
         ? {
