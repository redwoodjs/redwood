--- conflicted
+++ resolved
@@ -1,10 +1,6 @@
 {
   "name": "@redwoodjs/auth",
-<<<<<<< HEAD
-  "version": "1.5.2",
-=======
   "version": "2.0.0",
->>>>>>> e2033adb
   "repository": {
     "type": "git",
     "url": "https://github.com/redwoodjs/redwood.git",
@@ -28,11 +24,7 @@
   },
   "dependencies": {
     "@babel/runtime-corejs3": "7.16.7",
-<<<<<<< HEAD
-    "core-js": "3.22.8"
-=======
     "core-js": "3.23.1"
->>>>>>> e2033adb
   },
   "devDependencies": {
     "@auth0/auth0-spa-js": "1.22.0",
