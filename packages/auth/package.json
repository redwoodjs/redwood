{
  "name": "@redwoodjs/auth",
  "version": "0.38.0",
  "files": [
    "dist"
  ],
  "main": "./dist/index.js",
  "types": "./dist/index.d.ts",
  "license": "MIT",
  "devDependencies": {
    "@auth0/auth0-spa-js": "1.19.2",
    "@azure/msal-browser": "2.18.0",
    "@babel/cli": "7.15.7",
    "@clerk/clerk-js": "1.33.0",
    "@clerk/clerk-sdk-node": "0.5.2",
    "@clerk/types": "1.13.0",
    "@supabase/supabase-js": "1.25.0",
    "@types/netlify-identity-widget": "1.9.2",
<<<<<<< HEAD
    "@types/react": "17.0.21",
    "amazon-cognito-identity-js": "5.2.0",
    "firebase": "9.0.1",
    "firebase-admin": "9.11.1",
=======
    "@types/react": "17.0.31",
    "firebase": "9.1.3",
    "firebase-admin": "10.0.0",
>>>>>>> fea456bb
    "gotrue-js": "0.9.29",
    "jest": "27.3.1",
    "magic-sdk": "6.2.0",
    "netlify-identity-widget": "1.9.2",
    "nhost-js-sdk": "3.1.0",
    "react": "17.0.2",
    "typescript": "4.4.4"
  },
  "scripts": {
    "build": "yarn build:js && yarn build:types",
    "prepublishOnly": "NODE_ENV=production yarn build",
    "build:js": "babel src -d dist --extensions \".js,.ts,.tsx\"",
    "build:types": "tsc --build --verbose",
    "build:watch": "nodemon --watch src --ext \"js,ts,tsx\" --ignore dist --exec \"yarn build\"",
    "test": "jest src",
    "test:watch": "yarn test --watch"
  },
  "gitHead": "8be6a35c2dfd5aaeb12d55be4f0c77eefceb7762"
}<|MERGE_RESOLUTION|>--- conflicted
+++ resolved
@@ -16,16 +16,10 @@
     "@clerk/types": "1.13.0",
     "@supabase/supabase-js": "1.25.0",
     "@types/netlify-identity-widget": "1.9.2",
-<<<<<<< HEAD
-    "@types/react": "17.0.21",
     "amazon-cognito-identity-js": "5.2.0",
-    "firebase": "9.0.1",
-    "firebase-admin": "9.11.1",
-=======
     "@types/react": "17.0.31",
     "firebase": "9.1.3",
     "firebase-admin": "10.0.0",
->>>>>>> fea456bb
     "gotrue-js": "0.9.29",
     "jest": "27.3.1",
     "magic-sdk": "6.2.0",
