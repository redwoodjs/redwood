{
  "name": "@redwoodjs/auth",
  "version": "0.32.0",
  "files": [
    "dist"
  ],
  "main": "./dist/index.js",
  "types": "./dist/index.d.ts",
  "license": "MIT",
  "devDependencies": {
    "@auth0/auth0-spa-js": "^1.14.0",
    "@supabase/supabase-js": "^1.11.12",
    "@types/netlify-identity-widget": "^1.9.1",
<<<<<<< HEAD
    "@types/react": "17.0.5",
    "firebase": "^8.4.3",
=======
    "@types/react": "17.0.3",
    "firebase": "^8.6.0",
>>>>>>> 01eb9cb3
    "firebase-admin": "^9.7.0",
    "gotrue-js": "^0.9.29",
    "magic-sdk": "^2.5.0",
    "msal": "^1.4.10",
    "netlify-identity-widget": "1.9.1",
    "nhost-js-sdk": "^3.0.0-14",
    "react": "^17.0.2"
  },
  "scripts": {
    "build": "yarn build:js && yarn build:types",
    "prepublishOnly": "yarn cross-env NODE_ENV=production yarn build",
    "build:js": "babel src -d dist --extensions \".js,.ts,.tsx\"",
    "build:types": "ttsc --build --verbose",
    "build:watch": "nodemon --watch src --ext \"js,ts,tsx\" --ignore dist --exec \"yarn build\"",
    "test": "jest",
    "test:watch": "yarn test --watch"
  },
  "gitHead": "8be6a35c2dfd5aaeb12d55be4f0c77eefceb7762"
}<|MERGE_RESOLUTION|>--- conflicted
+++ resolved
@@ -11,13 +11,8 @@
     "@auth0/auth0-spa-js": "^1.14.0",
     "@supabase/supabase-js": "^1.11.12",
     "@types/netlify-identity-widget": "^1.9.1",
-<<<<<<< HEAD
     "@types/react": "17.0.5",
-    "firebase": "^8.4.3",
-=======
-    "@types/react": "17.0.3",
     "firebase": "^8.6.0",
->>>>>>> 01eb9cb3
     "firebase-admin": "^9.7.0",
     "gotrue-js": "^0.9.29",
     "magic-sdk": "^2.5.0",
