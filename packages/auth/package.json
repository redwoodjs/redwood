{
  "name": "@redwoodjs/auth",
  "version": "0.41.0",
  "files": [
    "dist"
  ],
  "main": "./dist/index.js",
  "types": "./dist/index.d.ts",
  "license": "MIT",
  "devDependencies": {
    "@auth0/auth0-spa-js": "1.19.4",
    "@azure/msal-browser": "2.21.0",
    "@babel/cli": "7.16.7",
<<<<<<< HEAD
    "@clerk/clerk-js": "2.8.1",
    "@clerk/clerk-sdk-node": "2.6.1",
=======
    "@clerk/clerk-js": "2.6.1",
    "@clerk/clerk-sdk-node": "2.6.2",
>>>>>>> 420d5ef9
    "@clerk/types": "1.21.0",
    "@supabase/supabase-js": "1.29.2",
    "@types/netlify-identity-widget": "1.9.2",
    "@types/react": "17.0.38",
    "firebase": "9.6.3",
    "firebase-admin": "10.0.1",
    "gotrue-js": "0.9.29",
    "jest": "27.4.7",
    "magic-sdk": "7.0.0",
    "netlify-identity-widget": "1.9.2",
    "nhost-js-sdk": "3.1.0",
    "react": "17.0.2",
    "supertokens-auth-react": "0.18.1",
    "typescript": "4.5.4"
  },
  "repository": {
    "type": "git",
    "url": "https://github.com/redwoodjs/redwood.git",
    "directory": "packages/auth"
  },
  "scripts": {
    "build": "yarn build:js && yarn build:types",
    "prepublishOnly": "NODE_ENV=production yarn build",
    "build:js": "babel src -d dist --extensions \".js,.ts,.tsx\"",
    "build:types": "tsc --build --verbose",
    "build:watch": "nodemon --watch src --ext \"js,ts,tsx\" --ignore dist --exec \"yarn build\"",
    "test": "jest src",
    "test:watch": "yarn test --watch"
  },
  "gitHead": "8be6a35c2dfd5aaeb12d55be4f0c77eefceb7762"
}<|MERGE_RESOLUTION|>--- conflicted
+++ resolved
@@ -11,13 +11,8 @@
     "@auth0/auth0-spa-js": "1.19.4",
     "@azure/msal-browser": "2.21.0",
     "@babel/cli": "7.16.7",
-<<<<<<< HEAD
     "@clerk/clerk-js": "2.8.1",
-    "@clerk/clerk-sdk-node": "2.6.1",
-=======
-    "@clerk/clerk-js": "2.6.1",
     "@clerk/clerk-sdk-node": "2.6.2",
->>>>>>> 420d5ef9
     "@clerk/types": "1.21.0",
     "@supabase/supabase-js": "1.29.2",
     "@types/netlify-identity-widget": "1.9.2",
