{
  "name": "@redwoodjs/auth",
  "version": "0.37.4",
  "files": [
    "dist"
  ],
  "main": "./dist/index.js",
  "types": "./dist/index.d.ts",
  "license": "MIT",
  "devDependencies": {
    "@auth0/auth0-spa-js": "1.18.0",
<<<<<<< HEAD
    "@azure/msal-browser": "2.18.0",
=======
    "@babel/cli": "7.15.4",
>>>>>>> fa41b2d0
    "@clerk/clerk-js": "1.33.0",
    "@clerk/clerk-sdk-node": "0.5.2",
    "@clerk/types": "1.13.0",
    "@supabase/supabase-js": "1.22.6",
    "@types/netlify-identity-widget": "1.9.2",
    "@types/react": "17.0.21",
    "firebase": "9.0.1",
    "firebase-admin": "9.11.1",
    "gotrue-js": "0.9.29",
    "jest": "27.2.0",
    "magic-sdk": "6.0.5",
    "netlify-identity-widget": "1.9.2",
    "nhost-js-sdk": "3.1.0",
    "react": "17.0.2",
    "typescript": "4.4.3"
  },
  "scripts": {
    "build": "yarn build:js && yarn build:types",
    "prepublishOnly": "NODE_ENV=production yarn build",
    "build:js": "babel src -d dist --extensions \".js,.ts,.tsx\"",
    "build:types": "tsc --build --verbose",
    "build:watch": "nodemon --watch src --ext \"js,ts,tsx\" --ignore dist --exec \"yarn build\"",
    "test": "jest",
    "test:watch": "yarn test --watch"
  },
  "gitHead": "8be6a35c2dfd5aaeb12d55be4f0c77eefceb7762"
}<|MERGE_RESOLUTION|>--- conflicted
+++ resolved
@@ -9,11 +9,8 @@
   "license": "MIT",
   "devDependencies": {
     "@auth0/auth0-spa-js": "1.18.0",
-<<<<<<< HEAD
     "@azure/msal-browser": "2.18.0",
-=======
     "@babel/cli": "7.15.4",
->>>>>>> fa41b2d0
     "@clerk/clerk-js": "1.33.0",
     "@clerk/clerk-sdk-node": "0.5.2",
     "@clerk/types": "1.13.0",
