--- conflicted
+++ resolved
@@ -1,36 +1,6 @@
 {
   "name": "@redwoodjs/auth",
-<<<<<<< HEAD
-  "version": "1.0.0-rc.4",
-  "files": [
-    "dist"
-  ],
-  "main": "./dist/index.js",
-  "types": "./dist/index.d.ts",
-  "license": "MIT",
-  "devDependencies": {
-    "@auth0/auth0-spa-js": "1.19.2",
-    "@azure/msal-browser": "2.19.0",
-    "@babel/cli": "7.16.0",
-    "@clerk/clerk-js": "2.3.0",
-    "@clerk/clerk-sdk-node": "2.1.2",
-    "@clerk/types": "1.16.0",
-    "@supabase/supabase-js": "1.28.1",
-    "@types/netlify-identity-widget": "1.9.2",
-    "@types/react": "17.0.35",
-    "firebase": "9.5.0",
-    "firebase-admin": "10.0.0",
-    "gotrue-js": "0.9.29",
-    "jest": "27.3.1",
-    "magic-sdk": "6.2.1",
-    "netlify-identity-widget": "1.9.2",
-    "nhost-js-sdk": "3.1.0",
-    "react": "17.0.2",
-    "typescript": "4.5.2"
-  },
-=======
   "version": "0.48.0",
->>>>>>> aeb7b538
   "repository": {
     "type": "git",
     "url": "https://github.com/redwoodjs/redwood.git",
