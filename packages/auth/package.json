--- conflicted
+++ resolved
@@ -11,15 +11,9 @@
     "@auth0/auth0-spa-js": "^1.14.0",
     "@supabase/supabase-js": "^1.11.8",
     "@types/netlify-identity-widget": "^1.9.1",
-<<<<<<< HEAD
     "@types/react": "17.0.5",
-    "firebase": "^8.4.1",
-    "firebase-admin": "^9.6.0",
-=======
-    "@types/react": "17.0.3",
     "firebase": "^8.4.3",
     "firebase-admin": "^9.7.0",
->>>>>>> 4852a6ca
     "gotrue-js": "^0.9.29",
     "magic-sdk": "^2.5.0",
     "msal": "^1.4.10",
