{
  "name": "@redwoodjs/auth",
  "version": "0.28.4",
  "files": [
    "dist"
  ],
  "main": "./dist/index.js",
  "types": "./dist/index.d.ts",
  "license": "MIT",
  "devDependencies": {
    "@auth0/auth0-spa-js": "^1.7.0",
    "@supabase/supabase-js": "^1.7.7",
    "@types/netlify-identity-widget": "^1.4.1",
<<<<<<< HEAD
    "@types/react": "^17.0.2",
=======
    "@types/react": "17.0.3",
>>>>>>> 66352b45
    "firebase": "^7.14.5",
    "firebase-admin": "^9.1.1",
    "gotrue-js": "^0.9.29",
    "magic-sdk": "^2.5.0",
    "msal": "^1.4.1",
    "netlify-identity-widget": "1.9.1",
    "nhost-js-sdk": "^3.0.0-14",
<<<<<<< HEAD
    "supertokens-auth-react": "^0.8.0"
=======
    "react": "^17.0.1"
>>>>>>> 66352b45
  },
  "scripts": {
    "build": "yarn build:js && yarn build:types",
    "prepublishOnly": "yarn cross-env NODE_ENV=production yarn build",
    "build:js": "babel src -d dist --extensions \".js,.ts,.tsx\"",
    "build:types": "ttsc --build --verbose",
    "build:watch": "nodemon --watch src --ext \"js,ts,tsx\" --ignore dist --exec \"yarn build\"",
    "test": "jest",
    "test:watch": "yarn test --watch"
  },
  "gitHead": "c235e7d7186e5e258764699c0e0e1d5cc0fdd0b5"
}<|MERGE_RESOLUTION|>--- conflicted
+++ resolved
@@ -11,11 +11,7 @@
     "@auth0/auth0-spa-js": "^1.7.0",
     "@supabase/supabase-js": "^1.7.7",
     "@types/netlify-identity-widget": "^1.4.1",
-<<<<<<< HEAD
-    "@types/react": "^17.0.2",
-=======
     "@types/react": "17.0.3",
->>>>>>> 66352b45
     "firebase": "^7.14.5",
     "firebase-admin": "^9.1.1",
     "gotrue-js": "^0.9.29",
@@ -23,11 +19,8 @@
     "msal": "^1.4.1",
     "netlify-identity-widget": "1.9.1",
     "nhost-js-sdk": "^3.0.0-14",
-<<<<<<< HEAD
-    "supertokens-auth-react": "^0.8.0"
-=======
+    "supertokens-auth-react": "^0.8.0",
     "react": "^17.0.1"
->>>>>>> 66352b45
   },
   "scripts": {
     "build": "yarn build:js && yarn build:types",
