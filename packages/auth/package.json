--- conflicted
+++ resolved
@@ -24,22 +24,13 @@
   "dependencies": {
     "@babel/runtime-corejs3": "7.20.13",
     "core-js": "3.27.2",
-<<<<<<< HEAD
     "react": "18.2.0"
-=======
-    "react": "17.0.2"
->>>>>>> e519e7e0
   },
   "devDependencies": {
     "@babel/cli": "7.20.7",
     "@babel/core": "7.20.12",
     "@testing-library/jest-dom": "5.16.5",
-<<<<<<< HEAD
     "@testing-library/react": "13.4.0",
-=======
-    "@testing-library/react": "12.1.5",
-    "@testing-library/react-hooks": "8.0.1",
->>>>>>> e519e7e0
     "jest": "29.4.1",
     "msw": "0.49.3",
     "typescript": "4.9.4"
