--- conflicted
+++ resolved
@@ -10,11 +10,7 @@
   "devDependencies": {
     "@auth0/auth0-spa-js": "1.16.1",
     "@supabase/supabase-js": "1.18.0",
-<<<<<<< HEAD
     "@types/netlify-identity-widget": "1.9.2",
-=======
-    "@types/netlify-identity-widget": "1.9.1",
->>>>>>> 48b73175
     "@types/react": "17.0.14",
     "firebase": "8.7.0",
     "firebase-admin": "9.10.0",
