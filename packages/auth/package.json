--- conflicted
+++ resolved
@@ -17,13 +17,9 @@
     "magic-sdk": "^2.5.0",
     "msal": "^1.4.1",
     "netlify-identity-widget": "1.9.1",
-<<<<<<< HEAD
+    "nhost-js-sdk": "^3.0.0-14",
     "react": "^17.0.1",
-    "@types/react": "^17.0.0"
-=======
-    "nhost-js-sdk": "^3.0.0-14",
-    "react": "^16.13.1"
->>>>>>> 53bcdb22
+    "@types/react": "^17.0.2"
   },
   "bundlesize": [
     {
