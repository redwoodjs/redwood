{
  "name": "@redwoodjs/auth",
<<<<<<< HEAD
  "version": "0.41.0",
  "files": [
    "dist"
  ],
  "main": "./dist/index.js",
  "types": "./dist/index.d.ts",
  "license": "MIT",
  "devDependencies": {
    "@auth0/auth0-spa-js": "1.19.3",
    "@azure/msal-browser": "2.21.0",
    "@babel/cli": "7.16.7",
    "@clerk/clerk-js": "2.6.1",
    "@clerk/clerk-sdk-node": "2.6.0",
    "@clerk/types": "1.21.0",
    "@supabase/supabase-js": "1.29.1",
    "@types/netlify-identity-widget": "1.9.2",
    "@types/react": "17.0.38",
    "firebase": "9.6.2",
    "firebase-admin": "10.0.1",
    "gotrue-js": "0.9.29",
    "jest": "27.4.7",
    "magic-sdk": "7.0.0",
    "netlify-identity-widget": "1.9.2",
    "nhost-js-sdk": "3.1.0",
    "react": "17.0.2",
    "supertokens-auth-react": "0.17.9",
    "typescript": "4.5.4"
  },
=======
  "version": "0.46.1",
>>>>>>> 59d31b3f
  "repository": {
    "type": "git",
    "url": "https://github.com/redwoodjs/redwood.git",
    "directory": "packages/auth"
  },
  "license": "MIT",
  "main": "./dist/index.js",
  "types": "./dist/index.d.ts",
  "files": [
    "dist"
  ],
  "scripts": {
    "build": "yarn build:js && yarn build:types",
    "build:js": "babel src -d dist --extensions \".js,.ts,.tsx\"",
    "build:types": "tsc --build --verbose",
    "build:watch": "nodemon --watch src --ext \"js,ts,tsx\" --ignore dist --exec \"yarn build\"",
    "prepublishOnly": "NODE_ENV=production yarn build",
    "test": "jest src",
    "test:watch": "yarn test --watch"
  },
  "devDependencies": {
    "@auth0/auth0-spa-js": "1.20.0",
    "@azure/msal-browser": "2.22.0",
    "@babel/cli": "7.16.7",
    "@babel/core": "7.16.7",
    "@clerk/clerk-js": "2.13.2",
    "@clerk/clerk-sdk-node": "2.9.3",
    "@clerk/types": "1.25.1",
    "@supabase/supabase-js": "1.30.6",
    "@types/netlify-identity-widget": "1.9.3",
    "@types/react": "17.0.39",
    "firebase": "9.6.7",
    "firebase-admin": "10.0.2",
    "gotrue-js": "0.9.29",
    "jest": "27.5.1",
    "magic-sdk": "8.0.1",
    "netlify-identity-widget": "1.9.2",
    "nhost-js-sdk": "3.1.0",
    "react": "17.0.2",
    "supertokens-auth-react": "0.18.7",
    "typescript": "4.5.5"
  },
  "gitHead": "3905ed045508b861b495f8d5630d76c7a157d8f1"
}<|MERGE_RESOLUTION|>--- conflicted
+++ resolved
@@ -1,37 +1,6 @@
 {
   "name": "@redwoodjs/auth",
-<<<<<<< HEAD
-  "version": "0.41.0",
-  "files": [
-    "dist"
-  ],
-  "main": "./dist/index.js",
-  "types": "./dist/index.d.ts",
-  "license": "MIT",
-  "devDependencies": {
-    "@auth0/auth0-spa-js": "1.19.3",
-    "@azure/msal-browser": "2.21.0",
-    "@babel/cli": "7.16.7",
-    "@clerk/clerk-js": "2.6.1",
-    "@clerk/clerk-sdk-node": "2.6.0",
-    "@clerk/types": "1.21.0",
-    "@supabase/supabase-js": "1.29.1",
-    "@types/netlify-identity-widget": "1.9.2",
-    "@types/react": "17.0.38",
-    "firebase": "9.6.2",
-    "firebase-admin": "10.0.1",
-    "gotrue-js": "0.9.29",
-    "jest": "27.4.7",
-    "magic-sdk": "7.0.0",
-    "netlify-identity-widget": "1.9.2",
-    "nhost-js-sdk": "3.1.0",
-    "react": "17.0.2",
-    "supertokens-auth-react": "0.17.9",
-    "typescript": "4.5.4"
-  },
-=======
   "version": "0.46.1",
->>>>>>> 59d31b3f
   "repository": {
     "type": "git",
     "url": "https://github.com/redwoodjs/redwood.git",
