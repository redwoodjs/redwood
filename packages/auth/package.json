{
  "name": "@redwoodjs/auth",
  "version": "0.35.1",
  "files": [
    "dist"
  ],
  "main": "./dist/index.js",
  "types": "./dist/index.d.ts",
  "license": "MIT",
  "dependencies": {
    "@redwoodjs/history": "0.35.1"
  },
  "devDependencies": {
<<<<<<< HEAD
    "@clerk/clerk-js": "^1.26.0",
    "@auth0/auth0-spa-js": "1.16.0",
=======
    "@auth0/auth0-spa-js": "1.16.1",
>>>>>>> ecf8aa98
    "@supabase/supabase-js": "1.18.0",
    "@types/netlify-identity-widget": "1.9.1",
    "@types/react": "17.0.13",
    "firebase": "8.7.0",
    "firebase-admin": "9.10.0",
    "gotrue-js": "0.9.29",
    "magic-sdk": "4.3.0",
    "msal": "1.4.11",
    "netlify-identity-widget": "1.9.1",
    "nhost-js-sdk": "3.1.0",
    "react": "17.0.2"
  },
  "scripts": {
    "build": "yarn build:js && yarn build:types",
    "prepublishOnly": "yarn cross-env NODE_ENV=production yarn build",
    "build:js": "babel src -d dist --extensions \".js,.ts,.tsx\"",
    "build:types": "ttsc --build --verbose",
    "build:watch": "nodemon --watch src --ext \"js,ts,tsx\" --ignore dist --exec \"yarn build\"",
    "test": "jest",
    "test:watch": "yarn test --watch"
  },
  "gitHead": "8be6a35c2dfd5aaeb12d55be4f0c77eefceb7762"
}<|MERGE_RESOLUTION|>--- conflicted
+++ resolved
@@ -11,12 +11,8 @@
     "@redwoodjs/history": "0.35.1"
   },
   "devDependencies": {
-<<<<<<< HEAD
     "@clerk/clerk-js": "^1.26.0",
-    "@auth0/auth0-spa-js": "1.16.0",
-=======
     "@auth0/auth0-spa-js": "1.16.1",
->>>>>>> ecf8aa98
     "@supabase/supabase-js": "1.18.0",
     "@types/netlify-identity-widget": "1.9.1",
     "@types/react": "17.0.13",
