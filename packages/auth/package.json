--- conflicted
+++ resolved
@@ -31,13 +31,8 @@
     "react": "18.2.0"
   },
   "devDependencies": {
-<<<<<<< HEAD
-    "@redwoodjs/framework-tools": "7.7.2",
+    "@redwoodjs/framework-tools": "7.7.3",
     "@testing-library/jest-dom": "6.4.6",
-=======
-    "@redwoodjs/framework-tools": "7.7.3",
-    "@testing-library/jest-dom": "6.4.5",
->>>>>>> 62509c9e
     "@testing-library/react": "14.3.1",
     "msw": "1.3.3",
     "tsx": "4.15.6",
