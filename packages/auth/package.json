--- conflicted
+++ resolved
@@ -36,13 +36,9 @@
     "@clerk/types": "2.14.0",
     "@nhost/hasura-auth-js": "1.1.14",
     "@nhost/nhost-js": "1.1.14",
-<<<<<<< HEAD
     "@simplewebauthn/browser": "5.2.1",
     "@simplewebauthn/typescript-types": "5.2.1",
-    "@supabase/supabase-js": "1.35.3",
-=======
     "@supabase/supabase-js": "1.35.4",
->>>>>>> 2bfc1529
     "@types/netlify-identity-widget": "1.9.3",
     "@types/react": "17.0.47",
     "firebase": "9.8.3",
