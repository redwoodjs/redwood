{
  "name": "@redwoodjs/auth",
  "version": "1.3.2",
  "repository": {
    "type": "git",
    "url": "https://github.com/redwoodjs/redwood.git",
    "directory": "packages/auth"
  },
  "license": "MIT",
  "main": "./dist/index.js",
  "types": "./dist/index.d.ts",
  "files": [
    "dist"
  ],
  "scripts": {
    "build": "yarn build:js && yarn build:types",
    "build:js": "babel src -d dist --extensions \".js,.ts,.tsx\"",
    "build:types": "tsc --build --verbose",
    "build:watch": "nodemon --watch src --ext \"js,ts,tsx\" --ignore dist --exec \"yarn build\"",
    "prepublishOnly": "NODE_ENV=production yarn build",
    "test": "jest src",
    "test:watch": "yarn test --watch"
  },
<<<<<<< HEAD
  "peerDependencies": {
    "@clerk/clerk-react": "3.2.8",
    "@clerk/clerk-sdk-node": "3.3.6"
  },
  "peerDependenciesMeta": {
    "@clerk/clerk-react": {
      "optional": true
    },
    "@clerk/clerk-sdk-node": {
      "optional": true
    }
=======
  "dependencies": {
    "@babel/runtime-corejs3": "7.16.7",
    "core-js": "3.22.4"
>>>>>>> 30794bec
  },
  "devDependencies": {
    "@auth0/auth0-spa-js": "1.21.0",
    "@azure/msal-browser": "2.24.0",
    "@babel/cli": "7.16.7",
    "@babel/core": "7.16.7",
<<<<<<< HEAD
    "@clerk/clerk-js": "3.7.1",
    "@clerk/clerk-react": "3.2.8",
    "@clerk/clerk-sdk-node": "3.3.6",
    "@clerk/types": "2.7.1",
    "@nhost/nhost-js": "1.1.1",
    "@supabase/supabase-js": "1.35.1",
=======
    "@clerk/clerk-js": "3.10.1",
    "@clerk/clerk-sdk-node": "3.4.0",
    "@clerk/types": "2.10.0",
    "@nhost/hasura-auth-js": "1.1.5",
    "@nhost/nhost-js": "1.1.10",
    "@supabase/supabase-js": "1.35.3",
>>>>>>> 30794bec
    "@types/netlify-identity-widget": "1.9.3",
    "@types/react": "17.0.45",
    "firebase": "9.8.1",
    "firebase-admin": "10.2.0",
    "gotrue-js": "0.9.29",
    "jest": "27.5.1",
    "magic-sdk": "8.1.1",
    "netlify-identity-widget": "1.9.2",
    "react": "17.0.2",
    "supertokens-auth-react": "0.20.4",
    "typescript": "4.6.4"
  },
  "gitHead": "3905ed045508b861b495f8d5630d76c7a157d8f1"
}<|MERGE_RESOLUTION|>--- conflicted
+++ resolved
@@ -21,7 +21,6 @@
     "test": "jest src",
     "test:watch": "yarn test --watch"
   },
-<<<<<<< HEAD
   "peerDependencies": {
     "@clerk/clerk-react": "3.2.8",
     "@clerk/clerk-sdk-node": "3.3.6"
@@ -33,32 +32,22 @@
     "@clerk/clerk-sdk-node": {
       "optional": true
     }
-=======
+  },
   "dependencies": {
     "@babel/runtime-corejs3": "7.16.7",
     "core-js": "3.22.4"
->>>>>>> 30794bec
   },
   "devDependencies": {
     "@auth0/auth0-spa-js": "1.21.0",
     "@azure/msal-browser": "2.24.0",
     "@babel/cli": "7.16.7",
     "@babel/core": "7.16.7",
-<<<<<<< HEAD
-    "@clerk/clerk-js": "3.7.1",
-    "@clerk/clerk-react": "3.2.8",
-    "@clerk/clerk-sdk-node": "3.3.6",
-    "@clerk/types": "2.7.1",
-    "@nhost/nhost-js": "1.1.1",
-    "@supabase/supabase-js": "1.35.1",
-=======
     "@clerk/clerk-js": "3.10.1",
     "@clerk/clerk-sdk-node": "3.4.0",
     "@clerk/types": "2.10.0",
     "@nhost/hasura-auth-js": "1.1.5",
     "@nhost/nhost-js": "1.1.10",
     "@supabase/supabase-js": "1.35.3",
->>>>>>> 30794bec
     "@types/netlify-identity-widget": "1.9.3",
     "@types/react": "17.0.45",
     "firebase": "9.8.1",
