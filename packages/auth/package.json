--- conflicted
+++ resolved
@@ -14,15 +14,9 @@
     "@clerk/types": "1.13.0",
     "@supabase/supabase-js": "1.22.6",
     "@types/netlify-identity-widget": "1.9.2",
-<<<<<<< HEAD
-    "@types/react": "17.0.17",
+    "@types/react": "17.0.21",
     "firebase": "9.0.1",
-    "firebase-admin": "9.11.0",
-=======
-    "@types/react": "17.0.21",
-    "firebase": "8.9.1",
     "firebase-admin": "9.11.1",
->>>>>>> bede7daf
     "gotrue-js": "0.9.29",
     "magic-sdk": "6.0.5",
     "msal": "1.4.12",
