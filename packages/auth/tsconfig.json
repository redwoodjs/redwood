--- conflicted
+++ resolved
@@ -1,20 +1,8 @@
 {
   "extends": "../../tsconfig.compilerOption.json",
   "compilerOptions": {
-<<<<<<< HEAD
     "moduleResolution": "NodeNext",
     "module": "NodeNext",
-    "rootDir": "src",
-    "outDir": "dist",
-  },
-  "include": ["src", "ambient.d.ts", "./vitest.setup.ts", "__tests__"],
-  "exclude": [
-    "dist",
-    "node_modules",
-    "**/__mocks__",
-    "**/__fixtures__",
-  ]
-=======
     "outDir": "dist"
   },
   "include": [
@@ -25,5 +13,4 @@
     "__tests__"
   ],
   "exclude": ["dist", "node_modules", "**/__mocks__", "**/__fixtures__"]
->>>>>>> a44da755
 }