{
  "name": "@redwoodjs/eslint-config",
  "version": "0.31.2",
  "main": "index.js",
  "license": "MIT",
  "dependencies": {
    "@redwoodjs/eslint-plugin-redwood": "^0.31.2",
<<<<<<< HEAD
    "@typescript-eslint/eslint-plugin": "^4.23.0",
    "@typescript-eslint/parser": "^4.22.0",
=======
    "@typescript-eslint/eslint-plugin": "^4.22.0",
    "@typescript-eslint/parser": "^4.23.0",
>>>>>>> 84a4f9d4
    "babel-eslint": "^10.1.0",
    "eslint": "^7.25.0",
    "eslint-config-prettier": "^8.3.0",
    "eslint-import-resolver-babel-module": "^5.3.1",
    "eslint-plugin-babel": "^5.3.1",
    "eslint-plugin-import": "^2.22.1",
    "eslint-plugin-jest-dom": "^3.8.1",
    "eslint-plugin-jsx-a11y": "^6.4.1",
    "eslint-plugin-prettier": "^3.4.0",
    "eslint-plugin-react": "^7.23.2",
    "eslint-plugin-react-hooks": "^4.2.0",
    "prettier": "^2.2.1"
  },
  "scripts": {
    "build": "echo 'Nothing to build..'"
  },
  "gitHead": "8be6a35c2dfd5aaeb12d55be4f0c77eefceb7762"
}<|MERGE_RESOLUTION|>--- conflicted
+++ resolved
@@ -5,13 +5,8 @@
   "license": "MIT",
   "dependencies": {
     "@redwoodjs/eslint-plugin-redwood": "^0.31.2",
-<<<<<<< HEAD
     "@typescript-eslint/eslint-plugin": "^4.23.0",
-    "@typescript-eslint/parser": "^4.22.0",
-=======
-    "@typescript-eslint/eslint-plugin": "^4.22.0",
     "@typescript-eslint/parser": "^4.23.0",
->>>>>>> 84a4f9d4
     "babel-eslint": "^10.1.0",
     "eslint": "^7.25.0",
     "eslint-config-prettier": "^8.3.0",
