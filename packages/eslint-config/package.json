{
  "name": "@redwoodjs/eslint-config",
  "version": "7.1.1",
  "repository": {
    "type": "git",
    "url": "https://github.com/redwoodjs/redwood.git",
    "directory": "packages/eslint-config"
  },
  "license": "MIT",
  "main": "index.js",
  "scripts": {
    "build": "echo 'Nothing to build..'",
    "build:pack": "yarn pack -o redwoodjs-eslint-config.tgz"
  },
  "dependencies": {
    "@babel/core": "^7.22.20",
    "@babel/eslint-parser": "7.23.10",
    "@babel/eslint-plugin": "7.23.5",
<<<<<<< HEAD
    "@redwoodjs/eslint-plugin": "workspace:*",
    "@redwoodjs/internal": "workspace:*",
    "@redwoodjs/project-config": "workspace:*",
=======
    "@redwoodjs/eslint-plugin": "7.1.1",
    "@redwoodjs/internal": "7.1.1",
    "@redwoodjs/project-config": "7.1.1",
>>>>>>> 14ebfc30
    "@typescript-eslint/eslint-plugin": "5.62.0",
    "@typescript-eslint/parser": "5.62.0",
    "eslint": "8.55.0",
    "eslint-config-prettier": "8.10.0",
    "eslint-import-resolver-babel-module": "5.3.2",
    "eslint-plugin-babel": "5.3.1",
    "eslint-plugin-import": "2.29.0",
    "eslint-plugin-jest-dom": "4.0.3",
    "eslint-plugin-jsx-a11y": "6.8.0",
    "eslint-plugin-prettier": "4.2.1",
    "eslint-plugin-react": "7.33.2",
    "eslint-plugin-react-hooks": "4.6.0",
    "prettier": "2.8.8"
  },
  "devDependencies": {
    "@babel/cli": "7.23.9",
    "jest": "29.7.0",
    "typescript": "5.3.3"
  },
  "gitHead": "3905ed045508b861b495f8d5630d76c7a157d8f1"
}<|MERGE_RESOLUTION|>--- conflicted
+++ resolved
@@ -16,15 +16,9 @@
     "@babel/core": "^7.22.20",
     "@babel/eslint-parser": "7.23.10",
     "@babel/eslint-plugin": "7.23.5",
-<<<<<<< HEAD
     "@redwoodjs/eslint-plugin": "workspace:*",
     "@redwoodjs/internal": "workspace:*",
     "@redwoodjs/project-config": "workspace:*",
-=======
-    "@redwoodjs/eslint-plugin": "7.1.1",
-    "@redwoodjs/internal": "7.1.1",
-    "@redwoodjs/project-config": "7.1.1",
->>>>>>> 14ebfc30
     "@typescript-eslint/eslint-plugin": "5.62.0",
     "@typescript-eslint/parser": "5.62.0",
     "eslint": "8.55.0",
