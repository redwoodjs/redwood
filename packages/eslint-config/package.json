{
  "name": "@redwoodjs/eslint-config",
  "version": "0.36.4",
  "main": "index.js",
  "license": "MIT",
  "dependencies": {
<<<<<<< HEAD
    "@typescript-eslint/eslint-plugin": "4.29.1",
    "@typescript-eslint/parser": "4.29.1",
    "babel-eslint": "10.1.0",
=======
    "@babel/core": "^7.15.5",
    "@babel/eslint-parser": "^7.15.4",
    "@babel/eslint-plugin": "^7.14.5",
    "@typescript-eslint/eslint-plugin": "4.31.1",
    "@typescript-eslint/parser": "4.31.1",
>>>>>>> 07f4e135
    "eslint": "7.32.0",
    "eslint-config-prettier": "8.3.0",
    "eslint-import-resolver-babel-module": "5.3.1",
    "eslint-plugin-babel": "5.3.1",
<<<<<<< HEAD
    "eslint-plugin-import": "2.24.0",
    "eslint-plugin-jest-dom": "3.9.0",
=======
    "eslint-plugin-import": "2.24.2",
    "eslint-plugin-jest-dom": "3.9.2",
>>>>>>> 07f4e135
    "eslint-plugin-jsx-a11y": "6.4.1",
    "eslint-plugin-prettier": "4.0.0",
    "eslint-plugin-react": "7.25.2",
    "eslint-plugin-react-hooks": "4.2.0",
    "prettier": "2.4.1"
  },
  "scripts": {
    "build": "echo 'Nothing to build..'"
  },
  "gitHead": "8be6a35c2dfd5aaeb12d55be4f0c77eefceb7762",
  "devDependencies": {
    "@babel/cli": "7.14.8",
    "jest": "27.0.6",
    "typescript": "4.3.5"
  }
}<|MERGE_RESOLUTION|>--- conflicted
+++ resolved
@@ -4,28 +4,17 @@
   "main": "index.js",
   "license": "MIT",
   "dependencies": {
-<<<<<<< HEAD
-    "@typescript-eslint/eslint-plugin": "4.29.1",
-    "@typescript-eslint/parser": "4.29.1",
-    "babel-eslint": "10.1.0",
-=======
     "@babel/core": "^7.15.5",
     "@babel/eslint-parser": "^7.15.4",
     "@babel/eslint-plugin": "^7.14.5",
     "@typescript-eslint/eslint-plugin": "4.31.1",
     "@typescript-eslint/parser": "4.31.1",
->>>>>>> 07f4e135
     "eslint": "7.32.0",
     "eslint-config-prettier": "8.3.0",
     "eslint-import-resolver-babel-module": "5.3.1",
     "eslint-plugin-babel": "5.3.1",
-<<<<<<< HEAD
-    "eslint-plugin-import": "2.24.0",
-    "eslint-plugin-jest-dom": "3.9.0",
-=======
     "eslint-plugin-import": "2.24.2",
     "eslint-plugin-jest-dom": "3.9.2",
->>>>>>> 07f4e135
     "eslint-plugin-jsx-a11y": "6.4.1",
     "eslint-plugin-prettier": "4.0.0",
     "eslint-plugin-react": "7.25.2",
