--- conflicted
+++ resolved
@@ -15,15 +15,9 @@
     "@babel/core": "7.22.5",
     "@babel/eslint-parser": "7.22.5",
     "@babel/eslint-plugin": "7.22.5",
-<<<<<<< HEAD
-    "@redwoodjs/eslint-plugin": "5.4.0",
-    "@redwoodjs/internal": "5.4.0",
-    "@redwoodjs/project-config": "5.4.0",
-=======
     "@redwoodjs/eslint-plugin": "5.4.1",
     "@redwoodjs/internal": "5.4.1",
     "@redwoodjs/project-config": "5.4.1",
->>>>>>> 6401e022
     "@typescript-eslint/eslint-plugin": "5.60.1",
     "@typescript-eslint/parser": "5.60.1",
     "eslint": "8.43.0",
