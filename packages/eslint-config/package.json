--- conflicted
+++ resolved
@@ -15,19 +15,11 @@
     "@babel/core": "7.21.3",
     "@babel/eslint-parser": "7.21.3",
     "@babel/eslint-plugin": "7.19.1",
-<<<<<<< HEAD
     "@redwoodjs/internal": "0.0.0-experimental-streaming.2",
     "@redwoodjs/project-config": "0.0.0-experimental-streaming.2",
-    "@typescript-eslint/eslint-plugin": "5.56.0",
-    "@typescript-eslint/parser": "5.56.0",
-    "eslint": "8.36.0",
-=======
-    "@redwoodjs/internal": "4.0.0",
-    "@redwoodjs/project-config": "4.0.0",
     "@typescript-eslint/eslint-plugin": "5.57.0",
     "@typescript-eslint/parser": "5.57.0",
     "eslint": "8.37.0",
->>>>>>> 385064db
     "eslint-config-prettier": "8.8.0",
     "eslint-import-resolver-babel-module": "5.3.2",
     "eslint-plugin-babel": "5.3.1",
