{
  "name": "@redwoodjs/eslint-config",
<<<<<<< HEAD
  "version": "0.30.1",
  "main": "index.js",
  "license": "MIT",
  "dependencies": {
    "@redwoodjs/eslint-plugin-redwood": "^0.30.1",
=======
  "version": "0.30.0",
  "main": "index.js",
  "license": "MIT",
  "dependencies": {
    "@redwoodjs/eslint-plugin-redwood": "^0.30.0",
>>>>>>> 36b6f91d
    "@typescript-eslint/eslint-plugin": "^4.0.1",
    "@typescript-eslint/parser": "^4.0.1",
    "babel-eslint": "^10.1.0",
    "eslint": "^7.12.1",
    "eslint-config-prettier": "^6.11.0",
    "eslint-import-resolver-babel-module": "^5.2.0",
    "eslint-plugin-babel": "^5.3.1",
    "eslint-plugin-import": "^2.22.0",
    "eslint-plugin-jest-dom": "^3.7.0",
    "eslint-plugin-jsx-a11y": "^6.3.1",
    "eslint-plugin-prettier": "^3.1.4",
    "eslint-plugin-react": "^7.20.6",
    "eslint-plugin-react-hooks": "^4.1.0",
    "prettier": "^2.1.1"
  },
  "scripts": {
    "build": "echo 'Nothing to build..'"
  },
  "gitHead": "c235e7d7186e5e258764699c0e0e1d5cc0fdd0b5"
}<|MERGE_RESOLUTION|>--- conflicted
+++ resolved
@@ -1,18 +1,10 @@
 {
   "name": "@redwoodjs/eslint-config",
-<<<<<<< HEAD
   "version": "0.30.1",
   "main": "index.js",
   "license": "MIT",
   "dependencies": {
     "@redwoodjs/eslint-plugin-redwood": "^0.30.1",
-=======
-  "version": "0.30.0",
-  "main": "index.js",
-  "license": "MIT",
-  "dependencies": {
-    "@redwoodjs/eslint-plugin-redwood": "^0.30.0",
->>>>>>> 36b6f91d
     "@typescript-eslint/eslint-plugin": "^4.0.1",
     "@typescript-eslint/parser": "^4.0.1",
     "babel-eslint": "^10.1.0",
