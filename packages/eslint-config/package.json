--- conflicted
+++ resolved
@@ -7,16 +7,10 @@
     "@babel/core": "7.15.8",
     "@babel/eslint-parser": "7.16.3",
     "@babel/eslint-plugin": "7.14.5",
-<<<<<<< HEAD
+    "@redwoodjs/internal": "0.38.3",
     "@typescript-eslint/eslint-plugin": "5.4.0",
     "@typescript-eslint/parser": "5.4.0",
     "eslint": "8.2.0",
-=======
-    "@redwoodjs/internal": "0.38.3",
-    "@typescript-eslint/eslint-plugin": "5.1.0",
-    "@typescript-eslint/parser": "5.1.0",
-    "eslint": "7.32.0",
->>>>>>> 20cb526e
     "eslint-config-prettier": "8.3.0",
     "eslint-import-resolver-babel-module": "5.3.1",
     "eslint-plugin-babel": "5.3.1",
