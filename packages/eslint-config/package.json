{
  "name": "@redwoodjs/eslint-config",
<<<<<<< HEAD
  "version": "0.31.2",
  "main": "index.js",
  "license": "MIT",
  "dependencies": {
    "@redwoodjs/eslint-plugin-redwood": "^0.31.2",
    "@typescript-eslint/eslint-plugin": "^4.0.1",
    "@typescript-eslint/parser": "^4.0.1",
=======
  "version": "0.31.0",
  "main": "index.js",
  "license": "MIT",
  "dependencies": {
    "@redwoodjs/eslint-plugin-redwood": "^0.31.0",
    "@typescript-eslint/eslint-plugin": "^4.22.0",
    "@typescript-eslint/parser": "^4.22.0",
>>>>>>> d9b2cb9a
    "babel-eslint": "^10.1.0",
    "eslint": "^7.25.0",
    "eslint-config-prettier": "^8.3.0",
    "eslint-import-resolver-babel-module": "^5.3.1",
    "eslint-plugin-babel": "^5.3.1",
    "eslint-plugin-import": "^2.22.1",
    "eslint-plugin-jest-dom": "^3.8.1",
    "eslint-plugin-jsx-a11y": "^6.4.1",
    "eslint-plugin-prettier": "^3.4.0",
    "eslint-plugin-react": "^7.23.2",
    "eslint-plugin-react-hooks": "^4.2.0",
    "prettier": "^2.2.1"
  },
  "scripts": {
    "build": "echo 'Nothing to build..'"
  },
  "gitHead": "8be6a35c2dfd5aaeb12d55be4f0c77eefceb7762"
}<|MERGE_RESOLUTION|>--- conflicted
+++ resolved
@@ -1,22 +1,12 @@
 {
   "name": "@redwoodjs/eslint-config",
-<<<<<<< HEAD
   "version": "0.31.2",
   "main": "index.js",
   "license": "MIT",
   "dependencies": {
     "@redwoodjs/eslint-plugin-redwood": "^0.31.2",
-    "@typescript-eslint/eslint-plugin": "^4.0.1",
-    "@typescript-eslint/parser": "^4.0.1",
-=======
-  "version": "0.31.0",
-  "main": "index.js",
-  "license": "MIT",
-  "dependencies": {
-    "@redwoodjs/eslint-plugin-redwood": "^0.31.0",
     "@typescript-eslint/eslint-plugin": "^4.22.0",
     "@typescript-eslint/parser": "^4.22.0",
->>>>>>> d9b2cb9a
     "babel-eslint": "^10.1.0",
     "eslint": "^7.25.0",
     "eslint-config-prettier": "^8.3.0",
