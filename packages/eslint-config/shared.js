--- conflicted
+++ resolved
@@ -157,11 +157,8 @@
 
         // Specific 'recommended' rules we alter
         '@typescript-eslint/no-var-requires': 'off',
-<<<<<<< HEAD
-=======
         '@typescript-eslint/no-require-imports': 'off',
         '@typescript-eslint/no-empty-object-type': 'off',
->>>>>>> 328f7796
         '@typescript-eslint/no-unused-vars': [
           'error',
           { varsIgnorePattern: '^_', argsIgnorePattern: '^_' },
