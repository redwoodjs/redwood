--- conflicted
+++ resolved
@@ -6,14 +6,11 @@
   var __REDWOOD__HELMET_CONTEXT: { helmet?: HelmetServerState }
   var __REDWOOD__APP_TITLE: string
 
-<<<<<<< HEAD
   var RWJS_WEB_BUNDLER: 'vite' | 'webpack'
 
   // Provided by Vite.config, or Webpack in the user's project
   var RWJS_ENV: {
     RWJS_API_GRAPHQL_URL: string
-    /** URL or absolute path to the DbAuth serverless function */
-    RWJS_API_DBAUTH_URL: string
     /** URL or absolute path to serverless functions */
     RWJS_API_URL: string
 
@@ -26,8 +23,6 @@
 
   /** URL or absolute path to the DbAuth serverless function */
   var RWJS_API_DBAUTH_URL: string
-=======
->>>>>>> 1e948d6e
   /** URL or absolute path to the GraphQL serverless function */
   var RWJS_API_GRAPHQL_URL: string
   /** URL or absolute path to serverless functions */
