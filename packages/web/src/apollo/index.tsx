--- conflicted
+++ resolved
@@ -181,13 +181,9 @@
 
   const { httpLinkConfig, link: redwoodApolloLink, ...rest } = config ?? {}
 
-<<<<<<< HEAD
-  const httpLink = new HttpLink({ uri, fetch: crossFetch, ...httpLinkConfig })
-=======
   // A terminating link. Apollo Client uses this to send GraphQL operations to a server over HTTP.
   // See https://www.apollographql.com/docs/react/api/link/introduction/#the-terminating-link.
-  const httpLink = new HttpLink({ uri, ...httpLinkConfig })
->>>>>>> 565f6200
+  const httpLink = new HttpLink({ uri, fetch: crossFetch, ...httpLinkConfig })
 
   // The order here is important. The last link *must* be a terminating link like HttpLink.
   const redwoodApolloLinks: RedwoodApolloLinks = [
