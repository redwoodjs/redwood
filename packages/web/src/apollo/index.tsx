import React from 'react'

import type {
  ApolloClientOptions,
  setLogVerbosity,
  ApolloCache,
  InMemoryCacheConfig,
  HttpOptions,
  DocumentNode,
} from '@apollo/client'
import {
  ApolloProvider,
  ApolloClient,
  InMemoryCache,
  split,
  ApolloLink,
} from '@apollo/client'
import { setLogVerbosity as apolloSetLogVerbosity } from '@apollo/client/core/core.cjs'
import { setContext } from '@apollo/client/link/context/context.cjs'
import type { HttpLink } from '@apollo/client/link/http/http.cjs'
import { createPersistedQueryLink } from '@apollo/client/link/persisted-queries/persisted-queries.cjs'
import {
  useQuery,
  useMutation,
  useSubscription,
  useBackgroundQuery,
  useReadQuery,
  useSuspenseQuery,
} from '@apollo/client/react/hooks/hooks.cjs'
import { getMainDefinition } from '@apollo/client/utilities/utilities.cjs'
<<<<<<< HEAD
=======
import { fetch as crossFetch } from '@whatwg-node/fetch'
import { Kind, OperationTypeNode } from 'graphql'
>>>>>>> 5d2f0909
import { print } from 'graphql/language/printer.js'

import type { UseAuth } from '@redwoodjs/auth'
import { useNoAuth } from '@redwoodjs/auth'

import './typeOverride.js'
import { createUploadLink } from '../bundled/apollo-upload-client.js'
import {
  FetchConfigProvider,
  useFetchConfig,
} from '../components/FetchConfigProvider.js'
import { GraphQLHooksProvider } from '../components/GraphQLHooksProvider.js'

import {
  fragmentRegistry,
  registerFragment,
  registerFragments,
} from './fragmentRegistry.js'
import * as SSELinkExports from './sseLink.js'
import { useCache } from './useCache.js'

// Not sure why we need to import it this way for legacy builds to work
const { SSELink } = SSELinkExports

export type {
  CacheKey,
  FragmentIdentifier,
  RegisterFragmentResult,
} from './fragmentRegistry.js'

export { useCache }

export { fragmentRegistry, registerFragment, registerFragments }

export type ApolloClientCacheConfig = InMemoryCacheConfig

export type RedwoodApolloLinkName =
  | 'withToken'
  | 'authMiddleware'
  | 'updateDataApolloLink'
  | 'httpLink'

export type RedwoodApolloLink<
  Name extends RedwoodApolloLinkName,
  Link extends ApolloLink = ApolloLink,
> = {
  name: Name
  link: Link
}

export type RedwoodApolloLinks = [
  RedwoodApolloLink<'withToken'>,
  RedwoodApolloLink<'authMiddleware'>,
  RedwoodApolloLink<'updateDataApolloLink'>,
  RedwoodApolloLink<'httpLink', ApolloLink | HttpLink>,
]

export type RedwoodApolloLinkFactory = (links: RedwoodApolloLinks) => ApolloLink

export type GraphQLClientConfigProp = Omit<
  ApolloClientOptions<unknown>,
  'cache' | 'link'
> & {
  cache?: ApolloCache<unknown>
  /**
   * Configuration for Apollo Client's `InMemoryCache`.
   * See https://www.apollographql.com/docs/react/caching/cache-configuration/.
   */
  cacheConfig?: ApolloClientCacheConfig
  /**
   * Configuration for the terminating `HttpLink`.
   * See https://www.apollographql.com/docs/react/api/link/apollo-link-http/#httplink-constructor-options.
   *
   * For example, you can use this prop to set the credentials policy so that cookies can be sent to other domains:
   *
   * ```js
   * <RedwoodApolloProvider graphQLClientConfig={{
   *   httpLinkConfig: { credentials: 'include' }
   * }}>
   * ```
   */
  httpLinkConfig?: HttpOptions
  /**
   * Extend or overwrite `RedwoodApolloProvider`'s Apollo Link.
   *
   * To overwrite Redwood's Apollo Link, just provide your own `ApolloLink`.
   *
   * To extend Redwood's Apollo Link, provide a function—it'll get passed an array of Redwood's Apollo Links
   * which are objects with a name and link property:
   *
   * ```js
   * const link = (redwoodApolloLinks) => {
   *   const consoleLink = new ApolloLink((operation, forward) => {
   *     console.log(operation.operationName)
   *     return forward(operation)
   *   })
   *
   *   return ApolloLink.from([consoleLink, ...redwoodApolloLinks.map(({ link }) => link)])
   * }
   * ```
   *
   * If you do this, there's a few things you should keep in mind:
   * - your function should return a single link (e.g., using `ApolloLink.from`; see https://www.apollographql.com/docs/react/api/link/introduction/#additive-composition)
   * - the `HttpLink` should come last (https://www.apollographql.com/docs/react/api/link/introduction/#the-terminating-link)
   */
  link?: ApolloLink | RedwoodApolloLinkFactory
}

const ApolloProviderWithFetchConfig: React.FunctionComponent<{
  config: Omit<GraphQLClientConfigProp, 'cacheConfig' | 'cache'> & {
    cache: ApolloCache<unknown>
  }
  useAuth?: UseAuth
  logLevel: ReturnType<typeof setLogVerbosity>
  children: React.ReactNode
}> = ({ config, children, useAuth = useNoAuth, logLevel }) => {
  // Should they run into it, this helps users with the "Cannot render cell; GraphQL success but data is null" error.
  // See https://github.com/redwoodjs/redwood/issues/2473.
  apolloSetLogVerbosity(logLevel)

  // Here we're using Apollo Link to customize Apollo Client's data flow.
  // Although we're sending conventional HTTP-based requests and could just pass `uri` instead of `link`,
  // we need to fetch a new token on every request, making middleware a good fit for this.
  //
  // See https://www.apollographql.com/docs/react/api/link/introduction.
  const { getToken, type: authProviderType } = useAuth()

  // `updateDataApolloLink` keeps track of the most recent req/res data so they can be passed to
  // any errors passed up to an error boundary.
  type ApolloRequestData = {
    mostRecentRequest?: {
      operationName?: string
      operationKind?: string
      variables?: Record<string, unknown>
      query?: string
    }
    mostRecentResponse?: any
  }

  const data = {
    mostRecentRequest: undefined,
    mostRecentResponse: undefined,
  } as ApolloRequestData

  const updateDataApolloLink = new ApolloLink((operation, forward) => {
    const { operationName, query, variables } = operation

    data.mostRecentRequest = {}
    data.mostRecentRequest.operationName = operationName
    data.mostRecentRequest.operationKind = query?.kind.toString()
    data.mostRecentRequest.variables = variables
    data.mostRecentRequest.query = query && print(operation.query)

    return forward(operation).map((result) => {
      data.mostRecentResponse = result

      return result
    })
  })

  const withToken = setContext(async () => {
    const token = await getToken()

    return { token }
  })

  const { headers, uri } = useFetchConfig()

  const authMiddleware = new ApolloLink((operation, forward) => {
    const { token } = operation.getContext()

    // Only add auth headers when there's a token. `token` is `null` when `!isAuthenticated`.
    const authHeaders = token
      ? {
          'auth-provider': authProviderType,
          authorization: `Bearer ${token}`,
        }
      : {}

    operation.setContext(() => ({
      headers: {
        ...operation.getContext().headers,
        ...headers,
        // Duped auth headers, because we may remove the `FetchConfigProvider` at a later date.
        ...authHeaders,
      },
    }))

    return forward(operation)
  })

  const { httpLinkConfig, link: redwoodApolloLink, ...rest } = config ?? {}

  // A terminating link. Apollo Client uses this to send GraphQL operations to a server over HTTP.
  // See https://www.apollographql.com/docs/react/api/link/introduction/#the-terminating-link.
  // Internally uploadLink determines whether to use form-data vs http link
  const uploadLink: ApolloLink = createUploadLink({
    uri,
    ...httpLinkConfig,
    // The upload link types don't match the ApolloLink types, even though it comes from Apollo
    // because they use ESM imports and we're using the default ones.
  }) as unknown as ApolloLink

  // Our terminating link needs to be smart enough to handle subscriptions, and if the GraphQL query
  // is subscription it needs to use the SSELink (server sent events link).
  const uploadOrSSELink =
    typeof SSELink !== 'undefined'
      ? split(
          ({ query }) => {
            const definition = getMainDefinition(query)

            return (
              definition.kind === Kind.OPERATION_DEFINITION &&
              definition.operation === OperationTypeNode.SUBSCRIPTION
            )
          },
          new SSELink({
            url: uri,
            auth: { authProviderType, tokenFn: getToken },
            httpLinkConfig,
            headers,
          }),
          uploadLink,
        )
      : uploadLink

  /**
   * Use Trusted Documents aka Persisted Operations aka Queries
   *
   * When detecting a meta hash, Apollo Client will send the hash from the document and not the query itself.
   *
   * You must configure your GraphQL server to support this feature with the useTrustedDocuments option.
   *
   * See https://www.apollographql.com/docs/react/api/link/persisted-queries/
   */
  interface DocumentNodeWithMeta extends DocumentNode {
    __meta__?: {
      hash: string
    }
  }

  // Check if the query made includes the hash, and if so then make the request with the persisted query link
  const terminatingLink = split(
    ({ query }) => {
      const documentQuery = query as DocumentNodeWithMeta
      return documentQuery?.['__meta__']?.['hash'] !== undefined
    },
    createPersistedQueryLink({
      generateHash: (document: any) => document['__meta__']['hash'],
    }).concat(uploadOrSSELink),
    uploadOrSSELink,
  )

  // The order here is important. The last link *must* be a terminating link like HttpLink, SSELink, or the PersistedQueryLink.
  const redwoodApolloLinks: RedwoodApolloLinks = [
    { name: 'withToken', link: withToken },
    { name: 'authMiddleware', link: authMiddleware },
    { name: 'updateDataApolloLink', link: updateDataApolloLink },
    { name: 'httpLink', link: terminatingLink },
  ]

  let link = redwoodApolloLink

  link ??= ApolloLink.from(redwoodApolloLinks.map((l) => l.link))

  if (typeof link === 'function') {
    link = link(redwoodApolloLinks)
  }

  const client = new ApolloClient({
    // Default options for every Cell. Better to specify them here than in `beforeQuery` where it's too easy to overwrite them.
    // See https://www.apollographql.com/docs/react/api/core/ApolloClient/#example-defaultoptions-object.
    defaultOptions: {
      watchQuery: {
        // The `fetchPolicy` we expect:
        //
        // > Apollo Client executes the full query against both the cache and your GraphQL server.
        // > The query automatically updates if the result of the server-side query modifies cached fields.
        //
        // See https://www.apollographql.com/docs/react/data/queries/#cache-and-network.
        fetchPolicy: 'cache-and-network',
        // So that Cells rerender when refetching.
        // See https://www.apollographql.com/docs/react/data/queries/#inspecting-loading-states.
        notifyOnNetworkStatusChange: true,
      },
    },
    link,
    ...rest,
  })

  const extendErrorAndRethrow = (error: any, _errorInfo: React.ErrorInfo) => {
    error['mostRecentRequest'] = data.mostRecentRequest
    error['mostRecentResponse'] = data.mostRecentResponse
    throw error
  }

  return (
    <ApolloProvider client={client}>
      <ErrorBoundary onError={extendErrorAndRethrow}>{children}</ErrorBoundary>
    </ApolloProvider>
  )
}

type ComponentDidCatch = React.ComponentLifecycle<any, any>['componentDidCatch']

interface ErrorBoundaryProps {
  error?: unknown
  onError: NonNullable<ComponentDidCatch>
  children: React.ReactNode
}

class ErrorBoundary extends React.Component<ErrorBoundaryProps> {
  componentDidCatch(...args: Parameters<NonNullable<ComponentDidCatch>>) {
    this.setState({})
    this.props.onError(...args)
  }

  render() {
    return this.props.children
  }
}

export const RedwoodApolloProvider: React.FunctionComponent<{
  graphQLClientConfig?: GraphQLClientConfigProp
  fragments?: DocumentNode[]
  useAuth?: UseAuth
  logLevel?: ReturnType<typeof setLogVerbosity>
  children: React.ReactNode
}> = ({
  graphQLClientConfig,
  fragments,
  useAuth = useNoAuth,
  logLevel = 'debug',
  children,
}) => {
  // Since Apollo Client gets re-instantiated on auth changes,
  // we have to instantiate `InMemoryCache` here, so that it doesn't get wiped.
  const { cacheConfig, ...config } = graphQLClientConfig ?? {}

  // Auto register fragments
  if (fragments) {
    fragmentRegistry.register(...fragments)
  }

  const cache = new InMemoryCache({
    fragments: fragmentRegistry,
    possibleTypes: cacheConfig?.possibleTypes,
    ...cacheConfig,
  }).restore(globalThis?.__REDWOOD__APOLLO_STATE ?? {})

  return (
    <FetchConfigProvider useAuth={useAuth}>
      <ApolloProviderWithFetchConfig
        // This order so that the user can still completely overwrite the cache.
        config={{ cache, ...config }}
        useAuth={useAuth}
        logLevel={logLevel}
      >
        <GraphQLHooksProvider
          useQuery={useQuery}
          useMutation={useMutation}
          useSubscription={useSubscription}
          useBackgroundQuery={useBackgroundQuery}
          useReadQuery={useReadQuery}
          useSuspenseQuery={useSuspenseQuery}
        >
          {children}
        </GraphQLHooksProvider>
      </ApolloProviderWithFetchConfig>
    </FetchConfigProvider>
  )
}<|MERGE_RESOLUTION|>--- conflicted
+++ resolved
@@ -28,11 +28,7 @@
   useSuspenseQuery,
 } from '@apollo/client/react/hooks/hooks.cjs'
 import { getMainDefinition } from '@apollo/client/utilities/utilities.cjs'
-<<<<<<< HEAD
-=======
-import { fetch as crossFetch } from '@whatwg-node/fetch'
 import { Kind, OperationTypeNode } from 'graphql'
->>>>>>> 5d2f0909
 import { print } from 'graphql/language/printer.js'
 
 import type { UseAuth } from '@redwoodjs/auth'
