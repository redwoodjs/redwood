--- conflicted
+++ resolved
@@ -91,16 +91,10 @@
   config: Omit<GraphQLClientConfigProp, 'cacheConfig' | 'cache'> & {
     cache: ApolloCache<unknown>
   }
-<<<<<<< HEAD
   useAuth?: UseAuth
   logLevel: ReturnType<typeof setLogVerbosity>
+  children: React.ReactNode
 }> = ({ config, children, useAuth = useNoAuth, logLevel }) => {
-=======
-  useAuth: UseAuthProp
-  logLevel: F.Return<typeof setLogVerbosity>
-  children?: React.ReactNode
-}> = ({ config, children, useAuth, logLevel }) => {
->>>>>>> d4314817
   /**
    * Should they run into it,
    * this helps users with the "Cannot render cell; GraphQL success but data is null" error.
@@ -258,7 +252,7 @@
 interface ErrorBoundaryProps {
   error?: unknown
   onError: NonNullable<ComponentDidCatch>
-  children?: React.ReactNode
+  children: React.ReactNode
 }
 
 class ErrorBoundary extends React.Component<ErrorBoundaryProps> {
@@ -274,14 +268,9 @@
 
 export const RedwoodApolloProvider: React.FunctionComponent<{
   graphQLClientConfig?: GraphQLClientConfigProp
-<<<<<<< HEAD
   useAuth?: UseAuth
   logLevel?: ReturnType<typeof setLogVerbosity>
-=======
-  useAuth?: UseAuthProp
-  logLevel?: F.Return<typeof setLogVerbosity>
-  children?: React.ReactNode
->>>>>>> d4314817
+  children: React.ReactNode
 }> = ({
   graphQLClientConfig,
   useAuth = useNoAuth,
