/***
 *
 * This is a lift and shift of the original ApolloProvider
 * but with suspense specific bits. Look for @MARK to find bits I've changed
 *
 * Done this way, to avoid making changes breaking on main.
 */

import type {
  ApolloCache,
  ApolloClientOptions,
  HttpOptions,
  InMemoryCacheConfig,
  setLogVerbosity,
} from '@apollo/client'
import {
  ApolloLink,
  setLogVerbosity as apolloSetLogVerbosity,
  useMutation,
  useSubscription,
} from '@apollo/client'
import {
  ApolloNextAppProvider,
  NextSSRApolloClient,
  NextSSRInMemoryCache,
  useSuspenseQuery,
} from '@apollo/experimental-nextjs-app-support/ssr'
<<<<<<< HEAD
import { print } from 'graphql/language/printer'

// Note: Importing directly from `apollo/client` doesn't work properly in Storybook.
const {
  ApolloLink,
  HttpLink,
  useSubscription,
  useMutation,
  useQuery,
  setLogVerbosity: apolloSetLogVerbosity,
} = apolloClient
=======
>>>>>>> 220a7539

import { UseAuth, useNoAuth } from '@redwoodjs/auth'
import './typeOverride'

import {
  FetchConfigProvider,
  useFetchConfig,
} from '../components/FetchConfigProvider'
import { GraphQLHooksProvider } from '../components/GraphQLHooksProvider'

import type {
  RedwoodApolloLink,
  RedwoodApolloLinkFactory,
  RedwoodApolloLinkName,
  RedwoodApolloLinks,
} from './links'
import {
  createAuthApolloLink,
  createFinalLink,
  createHttpLink,
  createTokenLink,
  createUpdateDataLink,
} from './links'

export type ApolloClientCacheConfig = InMemoryCacheConfig

export type {
  RedwoodApolloLink,
  RedwoodApolloLinkFactory,
  RedwoodApolloLinkName,
  RedwoodApolloLinks,
}

export type GraphQLClientConfigProp = Omit<
  ApolloClientOptions<unknown>,
  'cache' | 'link'
> & {
  cache?: ApolloCache<unknown>
  /**
   * Configuration for Apollo Client's `InMemoryCache`.
   * See https://www.apollographql.com/docs/react/caching/cache-configuration/.
   */
  cacheConfig?: ApolloClientCacheConfig
  /**
   * Configuration for the terminating `HttpLink`.
   * See https://www.apollographql.com/docs/react/api/link/apollo-link-http/#httplink-constructor-options.
   *
   * For example, you can use this prop to set the credentials policy so that cookies can be sent to other domains:
   *
   * ```js
   * <RedwoodApolloProvider graphQLClientConfig={{
   *   httpLinkConfig: { credentials: 'include' }
   * }}>
   * ```
   */
  httpLinkConfig?: HttpOptions
  /**
   * Extend or overwrite `RedwoodApolloProvider`'s Apollo Link.
   *
   * To overwrite Redwood's Apollo Link, just provide your own `ApolloLink`.
   *
   * To extend Redwood's Apollo Link, provide a function—it'll get passed an array of Redwood's Apollo Links
   * which are objects with a name and link property:
   *
   * ```js
   * const link = (redwoodApolloLinks) => {
   *   const consoleLink = new ApolloLink((operation, forward) => {
   *     console.log(operation.operationName)
   *     return forward(operation)
   *   })
   *
   *   return ApolloLink.from([consoleLink, ...redwoodApolloLinks.map(({ link }) => link)])
   * }
   * ```
   *
   * If you do this, there's a few things you should keep in mind:
   * - your function should return a single link (e.g., using `ApolloLink.from`; see https://www.apollographql.com/docs/react/api/link/introduction/#additive-composition)
   * - the `HttpLink` should come last (https://www.apollographql.com/docs/react/api/link/introduction/#the-terminating-link)
   */
  link?: ApolloLink | RedwoodApolloLinkFactory
}

const ApolloProviderWithFetchConfig: React.FunctionComponent<{
  config: Omit<GraphQLClientConfigProp, 'cacheConfig' | 'cache'> & {
    cache: ApolloCache<unknown>
  }
  useAuth?: UseAuth
  logLevel: ReturnType<typeof setLogVerbosity>
  children: React.ReactNode
}> = ({ config, children, useAuth = useNoAuth, logLevel }) => {
  // Should they run into it, this helps users with the "Cannot render cell; GraphQL success but data is null" error.
  // See https://github.com/redwoodjs/redwood/issues/2473.
  apolloSetLogVerbosity(logLevel)

  // See https://www.apollographql.com/docs/react/api/link/introduction.
  const { getToken, type: authProviderType } = useAuth()

  // `updateDataApolloLink` keeps track of the most recent req/res data so they can be passed to
  // any errors passed up to an error boundary.
  const data = {
    mostRecentRequest: undefined,
    mostRecentResponse: undefined,
  } as any

  const { headers, uri } = useFetchConfig()

  const getGraphqlUrl = () => {
    // @NOTE: This comes from packages/vite/src/streaming/registerGlobals.ts
    // this needs to be an absolute url, as relative urls cannot be used in SSR
    // @TODO (STREAMING): Should this be a new config value in Redwood.toml?
    // How do we know what the absolute url is in production?
    // Possible solution: https://www.apollographql.com/docs/react/api/link/apollo-link-schema/

    return typeof window === 'undefined'
      ? RWJS_ENV.RWJS_EXP_SSR_GRAPHQL_ENDPOINT
      : uri
  }

  const { httpLinkConfig, link: userPassedLink, ...otherConfig } = config ?? {}

  // We use this object, because that's the shape of what we pass to the config.link factory
  const redwoodApolloLinks: RedwoodApolloLinks = [
    { name: 'withToken', link: createTokenLink(getToken) },
    {
      name: 'authMiddleware',
      link: createAuthApolloLink(authProviderType, headers),
    },
    // @TODO: do we need this in prod? I think it's only for dev errors
    { name: 'updateDataApolloLink', link: createUpdateDataLink(data) },
    { name: 'httpLink', link: createHttpLink(getGraphqlUrl(), httpLinkConfig) },
  ]

  const extendErrorAndRethrow = (error: any, _errorInfo: React.ErrorInfo) => {
    error['mostRecentRequest'] = data.mostRecentRequest
    error['mostRecentResponse'] = data.mostRecentResponse
    throw error
  }

  function makeClient() {
    // @MARK use special Apollo client
    return new NextSSRApolloClient({
      link: createFinalLink({
        userConfiguredLink: userPassedLink,
        defaultLinks: redwoodApolloLinks,
      }),
      ...otherConfig,
    })
  }

  return (
    <ApolloNextAppProvider makeClient={makeClient}>
      <ErrorBoundary onError={extendErrorAndRethrow}>{children}</ErrorBoundary>
    </ApolloNextAppProvider>
  )
}

type ComponentDidCatch = React.ComponentLifecycle<any, any>['componentDidCatch']

interface ErrorBoundaryProps {
  error?: unknown
  onError: NonNullable<ComponentDidCatch>
  children: React.ReactNode
}

class ErrorBoundary extends React.Component<ErrorBoundaryProps> {
  componentDidCatch(...args: Parameters<NonNullable<ComponentDidCatch>>) {
    this.setState({})
    this.props.onError(...args)
  }

  render() {
    return this.props.children
  }
}

export const RedwoodApolloProvider: React.FunctionComponent<{
  graphQLClientConfig?: GraphQLClientConfigProp
  useAuth?: UseAuth
  logLevel?: ReturnType<typeof setLogVerbosity>
  children: React.ReactNode
}> = ({
  graphQLClientConfig,
  useAuth = useNoAuth,
  logLevel = 'debug',
  children,
}) => {
  // Since Apollo Client gets re-instantiated on auth changes,
  // we have to instantiate `InMemoryCache` here, so that it doesn't get wiped.
  const { cacheConfig, ...config } = graphQLClientConfig ?? {}

  // @MARK we need this special cache
  const cache = new NextSSRInMemoryCache(cacheConfig).restore(
    globalThis?.__REDWOOD__APOLLO_STATE ?? {}
  )

  let useQueryHookSwap = useQuery

  if (RWJS_ENV.RWJS_EXP_STREAMING_SSR) {
    useQueryHookSwap = useSuspenseQuery as unknown as typeof useQuery
  }

  return (
    <FetchConfigProvider useAuth={useAuth}>
      <ApolloProviderWithFetchConfig
        // This order so that the user can still completely overwrite the cache.
        config={{ cache, ...config }}
        useAuth={useAuth}
        logLevel={logLevel}
      >
        <GraphQLHooksProvider
          // @MARK 👇 swapped useQuery for useSuspenseQuery here
          // Note: For Apollo Client 3.8.1 compatibility, I removed
          // useSuspenseQuery and reverted to useQuery
          useQuery={useQueryHookSwap}
          useMutation={useMutation}
          useSubscription={useSubscription}
        >
          {children}
        </GraphQLHooksProvider>
      </ApolloProviderWithFetchConfig>
    </FetchConfigProvider>
  )
}<|MERGE_RESOLUTION|>--- conflicted
+++ resolved
@@ -25,20 +25,6 @@
   NextSSRInMemoryCache,
   useSuspenseQuery,
 } from '@apollo/experimental-nextjs-app-support/ssr'
-<<<<<<< HEAD
-import { print } from 'graphql/language/printer'
-
-// Note: Importing directly from `apollo/client` doesn't work properly in Storybook.
-const {
-  ApolloLink,
-  HttpLink,
-  useSubscription,
-  useMutation,
-  useQuery,
-  setLogVerbosity: apolloSetLogVerbosity,
-} = apolloClient
-=======
->>>>>>> 220a7539
 
 import { UseAuth, useNoAuth } from '@redwoodjs/auth'
 import './typeOverride'
