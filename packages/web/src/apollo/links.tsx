--- conflicted
+++ resolved
@@ -132,15 +132,9 @@
 }
 
 export type RedwoodApolloLinks = [
-<<<<<<< HEAD
   // RedwoodApolloLink<'withToken'>,
   // RedwoodApolloLink<'authMiddleware'>,
-  RedwoodApolloLink<'updateDataApolloLink'>,
-=======
-  RedwoodApolloLink<'withToken'>,
-  RedwoodApolloLink<'authMiddleware'>,
   RedwoodApolloLink<'enhanceErrorLink'>,
->>>>>>> 1075258d
   RedwoodApolloLink<'httpLink', HttpLink>
 ]
 
