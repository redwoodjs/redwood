--- conflicted
+++ resolved
@@ -1,16 +1,5 @@
-<<<<<<< HEAD
 // The `process.env.*` values are replaced by webpack at build time.
 global.REDWOOD_API_URL = process.env.REDWOOD_API_URL as string
 global.REDWOOD_API_GRAPHQL_SERVER_PATH = process.env
   .REDWOOD_API_GRAPHQL_SERVER_PATH as string
-=======
-/* eslint-disable no-undef */
-// The value is read from `redwood.toml`
-// @ts-expect-error This is replaced at build time by Webpack Define Plugin.
-if (typeof __REDWOOD__API_PROXY_PATH !== 'undefined') {
-  // @ts-expect-error-next-line
-  global.__REDWOOD__API_PROXY_PATH = __REDWOOD__API_PROXY_PATH
-}
-// @ts-expect-error-next-line
-global.__REDWOOD__APP_TITLE = __REDWOOD__APP_TITLE
->>>>>>> 0e49b9d8
+global.__REDWOOD__APP_TITLE = process.env.__REDWOOD__APP_TITLE as string