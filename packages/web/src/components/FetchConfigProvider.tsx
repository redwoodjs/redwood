--- conflicted
+++ resolved
@@ -1,3 +1,5 @@
+import React from 'react'
+
 import { UseAuth, useNoAuth } from '@redwoodjs/auth'
 
 export const getApiGraphQLUrl = () => {
@@ -24,16 +26,9 @@
  * Note that the auth bearer token is now passed in packages/web/src/apollo/index.tsx
  * as the token is retrieved async
  */
-<<<<<<< HEAD
 export const FetchConfigProvider: React.FC<Props> = ({
   useAuth = useNoAuth,
-=======
-export const FetchConfigProvider: React.FunctionComponent<{
-  useAuth?: UseAuthType
-  children?: React.ReactNode
-}> = ({
-  useAuth = global.__REDWOOD__USE_AUTH ?? (() => defaultAuthState),
->>>>>>> d4314817
+  children: React.ReactNode
   ...rest
 }) => {
   const { isAuthenticated, type } = useAuth()
