--- conflicted
+++ resolved
@@ -1,12 +1,8 @@
-<<<<<<< HEAD
-import type { OperationVariables } from '@apollo/client'
-=======
 import type {
   OperationVariables,
   useBackgroundQuery as apolloUseBackgroundQuery,
   useReadQuery as apolloUseReadQuery,
 } from '@apollo/client'
->>>>>>> 2f49ac90
 import type { DocumentNode } from 'graphql'
 
 /**
