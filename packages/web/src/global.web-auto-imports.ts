import type _React from 'react'

import type _gql from 'graphql-tag'
import type _PropTypes from 'prop-types'

declare global {
  const React: typeof _React
  const PropTypes: typeof _PropTypes
  const gql: typeof _gql

  interface Window {
<<<<<<< HEAD
    REDWOOD_API_URL: string
    REDWOOD_API_GRAPHQL_SERVER_PATH: string
=======
    __REDWOOD__API_PROXY_PATH: string
    __REDWOOD__APP_TITLE: string
>>>>>>> 0e49b9d8
  }

  // Overridable graphQL hook return types
  interface QueryOperationResult<TData = any> {
    data: TData | undefined
    loading: boolean
    // @MARK not adding error here, as it gets overriden by type overrides
    // see packages/web/src/apollo/typeOverride.ts
  }

  // not defining it here, because it gets overriden by Apollo provider anyway
  // eslint-disable-next-line @typescript-eslint/no-unused-vars
  interface MutationOperationResult<TData = any, TVariables = any> {}

  // Overridable useQuery and useMutation hooks
  interface GraphQLQueryHookOptions {
    variables?: Record<string, any>
    [key: string]: any
  }

  export interface GraphQLMutationHookOptions {
    variables?: Record<string, any>
    onCompleted?: (data: any) => void
    [key: string]: any
  }
}<|MERGE_RESOLUTION|>--- conflicted
+++ resolved
@@ -9,13 +9,9 @@
   const gql: typeof _gql
 
   interface Window {
-<<<<<<< HEAD
     REDWOOD_API_URL: string
     REDWOOD_API_GRAPHQL_SERVER_PATH: string
-=======
-    __REDWOOD__API_PROXY_PATH: string
     __REDWOOD__APP_TITLE: string
->>>>>>> 0e49b9d8
   }
 
   // Overridable graphQL hook return types
