--- conflicted
+++ resolved
@@ -37,15 +37,9 @@
   },
   "dependencies": {
     "@apollo/client": "3.6.9",
-<<<<<<< HEAD
     "@babel/runtime-corejs3": "7.18.9",
-    "@redwoodjs/auth": "2.2.1",
+    "@redwoodjs/auth": "2.2.2",
     "core-js": "3.24.1",
-=======
-    "@babel/runtime-corejs3": "7.16.7",
-    "@redwoodjs/auth": "2.2.2",
-    "core-js": "3.23.5",
->>>>>>> 0dd41c9d
     "graphql": "16.5.0",
     "graphql-tag": "2.12.6",
     "react-helmet-async": "1.3.0",
