--- conflicted
+++ resolved
@@ -1,10 +1,6 @@
 {
   "name": "@redwoodjs/web",
-<<<<<<< HEAD
   "version": "0.19.3",
-=======
-  "version": "0.19.2",
->>>>>>> 5507b340
   "files": [
     "dist"
   ],
