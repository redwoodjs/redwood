--- conflicted
+++ resolved
@@ -11,23 +11,13 @@
   "main": "./dist/index.js",
   "types": "dist/index.d.ts",
   "bin": {
-<<<<<<< HEAD
-    "cross-env": "./dist/bins/cross-env.js",
-    "msw": "./dist/bins/msw.js",
-    "redwood": "./dist/bins/redwood.js",
-    "rw": "./dist/bins/redwood.js",
-    "rwfw": "./dist/bins/rwfw.js",
-    "storybook": "./dist/bins/storybook.js",
-    "tsc": "./dist/bins/tsc.js"
-=======
     "cross-env": "./dist/cjs/bins/cross-env.js",
     "msw": "./dist/cjs/bins/msw.js",
     "redwood": "./dist/cjs/bins/redwood.js",
     "rw": "./dist/cjs/bins/redwood.js",
     "rwfw": "./dist/cjs/bins/rwfw.js",
     "storybook": "./dist/cjs/bins/storybook.js",
-    "tsc": "./dist/cjs/bins/tsc.js",
-    "webpack": "./dist/cjs/bins/webpack.js"
+    "tsc": "./dist/cjs/bins/tsc.js"
   },
   "exports": {
     ".": {
@@ -89,7 +79,6 @@
       "require": "./dist/apollo/index.js",
       "import": "./dist/apollo/index.js"
     }
->>>>>>> 1f51e1e3
   },
   "files": [
     "dist",
