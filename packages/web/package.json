--- conflicted
+++ resolved
@@ -146,12 +146,8 @@
     "@redwoodjs/auth": "workspace:*",
     "@redwoodjs/server-store": "workspace:*",
     "@whatwg-node/fetch": "0.9.19",
-<<<<<<< HEAD
     "apollo-upload-client": "18.0.1",
-    "core-js": "3.37.1",
-=======
     "core-js": "3.38.0",
->>>>>>> c3f23c81
     "graphql": "16.9.0",
     "graphql-sse": "2.5.3",
     "graphql-tag": "2.12.6",
