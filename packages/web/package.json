--- conflicted
+++ resolved
@@ -36,13 +36,8 @@
     "test:watch": "yarn test --watch"
   },
   "dependencies": {
-<<<<<<< HEAD
-    "@apollo/client": "3.8.7",
+    "@apollo/client": "3.8.8",
     "@babel/runtime-corejs3": "7.23.5",
-=======
-    "@apollo/client": "3.8.8",
-    "@babel/runtime-corejs3": "7.23.4",
->>>>>>> 1e1c8d1a
     "@redwoodjs/auth": "6.0.7",
     "core-js": "3.33.3",
     "graphql": "16.8.1",
