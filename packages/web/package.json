{
  "name": "@redwoodjs/web",
  "version": "3.2.0",
  "repository": {
    "type": "git",
    "url": "https://github.com/redwoodjs/redwood.git",
    "directory": "packages/web"
  },
  "license": "MIT",
  "main": "./dist/index.js",
  "types": "dist/index.d.ts",
  "bin": {
    "build-storybook": "./dist/bins/build-storybook.js",
    "cross-env": "./dist/bins/cross-env.js",
    "msw": "./dist/bins/msw.js",
    "redwood": "./dist/bins/redwood.js",
    "rw": "./dist/bins/redwood.js",
    "rwfw": "./dist/bins/rwfw.js",
    "start-storybook": "./dist/bins/start-storybook.js",
    "tsc": "./dist/bins/tsc.js",
    "webpack": "./dist/bins/webpack.js"
  },
  "files": [
    "dist",
    "apollo",
    "toast",
    "src/entry"
  ],
  "scripts": {
    "build": "yarn build:js && yarn build:types",
    "build:js": "babel src -d dist --extensions \".js,.ts,.tsx\"",
    "build:types": "tsc --build --verbose",
    "build:watch": "nodemon --watch src --ext \"js,ts,tsx\" --ignore dist --exec \"yarn build\"",
    "prepublishOnly": "NODE_ENV=production yarn build",
    "test": "jest src",
    "test:watch": "yarn test --watch"
  },
  "dependencies": {
<<<<<<< HEAD
    "@apollo/client": "3.6.9",
    "@babel/runtime-corejs3": "7.19.1",
    "@redwoodjs/auth2": "3.0.3",
    "core-js": "3.25.3",
=======
    "@apollo/client": "3.7.0",
    "@babel/runtime-corejs3": "7.19.4",
    "@redwoodjs/auth": "3.2.0",
    "core-js": "3.25.5",
>>>>>>> 6b7fe0c3
    "graphql": "16.6.0",
    "graphql-tag": "2.12.6",
    "react-helmet-async": "1.3.0",
    "react-hot-toast": "2.4.0",
    "stacktracey": "2.1.8",
    "ts-toolbelt": "9.6.0"
  },
  "devDependencies": {
    "@babel/cli": "7.19.3",
    "@babel/core": "7.19.3",
    "@testing-library/jest-dom": "5.16.5",
    "@testing-library/react": "12.1.5",
    "@types/prop-types": "15.7.5",
    "@types/react": "17.0.50",
    "@types/react-dom": "17.0.17",
    "@types/testing-library__jest-dom": "5.14.5",
    "jest": "29.1.2",
    "nodemon": "2.0.20",
    "prop-types": "15.8.1",
    "react": "17.0.2",
    "react-dom": "17.0.2",
    "typescript": "4.7.4"
  },
  "peerDependencies": {
    "prop-types": "15.8.1",
    "react": "17.0.2",
    "react-dom": "17.0.2"
  },
  "gitHead": "3905ed045508b861b495f8d5630d76c7a157d8f1"
}<|MERGE_RESOLUTION|>--- conflicted
+++ resolved
@@ -36,17 +36,10 @@
     "test:watch": "yarn test --watch"
   },
   "dependencies": {
-<<<<<<< HEAD
-    "@apollo/client": "3.6.9",
-    "@babel/runtime-corejs3": "7.19.1",
-    "@redwoodjs/auth2": "3.0.3",
-    "core-js": "3.25.3",
-=======
     "@apollo/client": "3.7.0",
     "@babel/runtime-corejs3": "7.19.4",
-    "@redwoodjs/auth": "3.2.0",
+    "@redwoodjs/auth2": "3.2.0",
     "core-js": "3.25.5",
->>>>>>> 6b7fe0c3
     "graphql": "16.6.0",
     "graphql-tag": "2.12.6",
     "react-helmet-async": "1.3.0",
