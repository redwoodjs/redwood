--- conflicted
+++ resolved
@@ -27,13 +27,7 @@
   "scripts": {
     "build": "yarn cross-env NODE_ENV=production babel src -d dist --delete-dir-on-start",
     "prepublishOnly": "yarn build",
-<<<<<<< HEAD
-    "build:watch": "nodemon --watch src --ext 'js,ts,tsx' --ignore dist --exec 'yarn build'",
-    "test": "yarn jest src",
-    "test:watch": "yarn test --watch"
-=======
     "build:watch": "nodemon --watch src --ext \"js,ts,tsx\" --ignore dist --exec \"yarn build\""
->>>>>>> b42d8ed3
   },
   "gitHead": "1cb7c8d1085147787209af423c33a9c91c3e6517"
 }