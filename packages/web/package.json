--- conflicted
+++ resolved
@@ -12,11 +12,7 @@
   "license": "MIT",
   "dependencies": {
     "@apollo/client": "3.3.19",
-<<<<<<< HEAD
-    "@redwoodjs/auth": "0.33.2",
-=======
     "@redwoodjs/auth": "^0.33.3",
->>>>>>> 70ac5344
     "core-js": "3.13.1",
     "graphql": "15.5.0",
     "proptypes": "1.1.0",
