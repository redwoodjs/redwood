--- conflicted
+++ resolved
@@ -56,12 +56,8 @@
     "@types/react": "18.0.27",
     "@types/react-dom": "18.0.10",
     "@types/testing-library__jest-dom": "5.14.5",
-<<<<<<< HEAD
-    "jest": "29.4.0",
+    "jest": "29.4.1",
     "jest-runner-tsd": "4.0.0",
-=======
-    "jest": "29.4.1",
->>>>>>> 4480131b
     "nodemon": "2.0.20",
     "prop-types": "15.8.1",
     "react": "18.2.0",
