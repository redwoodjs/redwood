{
  "name": "@redwoodjs/web",
  "version": "7.0.0",
  "repository": {
    "type": "git",
    "url": "https://github.com/redwoodjs/redwood.git",
    "directory": "packages/web"
  },
  "license": "MIT",
  "main": "./dist/index.js",
  "types": "dist/index.d.ts",
  "bin": {
    "cross-env": "./dist/bins/cross-env.js",
    "msw": "./dist/bins/msw.js",
    "redwood": "./dist/bins/redwood.js",
    "rw": "./dist/bins/redwood.js",
    "rwfw": "./dist/bins/rwfw.js",
    "storybook": "./dist/bins/storybook.js",
    "tsc": "./dist/bins/tsc.js",
    "webpack": "./dist/bins/webpack.js"
  },
  "files": [
    "dist",
    "apollo",
    "toast",
    "src/entry"
  ],
  "scripts": {
    "build": "yarn build:js && yarn build:types",
    "build:js": "babel src -d dist --extensions \".js,.jsx,.ts,.tsx\"",
    "build:pack": "yarn pack -o redwoodjs-web.tgz",
    "build:types": "tsc --build --verbose",
    "build:watch": "nodemon --watch src --ext \"js,jsx,ts,tsx\" --ignore dist --exec \"yarn build\"",
    "prepublishOnly": "NODE_ENV=production yarn build",
    "test": "jest",
    "test:types": "tstyche",
    "test:watch": "yarn test --watch"
  },
  "dependencies": {
    "@apollo/client": "3.8.10",
    "@babel/runtime-corejs3": "7.23.9",
<<<<<<< HEAD
    "@redwoodjs/auth": "6.0.7",
=======
    "@redwoodjs/auth": "7.0.0",
>>>>>>> 49965f4d
    "core-js": "3.35.1",
    "graphql": "16.8.1",
    "graphql-sse": "2.5.2",
    "graphql-tag": "2.12.6",
    "react-helmet-async": "2.0.3",
    "react-hot-toast": "2.4.1",
    "stacktracey": "2.1.8",
    "ts-toolbelt": "9.6.0"
  },
  "devDependencies": {
<<<<<<< HEAD
    "@apollo/experimental-nextjs-app-support": "0.0.0-commit-b8a73fe",
=======
>>>>>>> 49965f4d
    "@babel/cli": "7.23.9",
    "@babel/core": "^7.22.20",
    "@testing-library/jest-dom": "6.3.0",
    "@testing-library/react": "14.1.2",
    "@types/react": "^18.2.55",
    "@types/react-dom": "^18.2.19",
    "jest": "29.7.0",
    "nodemon": "3.0.2",
    "react": "18.2.0",
    "react-dom": "18.2.0",
    "tstyche": "1.0.0-beta.9",
    "typescript": "5.3.3"
  },
  "peerDependencies": {
    "react": "18.2.0",
    "react-dom": "18.2.0"
  },
  "gitHead": "3905ed045508b861b495f8d5630d76c7a157d8f1"
}<|MERGE_RESOLUTION|>--- conflicted
+++ resolved
@@ -39,11 +39,7 @@
   "dependencies": {
     "@apollo/client": "3.8.10",
     "@babel/runtime-corejs3": "7.23.9",
-<<<<<<< HEAD
-    "@redwoodjs/auth": "6.0.7",
-=======
     "@redwoodjs/auth": "7.0.0",
->>>>>>> 49965f4d
     "core-js": "3.35.1",
     "graphql": "16.8.1",
     "graphql-sse": "2.5.2",
@@ -54,10 +50,7 @@
     "ts-toolbelt": "9.6.0"
   },
   "devDependencies": {
-<<<<<<< HEAD
     "@apollo/experimental-nextjs-app-support": "0.0.0-commit-b8a73fe",
-=======
->>>>>>> 49965f4d
     "@babel/cli": "7.23.9",
     "@babel/core": "^7.22.20",
     "@testing-library/jest-dom": "6.3.0",
@@ -66,14 +59,14 @@
     "@types/react-dom": "^18.2.19",
     "jest": "29.7.0",
     "nodemon": "3.0.2",
-    "react": "18.2.0",
-    "react-dom": "18.2.0",
+    "react": "0.0.0-experimental-e5205658f-20230913",
+    "react-dom": "0.0.0-experimental-e5205658f-20230913",
     "tstyche": "1.0.0-beta.9",
     "typescript": "5.3.3"
   },
   "peerDependencies": {
-    "react": "18.2.0",
-    "react-dom": "18.2.0"
+    "react": "0.0.0-experimental-e5205658f-20230913",
+    "react-dom": "0.0.0-experimental-e5205658f-20230913"
   },
   "gitHead": "3905ed045508b861b495f8d5630d76c7a157d8f1"
 }