--- conflicted
+++ resolved
@@ -36,13 +36,8 @@
   },
   "dependencies": {
     "@apollo/client": "3.8.4",
-<<<<<<< HEAD
     "@babel/runtime-corejs3": "7.23.1",
-    "@redwoodjs/auth": "6.3.1",
-=======
-    "@babel/runtime-corejs3": "7.22.15",
     "@redwoodjs/auth": "6.3.2",
->>>>>>> 7e4bf2ec
     "core-js": "3.32.2",
     "graphql": "16.8.1",
     "graphql-sse": "2.2.1",
