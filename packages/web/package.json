{
  "name": "@redwoodjs/web",
  "version": "0.26.2",
  "files": [
    "dist",
    "apollo",
    "src/entry"
  ],
  "main": "./dist/index.js",
  "types": "dist/index.d.ts",
  "license": "MIT",
  "dependencies": {
    "@apollo/client": "^3.2.5",
<<<<<<< HEAD
    "@types/react": "^17.0.0",
    "@redwoodjs/auth": "^0.26.2",
=======
    "@redwoodjs/auth": "^0.25.1",
    "@types/react": "^17.0.0",
>>>>>>> f4f0be1c
    "core-js": "3.6.5",
    "graphql": "^15.3.0",
    "proptypes": "^1.1.0"
  },
  "peerDependencies": {
    "react": "^17.0.1"
  },
  "scripts": {
    "build": "yarn build:js && yarn build:types",
    "prepublishOnly": "yarn cross-env NODE_ENV=production yarn build",
    "build:js": "babel src -d dist --extensions \".js,.ts,.tsx\"",
    "build:types": "ttsc --build --verbose",
    "build:watch": "nodemon --watch src --ext \"js,ts,tsx\" --ignore dist --exec \"yarn build\"",
    "test": "jest",
    "test:watch": "yarn test --watch"
  },
  "gitHead": "c235e7d7186e5e258764699c0e0e1d5cc0fdd0b5"
}<|MERGE_RESOLUTION|>--- conflicted
+++ resolved
@@ -11,13 +11,8 @@
   "license": "MIT",
   "dependencies": {
     "@apollo/client": "^3.2.5",
-<<<<<<< HEAD
-    "@types/react": "^17.0.0",
+    "@types/react": "^17.0.2",
     "@redwoodjs/auth": "^0.26.2",
-=======
-    "@redwoodjs/auth": "^0.25.1",
-    "@types/react": "^17.0.0",
->>>>>>> f4f0be1c
     "core-js": "3.6.5",
     "graphql": "^15.3.0",
     "proptypes": "^1.1.0"
