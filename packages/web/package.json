{
  "name": "@redwoodjs/web",
  "version": "0.25.1",
  "files": [
    "dist",
    "apollo"
  ],
  "main": "./dist/index.js",
  "types": "dist/index.d.ts",
  "license": "MIT",
  "dependencies": {
    "@apollo/client": "^3.2.5",
<<<<<<< HEAD
    "@types/react": "^17.0.0",
=======
    "@redwoodjs/auth": "^0.25.1",
    "@types/react": "16.9.53",
>>>>>>> 53bcdb22
    "core-js": "3.6.5",
    "graphql": "^15.3.0",
    "proptypes": "^1.1.0"
  },
  "peerDependencies": {
    "react": "^17.0.1"
  },
  "scripts": {
    "build": "yarn build:js && yarn build:types",
    "prepublishOnly": "yarn cross-env NODE_ENV=production yarn build",
    "build:js": "babel src -d dist --extensions \".js,.ts,.tsx\"",
    "build:types": "ttsc --build --verbose",
    "build:watch": "nodemon --watch src --ext \"js,ts,tsx\" --ignore dist --exec \"yarn build\"",
    "test": "jest",
    "test:watch": "yarn test --watch"
  },
  "gitHead": "c235e7d7186e5e258764699c0e0e1d5cc0fdd0b5"
}<|MERGE_RESOLUTION|>--- conflicted
+++ resolved
@@ -10,12 +10,8 @@
   "license": "MIT",
   "dependencies": {
     "@apollo/client": "^3.2.5",
-<<<<<<< HEAD
+    "@redwoodjs/auth": "^0.25.1",
     "@types/react": "^17.0.0",
-=======
-    "@redwoodjs/auth": "^0.25.1",
-    "@types/react": "16.9.53",
->>>>>>> 53bcdb22
     "core-js": "3.6.5",
     "graphql": "^15.3.0",
     "proptypes": "^1.1.0"
