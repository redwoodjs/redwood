--- conflicted
+++ resolved
@@ -12,13 +12,8 @@
   "license": "MIT",
   "dependencies": {
     "@apollo/client": "^3.3.11",
-<<<<<<< HEAD
     "@redwoodjs/auth": "^0.30.0",
-    "core-js": "3.6.5",
-=======
-    "@redwoodjs/auth": "^0.29.0",
     "core-js": "3.10.1",
->>>>>>> 3315f14b
     "graphql": "^15.3.0",
     "proptypes": "^1.1.0",
     "react-hot-toast": "^1.0.2"
