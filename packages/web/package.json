{
  "name": "@redwoodjs/web",
  "version": "6.0.7",
  "repository": {
    "type": "git",
    "url": "https://github.com/redwoodjs/redwood.git",
    "directory": "packages/web"
  },
  "license": "MIT",
  "main": "./dist/index.js",
  "types": "dist/index.d.ts",
  "bin": {
    "cross-env": "./dist/bins/cross-env.js",
    "msw": "./dist/bins/msw.js",
    "redwood": "./dist/bins/redwood.js",
    "rw": "./dist/bins/redwood.js",
    "rwfw": "./dist/bins/rwfw.js",
    "storybook": "./dist/bins/storybook.js",
    "tsc": "./dist/bins/tsc.js",
    "webpack": "./dist/bins/webpack.js"
  },
  "files": [
    "dist",
    "apollo",
    "toast",
    "src/entry"
  ],
  "scripts": {
    "build": "yarn build:js && yarn build:types",
    "build:js": "babel src -d dist --extensions \".js,.jsx,.ts,.tsx\"",
    "build:types": "tsc --build --verbose",
    "build:watch": "nodemon --watch src --ext \"js,jsx,ts,tsx\" --ignore dist --exec \"yarn build\"",
    "prepublishOnly": "NODE_ENV=production yarn build",
    "test": "jest",
    "test:watch": "yarn test --watch"
  },
  "dependencies": {
    "@apollo/client": "3.8.5",
    "@babel/runtime-corejs3": "7.23.2",
    "@redwoodjs/auth": "6.0.7",
    "core-js": "3.32.2",
    "graphql": "16.8.1",
<<<<<<< HEAD
=======
    "graphql-sse": "2.3.0",
>>>>>>> d8266e58
    "graphql-tag": "2.12.6",
    "react-helmet-async": "1.3.0",
    "react-hot-toast": "2.4.1",
    "stacktracey": "2.1.8",
    "ts-toolbelt": "9.6.0"
  },
  "devDependencies": {
    "@apollo/experimental-nextjs-app-support": "0.4.3",
    "@babel/cli": "7.23.0",
    "@babel/core": "^7.22.20",
    "@testing-library/jest-dom": "5.16.5",
    "@testing-library/react": "14.0.0",
    "@types/react": "18.2.14",
    "@types/react-dom": "18.2.6",
    "@types/testing-library__jest-dom": "5.14.8",
    "jest": "29.7.0",
    "jest-runner-tsd": "5.0.0",
    "nodemon": "2.0.22",
    "react": "0.0.0-experimental-e5205658f-20230913",
    "react-dom": "0.0.0-experimental-e5205658f-20230913",
    "typescript": "5.2.2"
  },
  "peerDependencies": {
    "react": "0.0.0-experimental-e5205658f-20230913",
    "react-dom": "0.0.0-experimental-e5205658f-20230913"
  },
  "gitHead": "3905ed045508b861b495f8d5630d76c7a157d8f1"
}<|MERGE_RESOLUTION|>--- conflicted
+++ resolved
@@ -40,10 +40,7 @@
     "@redwoodjs/auth": "6.0.7",
     "core-js": "3.32.2",
     "graphql": "16.8.1",
-<<<<<<< HEAD
-=======
     "graphql-sse": "2.3.0",
->>>>>>> d8266e58
     "graphql-tag": "2.12.6",
     "react-helmet-async": "1.3.0",
     "react-hot-toast": "2.4.1",
