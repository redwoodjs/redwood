{
  "name": "@redwoodjs/web",
  "version": "6.1.1",
  "repository": {
    "type": "git",
    "url": "https://github.com/redwoodjs/redwood.git",
    "directory": "packages/web"
  },
  "license": "MIT",
  "main": "./dist/index.js",
  "types": "dist/index.d.ts",
  "bin": {
    "cross-env": "./dist/bins/cross-env.js",
    "msw": "./dist/bins/msw.js",
    "redwood": "./dist/bins/redwood.js",
    "rw": "./dist/bins/redwood.js",
    "rwfw": "./dist/bins/rwfw.js",
    "storybook": "./dist/bins/storybook.js",
    "tsc": "./dist/bins/tsc.js",
    "webpack": "./dist/bins/webpack.js"
  },
  "files": [
    "dist",
    "apollo",
    "toast",
    "src/entry"
  ],
  "scripts": {
    "build": "yarn build:js && yarn build:types",
    "build:js": "babel src -d dist --extensions \".js,.jsx,.ts,.tsx\"",
    "build:types": "tsc --build --verbose",
    "build:watch": "nodemon --watch src --ext \"js,jsx,ts,tsx\" --ignore dist --exec \"yarn build\"",
    "prepublishOnly": "NODE_ENV=production yarn build",
    "test": "jest src",
    "test:watch": "yarn test --watch"
  },
  "dependencies": {
    "@apollo/client": "3.7.17",
<<<<<<< HEAD
    "@babel/runtime-corejs3": "7.22.11",
    "@redwoodjs/auth": "6.1.0",
=======
    "@babel/runtime-corejs3": "7.22.10",
    "@redwoodjs/auth": "6.1.1",
>>>>>>> 4b76a29a
    "core-js": "3.32.0",
    "graphql": "16.8.0",
    "graphql-tag": "2.12.6",
    "react-helmet-async": "1.3.0",
    "react-hot-toast": "2.4.1",
    "stacktracey": "2.1.8",
    "ts-toolbelt": "9.6.0"
  },
  "devDependencies": {
    "@babel/cli": "7.22.10",
    "@babel/core": "7.22.11",
    "@testing-library/jest-dom": "5.16.5",
    "@testing-library/react": "14.0.0",
    "@types/prop-types": "15.7.5",
    "@types/react": "18.2.14",
    "@types/react-dom": "18.2.6",
    "@types/testing-library__jest-dom": "5.14.8",
    "jest": "29.6.4",
    "jest-runner-tsd": "5.0.0",
    "nodemon": "2.0.22",
    "prop-types": "15.8.1",
    "react": "18.2.0",
    "react-dom": "18.2.0",
    "typescript": "5.1.6"
  },
  "peerDependencies": {
    "prop-types": "15.8.1",
    "react": "18.2.0",
    "react-dom": "18.2.0"
  },
  "gitHead": "3905ed045508b861b495f8d5630d76c7a157d8f1"
}<|MERGE_RESOLUTION|>--- conflicted
+++ resolved
@@ -36,13 +36,8 @@
   },
   "dependencies": {
     "@apollo/client": "3.7.17",
-<<<<<<< HEAD
     "@babel/runtime-corejs3": "7.22.11",
-    "@redwoodjs/auth": "6.1.0",
-=======
-    "@babel/runtime-corejs3": "7.22.10",
     "@redwoodjs/auth": "6.1.1",
->>>>>>> 4b76a29a
     "core-js": "3.32.0",
     "graphql": "16.8.0",
     "graphql-tag": "2.12.6",
