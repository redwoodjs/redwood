{
  "name": "@redwoodjs/web",
<<<<<<< HEAD
  "version": "0.28.4",
=======
  "version": "0.28.3",
>>>>>>> fb97c8a4
  "files": [
    "dist",
    "apollo",
    "toast",
    "src/entry"
  ],
  "main": "./dist/index.js",
  "types": "dist/index.d.ts",
  "license": "MIT",
  "dependencies": {
    "@apollo/client": "^3.3.11",
<<<<<<< HEAD
    "@redwoodjs/auth": "^0.28.4",
=======
    "@redwoodjs/auth": "^0.28.3",
>>>>>>> fb97c8a4
    "core-js": "3.6.5",
    "graphql": "^15.3.0",
    "proptypes": "^1.1.0",
    "react-hot-toast": "^1.0.2"
  },
  "peerDependencies": {
    "react": "^17.0.1"
  },
  "devDependencies": {
    "@types/react": "17.0.3"
  },
  "scripts": {
    "build": "yarn build:js && yarn build:types",
    "prepublishOnly": "yarn cross-env NODE_ENV=production yarn build",
    "build:js": "babel src -d dist --extensions \".js,.ts,.tsx\"",
    "build:link": "../../tasks/build-link",
    "build:types": "ttsc --build --verbose",
    "build:watch": "nodemon --watch src --ext \"js,ts,tsx\" --ignore dist --exec \"yarn build\"",
    "test": "jest",
    "test:watch": "yarn test --watch"
  },
  "gitHead": "c235e7d7186e5e258764699c0e0e1d5cc0fdd0b5"
}<|MERGE_RESOLUTION|>--- conflicted
+++ resolved
@@ -1,10 +1,6 @@
 {
   "name": "@redwoodjs/web",
-<<<<<<< HEAD
   "version": "0.28.4",
-=======
-  "version": "0.28.3",
->>>>>>> fb97c8a4
   "files": [
     "dist",
     "apollo",
@@ -16,11 +12,7 @@
   "license": "MIT",
   "dependencies": {
     "@apollo/client": "^3.3.11",
-<<<<<<< HEAD
     "@redwoodjs/auth": "^0.28.4",
-=======
-    "@redwoodjs/auth": "^0.28.3",
->>>>>>> fb97c8a4
     "core-js": "3.6.5",
     "graphql": "^15.3.0",
     "proptypes": "^1.1.0",
