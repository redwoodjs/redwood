{
  "name": "@redwoodjs/web",
  "version": "1.3.1",
  "repository": {
    "type": "git",
    "url": "https://github.com/redwoodjs/redwood.git",
    "directory": "packages/web"
  },
  "license": "MIT",
  "main": "./dist/index.js",
  "types": "dist/index.d.ts",
  "bin": {
    "build-storybook": "./dist/bins/build-storybook.js",
    "cross-env": "./dist/bins/cross-env.js",
    "msw": "./dist/bins/msw.js",
    "redwood": "./dist/bins/redwood.js",
    "rw": "./dist/bins/redwood.js",
    "rwfw": "./dist/bins/rwfw.js",
    "start-storybook": "./dist/bins/start-storybook.js",
    "tsc": "./dist/bins/tsc.js",
    "webpack": "./dist/bins/webpack.js"
  },
  "files": [
    "dist",
    "apollo",
    "toast",
    "src/entry"
  ],
  "scripts": {
    "build": "yarn build:js && yarn build:types",
    "build:js": "babel src -d dist --extensions \".js,.ts,.tsx\"",
    "build:types": "tsc --build --verbose",
    "build:watch": "nodemon --watch src --ext \"js,ts,tsx\" --ignore dist --exec \"yarn build\"",
    "prepublishOnly": "NODE_ENV=production yarn build",
    "test": "jest src",
    "test:watch": "yarn test --watch"
  },
  "dependencies": {
    "@apollo/client": "3.6.2",
    "@babel/runtime-corejs3": "7.16.7",
    "@redwoodjs/auth": "1.3.1",
    "graphql": "16.4.0",
    "graphql-tag": "2.12.6",
    "react-helmet-async": "1.3.0",
    "react-hot-toast": "2.2.0",
    "stacktracey": "2.1.8",
    "ts-toolbelt": "9.6.0"
  },
  "devDependencies": {
    "@babel/cli": "7.16.7",
    "@babel/core": "7.16.7",
    "@testing-library/jest-dom": "5.16.4",
    "@testing-library/react": "12.1.5",
<<<<<<< HEAD
    "@types/prop-types": "15.7.4",
    "@types/react": "17.0.44",
=======
    "@types/react": "17.0.45",
>>>>>>> 8ba6982c
    "@types/react-dom": "17.0.16",
    "@types/testing-library__jest-dom": "5.14.3",
    "jest": "27.5.1",
    "nodemon": "2.0.16",
    "prop-types": "15.8.1",
    "react": "17.0.2",
    "react-dom": "17.0.2",
    "typescript": "4.6.4"
  },
  "peerDependencies": {
    "prop-types": "15.8.1",
    "react": "17.0.2",
    "react-dom": "17.0.2"
  },
  "gitHead": "3905ed045508b861b495f8d5630d76c7a157d8f1"
}<|MERGE_RESOLUTION|>--- conflicted
+++ resolved
@@ -51,12 +51,8 @@
     "@babel/core": "7.16.7",
     "@testing-library/jest-dom": "5.16.4",
     "@testing-library/react": "12.1.5",
-<<<<<<< HEAD
     "@types/prop-types": "15.7.4",
-    "@types/react": "17.0.44",
-=======
     "@types/react": "17.0.45",
->>>>>>> 8ba6982c
     "@types/react-dom": "17.0.16",
     "@types/testing-library__jest-dom": "5.14.3",
     "jest": "27.5.1",
