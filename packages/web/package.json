--- conflicted
+++ resolved
@@ -49,13 +49,8 @@
   "devDependencies": {
     "@babel/cli": "7.16.7",
     "@babel/core": "7.16.7",
-<<<<<<< HEAD
     "@testing-library/jest-dom": "5.16.4",
     "@testing-library/react": "12.1.5",
-=======
-    "@testing-library/jest-dom": "5.16.2",
-    "@testing-library/react": "12.1.4",
->>>>>>> 40b14520
     "@types/react": "17.0.44",
     "@types/react-dom": "17.0.15",
     "@types/testing-library__jest-dom": "5.14.3",
