--- conflicted
+++ resolved
@@ -11,13 +11,8 @@
   "types": "dist/index.d.ts",
   "license": "MIT",
   "dependencies": {
-<<<<<<< HEAD
-    "@apollo/client": "3.4.15",
-    "@redwoodjs/auth": "0.37.2",
-=======
     "@apollo/client": "3.3.21",
     "@redwoodjs/auth": "0.37.3",
->>>>>>> af8f1e83
     "core-js": "3.17.3",
     "graphql": "15.5.3",
     "proptypes": "1.1.0",
