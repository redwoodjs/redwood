{
  "name": "@redwoodjs/web",
  "version": "6.0.7",
  "repository": {
    "type": "git",
    "url": "https://github.com/redwoodjs/redwood.git",
    "directory": "packages/web"
  },
  "license": "MIT",
  "main": "./dist/index.js",
  "types": "dist/index.d.ts",
  "bin": {
    "cross-env": "./dist/bins/cross-env.js",
    "msw": "./dist/bins/msw.js",
    "redwood": "./dist/bins/redwood.js",
    "rw": "./dist/bins/redwood.js",
    "rwfw": "./dist/bins/rwfw.js",
    "storybook": "./dist/bins/storybook.js",
    "tsc": "./dist/bins/tsc.js",
    "webpack": "./dist/bins/webpack.js"
  },
  "files": [
    "dist",
    "apollo",
    "toast",
    "src/entry"
  ],
  "scripts": {
    "build": "yarn build:js && yarn build:types",
    "build:js": "babel src -d dist --extensions \".js,.jsx,.ts,.tsx\"",
    "build:types": "tsc --build --verbose",
    "build:watch": "nodemon --watch src --ext \"js,jsx,ts,tsx\" --ignore dist --exec \"yarn build\"",
    "prepublishOnly": "NODE_ENV=production yarn build",
    "test": "jest",
    "test:watch": "yarn test --watch"
  },
  "dependencies": {
    "@apollo/client": "3.7.17",
    "@babel/runtime-corejs3": "7.22.6",
<<<<<<< HEAD
    "@redwoodjs/auth": "6.0.6",
    "core-js": "3.32.0",
=======
    "@redwoodjs/auth": "6.0.7",
    "core-js": "3.31.1",
>>>>>>> 79faf45e
    "graphql": "16.7.1",
    "graphql-tag": "2.12.6",
    "react-helmet-async": "1.3.0",
    "react-hot-toast": "2.4.1",
    "stacktracey": "2.1.8",
    "ts-toolbelt": "9.6.0"
  },
  "devDependencies": {
    "@babel/cli": "7.22.9",
    "@babel/core": "7.22.9",
    "@testing-library/jest-dom": "5.16.5",
    "@testing-library/react": "14.0.0",
    "@types/prop-types": "15.7.5",
    "@types/react": "18.2.14",
    "@types/react-dom": "18.2.6",
    "@types/testing-library__jest-dom": "5.14.8",
    "jest": "29.6.1",
    "jest-runner-tsd": "5.0.0",
    "nodemon": "2.0.22",
    "prop-types": "15.8.1",
    "react": "18.3.0-canary-035a41c4e-20230704",
    "react-dom": "18.3.0-canary-035a41c4e-20230704",
    "typescript": "5.1.6"
  },
  "peerDependencies": {
    "prop-types": "15.8.1",
    "react": "18.3.0-canary-035a41c4e-20230704",
    "react-dom": "18.3.0-canary-035a41c4e-20230704"
  },
  "gitHead": "3905ed045508b861b495f8d5630d76c7a157d8f1"
}<|MERGE_RESOLUTION|>--- conflicted
+++ resolved
@@ -37,13 +37,8 @@
   "dependencies": {
     "@apollo/client": "3.7.17",
     "@babel/runtime-corejs3": "7.22.6",
-<<<<<<< HEAD
-    "@redwoodjs/auth": "6.0.6",
+    "@redwoodjs/auth": "6.0.7",
     "core-js": "3.32.0",
-=======
-    "@redwoodjs/auth": "6.0.7",
-    "core-js": "3.31.1",
->>>>>>> 79faf45e
     "graphql": "16.7.1",
     "graphql-tag": "2.12.6",
     "react-helmet-async": "1.3.0",
