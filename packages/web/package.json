{
  "name": "@redwoodjs/web",
  "version": "0.32.2",
  "files": [
    "dist",
    "apollo",
    "toast",
    "src/entry"
  ],
  "main": "./dist/index.js",
  "types": "dist/index.d.ts",
  "license": "MIT",
  "dependencies": {
    "@apollo/client": "^3.3.19",
    "@redwoodjs/auth": "^0.32.2",
    "core-js": "3.12.1",
    "graphql": "^15.3.0",
    "proptypes": "^1.1.0",
    "react-hot-toast": "^1.0.2"
  },
  "peerDependencies": {
    "react": "^17.0.2"
  },
  "devDependencies": {
<<<<<<< HEAD
    "@types/react": "17.0.5",
    "ts-toolbelt": "^9.6.0"
=======
    "@types/react": "17.0.6"
>>>>>>> b9b5a7a5
  },
  "scripts": {
    "build": "yarn build:js && yarn build:types",
    "prepublishOnly": "yarn cross-env NODE_ENV=production yarn build",
    "build:js": "babel src -d dist --extensions \".js,.ts,.tsx\"",
    "build:types": "ttsc --build --verbose",
    "build:watch": "nodemon --watch src --ext \"js,ts,tsx\" --ignore dist --exec \"yarn build\"",
    "test": "jest",
    "test:watch": "yarn test --watch"
  },
  "gitHead": "8be6a35c2dfd5aaeb12d55be4f0c77eefceb7762"
}<|MERGE_RESOLUTION|>--- conflicted
+++ resolved
@@ -22,12 +22,8 @@
     "react": "^17.0.2"
   },
   "devDependencies": {
-<<<<<<< HEAD
-    "@types/react": "17.0.5",
-    "ts-toolbelt": "^9.6.0"
-=======
+    "ts-toolbelt": "^9.6.0",
     "@types/react": "17.0.6"
->>>>>>> b9b5a7a5
   },
   "scripts": {
     "build": "yarn build:js && yarn build:types",
