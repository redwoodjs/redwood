--- conflicted
+++ resolved
@@ -145,12 +145,8 @@
     "@babel/runtime-corejs3": "7.25.0",
     "@redwoodjs/auth": "workspace:*",
     "@redwoodjs/server-store": "workspace:*",
-<<<<<<< HEAD
-    "@whatwg-node/fetch": "0.9.19",
+    "@whatwg-node/fetch": "0.9.20",
     "apollo-upload-client": "18.0.1",
-=======
-    "@whatwg-node/fetch": "0.9.20",
->>>>>>> 5d2f0909
     "core-js": "3.38.0",
     "graphql": "16.9.0",
     "graphql-sse": "2.5.3",
