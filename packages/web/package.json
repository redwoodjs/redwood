--- conflicted
+++ resolved
@@ -36,17 +36,10 @@
     "test:watch": "yarn test --watch"
   },
   "dependencies": {
-<<<<<<< HEAD
     "@apollo/client": "3.7.16",
     "@babel/runtime-corejs3": "7.22.5",
-    "@redwoodjs/auth": "5.3.1",
+    "@redwoodjs/auth": "5.3.2",
     "core-js": "3.31.0",
-=======
-    "@apollo/client": "3.7.15",
-    "@babel/runtime-corejs3": "7.22.3",
-    "@redwoodjs/auth": "5.3.2",
-    "core-js": "3.30.2",
->>>>>>> 930d13a2
     "graphql": "16.6.0",
     "graphql-tag": "2.12.6",
     "react-helmet-async": "1.3.0",
