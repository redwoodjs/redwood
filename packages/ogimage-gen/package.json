{
  "name": "@redwoodjs/ogimage-gen",
  "version": "7.0.0",
  "repository": {
    "type": "git",
    "url": "https://github.com/redwoodjs/redwood.git",
    "directory": "packages/ogimage-gen"
  },
  "license": "MIT",
  "exports": {
    "./plugin": {
      "import": "./dist/vite-plugin-ogimage-gen.js",
      "default": "./cjsWrappers/plugin.js",
      "types": "./dist/vite-plugin-ogimage-gen.d.ts"
    },
    "./middleware": {
      "import": "./dist/OgImageMiddleware.js",
      "default": "./cjsWrappers/middleware.js",
      "types": "./dist/OgImageMiddleware.d.ts"
    },
    "./hooks": {
      "import": "./dist/hooks.js",
      "default": "./cjsWrappers/hooks.js",
      "types": "./dist/hooks.d.ts"
    }
  },
  "files": [
    "dist",
    "cjsWrappers"
  ],
  "scripts": {
    "build": "tsx ./build.mts && yarn build:types",
    "build:pack": "yarn pack -o redwoodjs-ogimage-gen.tgz",
    "build:types": "tsc --build --verbose",
    "prepublishOnly": "NODE_ENV=production yarn build",
    "test": "vitest run",
    "test:watch": "vitest watch"
  },
  "dependencies": {
    "@redwoodjs/internal": "workspace:*",
    "@redwoodjs/project-config": "workspace:*",
    "@redwoodjs/router": "workspace:*",
    "@redwoodjs/vite": "workspace:*",
    "fast-glob": "3.3.2",
<<<<<<< HEAD
    "lodash": "4.17.21",
    "react": "19.0.0-canary-36e62c603-20240418",
    "react-dom": "19.0.0-canary-36e62c603-20240418"
=======
    "react": "19.0.0-canary-cb151849e1-20240424",
    "react-dom": "19.0.0-canary-cb151849e1-20240424"
>>>>>>> ebb34755
  },
  "devDependencies": {
    "@playwright/test": "1.42.1",
    "@redwoodjs/framework-tools": "workspace:*",
    "ts-toolbelt": "9.6.0",
    "tsx": "4.7.1",
    "typescript": "5.4.5",
    "vite": "5.2.8",
    "vitest": "1.4.0"
  },
  "gitHead": "3905ed045508b861b495f8d5630d76c7a157d8f1"
}<|MERGE_RESOLUTION|>--- conflicted
+++ resolved
@@ -42,14 +42,9 @@
     "@redwoodjs/router": "workspace:*",
     "@redwoodjs/vite": "workspace:*",
     "fast-glob": "3.3.2",
-<<<<<<< HEAD
     "lodash": "4.17.21",
-    "react": "19.0.0-canary-36e62c603-20240418",
-    "react-dom": "19.0.0-canary-36e62c603-20240418"
-=======
     "react": "19.0.0-canary-cb151849e1-20240424",
     "react-dom": "19.0.0-canary-cb151849e1-20240424"
->>>>>>> ebb34755
   },
   "devDependencies": {
     "@playwright/test": "1.42.1",
