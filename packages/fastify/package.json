{
  "name": "@redwoodjs/fastify",
  "version": "5.2.2",
  "repository": {
    "type": "git",
    "url": "https://github.com/redwoodjs/redwood.git",
    "directory": "packages/fastify"
  },
  "license": "MIT",
  "main": "./dist/index.js",
  "types": "./dist/index.d.ts",
  "files": [
    "dist"
  ],
  "scripts": {
    "build": "yarn node ./build.mjs && yarn build:types",
    "build:types": "tsc --build --verbose",
    "prepublishOnly": "NODE_ENV=production yarn build"
  },
  "dependencies": {
    "@fastify/http-proxy": "9.1.0",
    "@fastify/static": "6.10.1",
    "@fastify/url-data": "5.3.1",
<<<<<<< HEAD
    "@redwoodjs/graphql-server": "5.2.1",
    "@redwoodjs/project-config": "5.2.1",
=======
    "@redwoodjs/project-config": "5.2.2",
>>>>>>> 931646e2
    "ansi-colors": "4.1.3",
    "fast-glob": "3.2.12",
    "fastify": "4.17.0",
    "fastify-raw-body": "4.2.0",
    "lodash.escape": "4.0.1",
    "qs": "6.11.2"
  },
  "devDependencies": {
    "@types/aws-lambda": "8.10.115",
    "@types/lodash.escape": "4.0.7",
    "@types/qs": "6.9.7",
    "esbuild": "0.17.19",
    "typescript": "5.0.4"
  },
  "gitHead": "3905ed045508b861b495f8d5630d76c7a157d8f1"
}<|MERGE_RESOLUTION|>--- conflicted
+++ resolved
@@ -21,12 +21,8 @@
     "@fastify/http-proxy": "9.1.0",
     "@fastify/static": "6.10.1",
     "@fastify/url-data": "5.3.1",
-<<<<<<< HEAD
-    "@redwoodjs/graphql-server": "5.2.1",
-    "@redwoodjs/project-config": "5.2.1",
-=======
+    "@redwoodjs/graphql-server": "5.2.2",
     "@redwoodjs/project-config": "5.2.2",
->>>>>>> 931646e2
     "ansi-colors": "4.1.3",
     "fast-glob": "3.2.12",
     "fastify": "4.17.0",
