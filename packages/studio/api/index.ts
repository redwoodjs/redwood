import path from 'node:path'

import fastifyStatic from '@fastify/static'
import Fastify from 'fastify'
import type { FastifyInstance } from 'fastify'
import open from 'open'

import withApiProxy from './fastify/plugins/withApiProxy'
import spanRoutes from './fastify/spanIngester'
import yogaRoutes from './fastify/yoga'
import { setupYoga } from './graphql/yoga'
import { getStudioConfig, getWebConfig } from './lib/config'
import { rewriteWebToUsePort } from './lib/rewriteWebToUsePort'
import {
  registerMailRelatedWatchers,
  startServer as startMailServer,
  stopServer as stopMailServer,
} from './mail'
import { runMigrations } from './migrations'

const HOST = 'localhost'

let fastify: FastifyInstance

export const start = async (
  { open: autoOpen }: { open: boolean } = { open: false }
) => {
  process.on('SIGTERM', async () => {
    await stop()
  })
  process.on('SIGINT', async () => {
    await stop()
  })
  process.on('beforeExit', async () => {
    await stop()
  })

  // DB Setup
  await runMigrations()

  // Fasitfy Setup
  fastify = Fastify({
    logger: {
      level: 'info',
      timestamp: () => `,"time":"${new Date(Date.now()).toISOString()}"`,
    },
    disableRequestLogging: true,
  })

  // Plugins

  // Graphql Proxy - Takes studio "/proxies/graphql" and forwards to the projects graphql endpoint
  const webConfig = getWebConfig()
  const graphqlEndpoint =
    webConfig.apiGraphQLUrl ??
    `http://${webConfig.host}:${webConfig.port}${webConfig.apiUrl}/graphql`
  fastify = await withApiProxy(fastify, {
    apiHost: `http://${webConfig.host}:${webConfig.port}`,
    apiUrl: `/proxies/graphql`,
    // Strip the initial scheme://host:port from the graphqlEndpoint
    rewritePrefix: '/' + graphqlEndpoint.split('/').slice(3).join('/'),
  })

  const studioPort = getStudioConfig().basePort
<<<<<<< HEAD
  const webPath = path.join(__dirname, '..', '..', 'dist/web')
=======
  const webPath = path.join(__dirname, '..', '..', 'dist', 'web')
>>>>>>> 4cdc4975

  rewriteWebToUsePort(webPath, studioPort)

  // GraphQL
  const yogaServer = setupYoga(fastify)

  // Routes
  fastify.register(spanRoutes)
  fastify.register(yogaRoutes, { yoga: yogaServer })
  // Statically serve the web side (React)
  fastify.register(fastifyStatic, { root: webPath })

  fastify.listen({ port: studioPort, host: HOST })
  fastify.ready(() => {
    console.log(`Studio API listening on ${HOST}:${studioPort}`)

    if (autoOpen) {
      open(`http://${HOST}:${studioPort}`)
    }
  })

  // SMTP Server
  console.log("Starting Studio's SMTP Server...")
  startMailServer()
  registerMailRelatedWatchers()
}

const stop = async () => {
  await fastify?.close()
  await stopMailServer()
}<|MERGE_RESOLUTION|>--- conflicted
+++ resolved
@@ -62,11 +62,7 @@
   })
 
   const studioPort = getStudioConfig().basePort
-<<<<<<< HEAD
-  const webPath = path.join(__dirname, '..', '..', 'dist/web')
-=======
   const webPath = path.join(__dirname, '..', '..', 'dist', 'web')
->>>>>>> 4cdc4975
 
   rewriteWebToUsePort(webPath, studioPort)
 
