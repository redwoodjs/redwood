--- conflicted
+++ resolved
@@ -35,12 +35,8 @@
   "devDependencies": {
     "@types/react": "^18.0.27",
     "@types/react-dom": "^18.0.10",
-<<<<<<< HEAD
     "@types/react-grid-layout": "^1",
-    "@vitejs/plugin-react": "^3.1.0",
-=======
     "@vitejs/plugin-react": "^4.0.0",
->>>>>>> 734504c4
     "autoprefixer": "^10.4.13",
     "postcss": "^8.4.21",
     "tailwindcss": "^3.2.7",
