--- conflicted
+++ resolved
@@ -1,3 +1,4 @@
+
 import { Listr, ListrTask } from 'listr2'
 import terminalLink from 'terminal-link'
 import yargs from 'yargs'
@@ -5,27 +6,19 @@
 import { errorTelemetry } from '@redwoodjs/telemetry'
 
 import { colors } from '../lib/colors'
-<<<<<<< HEAD
-=======
 import {
   addApiPackages,
   addWebPackages,
   installPackages,
 } from '../lib/installHelpers'
-import { getPaths } from '../lib/paths'
->>>>>>> f74ca577
 
 import {
   addAuthConfigToGqlApi,
   addConfigToRoutes,
   addConfigToWebApp,
-<<<<<<< HEAD
-  addWebPackages,
   AuthGeneratorCtx,
   AuthSetupMode,
   setAuthSetupMode,
-=======
->>>>>>> f74ca577
   createWebAuth,
   generateAuthApiFiles,
 } from './authTasks'
