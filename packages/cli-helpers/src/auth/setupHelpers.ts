--- conflicted
+++ resolved
@@ -1,3 +1,4 @@
+
 import { Listr, ListrTask } from 'listr2'
 import terminalLink from 'terminal-link'
 import yargs from 'yargs'
@@ -12,12 +13,9 @@
   addConfigToRoutes,
   addConfigToWebApp,
   addWebPackages,
-<<<<<<< HEAD
   AuthGeneratorCtx,
   AuthSetupMode,
   checkIfAuthSetupAlready,
-=======
->>>>>>> 812aa009
   createWebAuth,
   generateAuthApiFiles,
   installPackages,
@@ -90,7 +88,6 @@
 
   const tasks = new Listr<AuthGeneratorCtx, 'verbose' | 'default'>(
     [
-<<<<<<< HEAD
       !forceArg && checkIfAuthSetupAlready(),
       generateAuthApiFiles(basedir, webAuthn),
 
@@ -99,12 +96,6 @@
       createWebAuth(basedir, webAuthn),
       addConfigToRoutes(),
       // ----
-=======
-      generateAuthApiFiles(basedir, provider, force, webAuthn),
-      addConfigToWebApp(),
-      createWebAuth(basedir, provider, webAuthn),
-      addConfigToRoutes(),
->>>>>>> 812aa009
       addAuthConfigToGqlApi(authDecoderImport),
       webPackages.length && addWebPackages(webPackages),
       apiPackages.length && addApiPackages(apiPackages),
