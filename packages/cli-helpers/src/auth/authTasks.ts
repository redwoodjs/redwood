import fs from 'fs'
import path from 'path'

import execa from 'execa'
import { ListrRenderer, ListrTask, ListrTaskWrapper } from 'listr2'

import { transformTSToJS, writeFilesTask } from '../lib'
import { colors } from '../lib/colors'
import { getPaths, resolveFile } from '../lib/paths'
import {
  getGraphqlPath,
  graphFunctionDoesExist,
  isTypeScriptProject,
} from '../lib/project'

import { apiSideFiles, generateUniqueFileNames } from './authFiles'

const AUTH_PROVIDER_HOOK_IMPORT = `import { AuthProvider, useAuth } from './auth'`
const AUTH_HOOK_IMPORT = `import { useAuth } from './auth'`

export const getWebAppPath = () => getPaths().web.app

/**
 * This function looks for the createGraphQLHandler function call and adds
 * `authDecoder` to its arguments if it's not already there. Almost always it
 * will not be there, but if the user already has an auth provider set up and
 * wants to add another one it's probably there, and in that case we don't
 * want to add another one
 *
 * @param content - The contents of api/src/functions/graphql.ts
 * @returns content with `authDecoder` added unless it was already there
 */
function addAuthDecoderToCreateGraphQLHandler(content: string) {
  // Have to use a funky looking Regex here to prevent a "Polynomial regular
  // expression used on uncontrolled data" warning/error. A.k.a "Catastrophic
  // Backtracking". The usual fix is to use an atomic group, but the JS
  // regex engine doesn't support that, so we use a lookaround group to
  // emulate an atomic group.
  if (
    !new RegExp('(?=(^.*?createGraphQLHandler))\\1.*\\bauthDecoder', 's').test(
      content
    )
  ) {
    return content.replace(
      /^(?<indentation>\s*)(loggerConfig:)(.*)$/m,
      `$<indentation>authDecoder,\n$<indentation>$2$3`
    )
  }

  return content
}

/**
 * Replace the existing `import { authDecoder } from 'x'` with a new one
 *
 * @param content - The contents of api/src/functions/graphql.ts
 * @param decoderImport - Something like
 *   `import { authDecoder } from '@redwoodjs/auth-clerk-api'`
 * @returns content with the authDecoder import replaced with the new import
 */
function replaceAuthDecoderImport(content: string, decoderImport: string) {
  return content.replace(/^import { authDecoder .*} from .+/, decoderImport)
}

/**
 * Replace the existing `  authDecoder: myAuthDecoder,` with a standard
 * `  authDecoder,`
 *
 * @param content - The contents of api/src/functions/graphql.ts
 * @returns content with standard authDecoder arg to createGraphQLHandler
 */
function replaceAuthDecoderArg(content: string) {
  return content.replace(/^(\s+)authDecoder\b.+/m, '$1authDecoder,')
}

// Exporting this to make it easier to test
export const addApiConfig = ({
  replaceExistingImport,
  authDecoderImport,
}: {
  replaceExistingImport: boolean
  authDecoderImport?: string
}) => {
  const graphqlPath = getGraphqlPath()

  if (!graphqlPath) {
    throw new Error('Could not find your graphql file path')
  }

  const content = fs.readFileSync(graphqlPath).toString()
  let newContent = content

  if (authDecoderImport) {
    if (replaceExistingImport) {
      newContent = replaceAuthDecoderImport(newContent, authDecoderImport)
      newContent = replaceAuthDecoderArg(newContent)
    } else {
      newContent = authDecoderImport + '\n' + newContent
      newContent = addAuthDecoderToCreateGraphQLHandler(newContent)
    }
  }

  const hasCurrentUserImport =
    /(^import {.*?getCurrentUser(?!getCurrentUser).*?} from 'src\/lib\/auth')/s.test(
      newContent
    )

  if (!hasCurrentUserImport) {
    // add import statement
    newContent = newContent.replace(
      /^(import { db } from 'src\/lib\/db')$/m,
      `import { getCurrentUser } from 'src/lib/auth'\n$1`
    )

    // add object to handler
    newContent = newContent.replace(
      /^(\s*)(loggerConfig:)(.*)$/m,
      `$1getCurrentUser,\n$1$2$3`
    )
  }

  if (newContent !== content) {
    fs.writeFileSync(graphqlPath, newContent)
  }
}

const apiSrcDoesExist = () => {
  return fs.existsSync(path.join(getPaths().api.src))
}

const addAuthImportToApp = (content: string) => {
  const contentLines = content.split('\n')
  // Find the last import line that's not a .css or .scss import
  // @ts-expect-error - We polyfill findLastIndex
  const importIndex = contentLines.findLastIndex((line: string) =>
    /^\s*import (?!.*(?:.css'|.scss'))/.test(line)
  )

  // After the import found above, insert a blank line followed by the
  // AuthProvider and useAuth import
  contentLines.splice(importIndex + 1, 0, '', AUTH_PROVIDER_HOOK_IMPORT)

  return contentLines.join('\n')
}

const addAuthImportToRoutes = (content: string) => {
  const contentLines = content.split('\n')
  // Find the last import line that's not a .css or .scss import
  // @ts-expect-error - We polyfill findLastIndex
  const importIndex = contentLines.findLastIndex((line: string) =>
    /^\s*import (?!.*(?:.css'|.scss'))/.test(line)
  )

  // After the import found above, insert a blank line followed by the
  // useAuth import
  contentLines.splice(importIndex + 1, 0, '', AUTH_HOOK_IMPORT)

  return contentLines.join('\n')
}

const hasAuthProvider = (content: string) => {
  return /\s*<AuthProvider>/.test(content)
}

/** returns the content of App.{js,tsx} with <AuthProvider> added */
const addAuthProviderToApp = (content: string) => {
  const match = content.match(
    /(\s+)(<RedwoodProvider.*?>)(.*)(<\/RedwoodProvider>)/s
  )

  if (!match) {
    throw new Error('Could not find <RedwoodProvider> in App.{js,tsx}')
  }

  const [
    _,
    newlineAndIndent,
    redwoodProviderOpen,
    redwoodProviderChildren,
    redwoodProviderClose,
  ] = match

  const redwoodProviderChildrenLines = redwoodProviderChildren
    .split('\n')
    .map((line, index) => {
      return `${index === 0 ? '' : '  '}` + line
    })

  const renderContent =
    newlineAndIndent +
    redwoodProviderOpen +
    newlineAndIndent +
    '  ' +
    `<AuthProvider>` +
    redwoodProviderChildrenLines.join('\n') +
    `</AuthProvider>` +
    newlineAndIndent +
    redwoodProviderClose

  return content.replace(
    /\s+<RedwoodProvider.*?>.*<\/RedwoodProvider>/s,
    renderContent
  )
}

const hasUseAuthHook = (componentName: string, content: string) => {
  return new RegExp(
    `<${componentName}.*useAuth={.*?}.*?>.*<\/${componentName}>`,
    's'
  ).test(content)
}

const addUseAuthHook = (componentName: string, content: string) => {
  return content.replace(
    `<${componentName}`,
    `<${componentName} useAuth={useAuth}`
  )
}

/**
 * Actually inserts the required config lines into App.{js,tsx}
 * Exported for testing
 */
<<<<<<< HEAD
export const addConfigToWebApp = <
  Renderer extends typeof ListrRenderer
>(): ListrTask<AuthGeneratorCtx, Renderer> => {
  return {
    title: 'Updating web/src/App.{js,tsx}',
    task: (_ctx, task) => {
      const webAppPath = getWebAppPath()

      if (!fs.existsSync(webAppPath)) {
        throw new Error('Could not find root App.{js,tsx}')
=======
export const addConfigToWebApp = () => {
  return {
    title: 'Updating web/src/App.{js,tsx}',
    task: () => {
      const webAppPath = getWebAppPath()

      if (!fs.existsSync(webAppPath)) {
        const ext = isTypeScriptProject() ? 'tsx' : 'js'
        throw new Error(`Could not find root App.${ext}`)
>>>>>>> 812aa009
      }

      let content = fs.readFileSync(webAppPath).toString()

      if (!content.includes(AUTH_PROVIDER_HOOK_IMPORT)) {
        content = addAuthImportToApp(content)
      }

      if (!hasAuthProvider(content)) {
        content = addAuthProviderToApp(content)
      }
<<<<<<< HEAD

      if (/\s*<RedwoodApolloProvider/.test(content)) {
        if (!hasUseAuthHook('RedwoodApolloProvider', content)) {
          content = addUseAuthHook('RedwoodApolloProvider', content)
        }
      } else {
        task.output = colors.warning(
          'Could not find <RedwoodApolloProvider>.\nIf you are using a custom ' +
            'GraphQL Client you will have to make sure it gets access to your ' +
            '`useAuth`, if it needs it.'
        )
      }

=======

      if (/\s*<RedwoodApolloProvider/.test(content)) {
        if (!hasUseAuthHook('RedwoodApolloProvider', content)) {
          content = addUseAuthHook('RedwoodApolloProvider', content)
        }
      } else {
        console.warn(
          colors.warning(
            'Could not find <RedwoodApolloProvider>.\nIf you are using a custom ' +
              'GraphQL Client you will have to make sure it gets access to your ' +
              '`useAuth`, if it needs it.'
          )
        )
      }

>>>>>>> 812aa009
      fs.writeFileSync(webAppPath, content)
    },
  }
}

<<<<<<< HEAD
export const createWebAuth = (templateDir: string, webAuthn: boolean) => {
  const isTSProject = isTypeScriptProject()

  return {
    title: `Creating web/src/auth.${isTSProject ? 'ts' : 'js'}`,
    task: (ctx: AuthGeneratorCtx) => {
      const templatesBaseDir = path.join(templateDir, 'templates', 'web')
      const templates = fs.readdirSync(templatesBaseDir)

      const templateFileName = templates.find((template) => {
        return template.startsWith('auth.' + (webAuthn ? 'webAuthn.ts' : 'ts'))
      })
=======
export const createWebAuth = (
  basedir: string,
  provider: string,
  webAuthn: boolean
) => {
  return {
    title: 'Creating web/src/auth.{js,ts}',
    task: () => {
      const templatesBaseDir = path.join(basedir, 'templates', 'web')
      const templates = fs.readdirSync(templatesBaseDir)

      const templateFileName = templates.find((template) => {
        return template.startsWith('auth.' + (webAuthn ? 'webAuthn.ts' : 'ts'))
      })

      console.log('templateFileName', templateFileName)
>>>>>>> 812aa009

      if (!templateFileName) {
        throw new Error('Could not find the auth.ts template')
      }

      const templateExtension = templateFileName.split('.').at(-2)

<<<<<<< HEAD
      // @MARK - finding unused file name here,
      // We should only use an unused filename, if the user is CHOOSING not to replace the existing provider

      // Find an unused filename
      // Start with web/src/auth.{ts,tsx}
      // Then web/src/providerAuth.{ts,tsx}
      // Then web/src/providerAuth2.{ts,tsx}
      // Then web/src/providerAuth3.{ts,tsx}
      // etc

      let authFileName = path.join(getPaths().web.src, 'auth')

      // Generate a unique name, when you are trying to combine providers
      if (ctx.setupMode === AuthSetupMode.COMBINE) {
        let i = 1
        while (resolveFile(authFileName)) {
          const count = i > 1 ? i : ''

          authFileName = path.join(
            getPaths().web.src,
            ctx.provider + 'Auth' + count
          )

          i++
        }
      }

      authFileName = authFileName + '.' + templateExtension

      let template: string | undefined = fs.readFileSync(
        path.join(templatesBaseDir, templateFileName),
        'utf-8'
      )

      template = isTSProject
        ? template
        : transformTSToJS(authFileName, template)

=======
      // Find an unused filename
      // Start with web/src/auth.{ts,tsx}
      // Then web/src/providerAuth.{ts,tsx}
      // Then web/src/providerAuth2.{ts,tsx}
      // Then web/src/providerAuth3.{ts,tsx}
      // etc
      let authFileName = path.join(getPaths().web.src, 'auth')
      let i = 1
      while (resolveFile(authFileName)) {
        const count = i > 1 ? i : ''

        authFileName = path.join(getPaths().web.src, provider + 'Auth' + count)

        i++
      }

      authFileName = authFileName + '.' + templateExtension

      let template: string | undefined = fs.readFileSync(
        path.join(templatesBaseDir, templateFileName),
        'utf-8'
      )

      template = isTypeScriptProject()
        ? template
        : transformTSToJS(authFileName, template)

>>>>>>> 812aa009
      fs.writeFileSync(authFileName, template)
    },
  }
}

export const addConfigToRoutes = () => {
  return {
    title: 'Updating Routes file...',
    task: () => {
      const webRoutesPath = getPaths().web.routes

      let content = fs.readFileSync(webRoutesPath).toString()

      if (!content.includes(AUTH_HOOK_IMPORT)) {
        content = addAuthImportToRoutes(content)
      }

      if (!hasUseAuthHook('Router', content)) {
        content = addUseAuthHook('Router', content)
      }

      fs.writeFileSync(webRoutesPath, content)
    },
  }
}

/**
 * Will find the templates inside `${basedir}/templates/api`,
 * and write these files to disk with unique names if they are clashing.
 *
 * @returns Listr task
 */
export const generateAuthApiFiles = <Renderer extends typeof ListrRenderer>(
  basedir: string,
  webAuthn: boolean
): ListrTask<AuthGeneratorCtx, Renderer> => {
  return {
    title: 'Generating auth api side files...',
    task: async (ctx, task) => {
      if (!apiSrcDoesExist()) {
        return new Error(
          'Could not find api/src directory. Cannot continue setup!'
        )
      }

      // The keys in `filesRecord` are the full paths to where the file contents,
      // which is the values in `filesRecord`, will be written.
      let filesRecord = apiSideFiles({ basedir, webAuthn })

      // Always overwrite files in force mode, no need to prompt
      let overwriteAllFiles = ctx.setupMode === AuthSetupMode.FORCE

      if (ctx.setupMode === AuthSetupMode.REPLACE) {
        // Confirm that we're about to overwrite some files
        const filesToOverwrite = findExistingFiles(filesRecord)

        overwriteAllFiles = await task.prompt({
          type: 'confirm',
          message: `Overwrite existing ${filesToOverwrite.join(', ')}?`,
          initial: false,
        })
      }

      if (ctx.setupMode === AuthSetupMode.COMBINE) {
        const uniqueFilesRecord = generateUniqueFileNames(
          filesRecord,
          ctx.provider
        )

        filesRecord = uniqueFilesRecord
      }

      return writeFilesTask(filesRecord, {
        overwriteExisting: overwriteAllFiles,
      })
    },
  }
}

<<<<<<< HEAD
/**
 * Returns a map of file names (not full paths) that already exist
 */
export function findExistingFiles(filesMap: Record<string, string>) {
  return Object.keys(filesMap)
    .filter((filePath) => fs.existsSync(filePath))
    .map((filePath) => filePath.replace(getPaths().base, ''))
}

=======
>>>>>>> 812aa009
export const addAuthConfigToGqlApi = <Renderer extends typeof ListrRenderer>(
  authDecoderImport?: string
) => ({
  title: 'Adding auth config to GraphQL API...',
  task: (
    ctx: AuthGeneratorCtx,
    _task: ListrTaskWrapper<AuthGeneratorCtx, Renderer>
  ) => {
    if (graphFunctionDoesExist()) {
      addApiConfig({
        authDecoderImport,
        replaceExistingImport:
          ctx.setupMode === AuthSetupMode.REPLACE ||
          ctx.setupMode === AuthSetupMode.FORCE,
      })
    } else {
      throw new Error(
        'GraphQL function not found. You will need to pass the decoder to the createGraphQLHandler function.'
      )
    }
  },
})

export const addWebPackages = (webPackages: string[]) => ({
  title: 'Adding required web packages...',
  task: async () => {
    await execa('yarn', ['workspace', 'web', 'add', ...webPackages])
  },
})

export const addApiPackages = (apiPackages: string[]) => ({
  title: 'Adding required api packages...',
  task: async () => {
    await execa('yarn', ['workspace', 'api', 'add', ...apiPackages])
  },
})

export const installPackages = {
  title: 'Installing packages...',
  task: async () => {
    await execa('yarn', ['install'])
  },
}

export enum AuthSetupMode {
  FORCE = 'force', // user passed the --force flag, this is essentially replace without prompts
  REPLACE = 'replace', // replace existing auth provider, with the one being setup
  COMBINE = 'combine', // add the new auth provider along side the existing one(s)
  UNKNOWN = 'unknown', // we will prompt the user to select a mode
}
export interface AuthGeneratorCtx {
  setupMode: AuthSetupMode
  provider: string
}

export const checkIfAuthSetupAlready = <
  Renderer extends typeof ListrRenderer
>() => {
  return {
    title: 'Checking project for existing auth...',
    task: async (
      ctx: AuthGeneratorCtx,
      task: ListrTaskWrapper<AuthGeneratorCtx, Renderer>
    ) => {
      const webAppContents = fs.readFileSync(getWebAppPath(), 'utf-8')

      // If we don't know whether the user wants to replace or combine,
      // we prompt them to select a mode.
      if (
        hasAuthProvider(webAppContents) &&
        ctx.setupMode === AuthSetupMode.UNKNOWN
      ) {
        const setupMode = await task.prompt({
          type: 'select',
          message: `Looks like you have an auth provider already setup. How would you like to proceed?`,
          choices: [
            {
              message: `Replace existing auth with ${ctx.provider}`,
              value: AuthSetupMode.REPLACE, // this is the value
            },
            {
              message: `Generate files, setup manually. [ADVANCED]`,
              value: AuthSetupMode.COMBINE, // this is the value
              disabled: true,
            },
          ],
        })

        // User has selected the setup mode, so we set it on the context
        // This is used in the tasks downstream
        ctx.setupMode = setupMode

        return
      } else {
        task.skip('Setting up Auth from scratch')
      }
    },
  }
}<|MERGE_RESOLUTION|>--- conflicted
+++ resolved
@@ -221,7 +221,6 @@
  * Actually inserts the required config lines into App.{js,tsx}
  * Exported for testing
  */
-<<<<<<< HEAD
 export const addConfigToWebApp = <
   Renderer extends typeof ListrRenderer
 >(): ListrTask<AuthGeneratorCtx, Renderer> => {
@@ -231,18 +230,8 @@
       const webAppPath = getWebAppPath()
 
       if (!fs.existsSync(webAppPath)) {
-        throw new Error('Could not find root App.{js,tsx}')
-=======
-export const addConfigToWebApp = () => {
-  return {
-    title: 'Updating web/src/App.{js,tsx}',
-    task: () => {
-      const webAppPath = getWebAppPath()
-
-      if (!fs.existsSync(webAppPath)) {
         const ext = isTypeScriptProject() ? 'tsx' : 'js'
         throw new Error(`Could not find root App.${ext}`)
->>>>>>> 812aa009
       }
 
       let content = fs.readFileSync(webAppPath).toString()
@@ -254,7 +243,6 @@
       if (!hasAuthProvider(content)) {
         content = addAuthProviderToApp(content)
       }
-<<<<<<< HEAD
 
       if (/\s*<RedwoodApolloProvider/.test(content)) {
         if (!hasUseAuthHook('RedwoodApolloProvider', content)) {
@@ -268,59 +256,24 @@
         )
       }
 
-=======
-
-      if (/\s*<RedwoodApolloProvider/.test(content)) {
-        if (!hasUseAuthHook('RedwoodApolloProvider', content)) {
-          content = addUseAuthHook('RedwoodApolloProvider', content)
-        }
-      } else {
-        console.warn(
-          colors.warning(
-            'Could not find <RedwoodApolloProvider>.\nIf you are using a custom ' +
-              'GraphQL Client you will have to make sure it gets access to your ' +
-              '`useAuth`, if it needs it.'
-          )
-        )
-      }
-
->>>>>>> 812aa009
       fs.writeFileSync(webAppPath, content)
     },
   }
 }
 
-<<<<<<< HEAD
-export const createWebAuth = (templateDir: string, webAuthn: boolean) => {
+export const createWebAuth = (basedir: string, webAuthn: boolean) => {
   const isTSProject = isTypeScriptProject()
+  const ext = isTSProject ? 'ts' : 'js'
 
   return {
-    title: `Creating web/src/auth.${isTSProject ? 'ts' : 'js'}`,
+    title: `Creating web/src/auth.${ext}`,
     task: (ctx: AuthGeneratorCtx) => {
-      const templatesBaseDir = path.join(templateDir, 'templates', 'web')
+      const templatesBaseDir = path.join(basedir, 'templates', 'web')
       const templates = fs.readdirSync(templatesBaseDir)
 
       const templateFileName = templates.find((template) => {
         return template.startsWith('auth.' + (webAuthn ? 'webAuthn.ts' : 'ts'))
       })
-=======
-export const createWebAuth = (
-  basedir: string,
-  provider: string,
-  webAuthn: boolean
-) => {
-  return {
-    title: 'Creating web/src/auth.{js,ts}',
-    task: () => {
-      const templatesBaseDir = path.join(basedir, 'templates', 'web')
-      const templates = fs.readdirSync(templatesBaseDir)
-
-      const templateFileName = templates.find((template) => {
-        return template.startsWith('auth.' + (webAuthn ? 'webAuthn.ts' : 'ts'))
-      })
-
-      console.log('templateFileName', templateFileName)
->>>>>>> 812aa009
 
       if (!templateFileName) {
         throw new Error('Could not find the auth.ts template')
@@ -328,7 +281,6 @@
 
       const templateExtension = templateFileName.split('.').at(-2)
 
-<<<<<<< HEAD
       // @MARK - finding unused file name here,
       // We should only use an unused filename, if the user is CHOOSING not to replace the existing provider
 
@@ -367,35 +319,6 @@
         ? template
         : transformTSToJS(authFileName, template)
 
-=======
-      // Find an unused filename
-      // Start with web/src/auth.{ts,tsx}
-      // Then web/src/providerAuth.{ts,tsx}
-      // Then web/src/providerAuth2.{ts,tsx}
-      // Then web/src/providerAuth3.{ts,tsx}
-      // etc
-      let authFileName = path.join(getPaths().web.src, 'auth')
-      let i = 1
-      while (resolveFile(authFileName)) {
-        const count = i > 1 ? i : ''
-
-        authFileName = path.join(getPaths().web.src, provider + 'Auth' + count)
-
-        i++
-      }
-
-      authFileName = authFileName + '.' + templateExtension
-
-      let template: string | undefined = fs.readFileSync(
-        path.join(templatesBaseDir, templateFileName),
-        'utf-8'
-      )
-
-      template = isTypeScriptProject()
-        ? template
-        : transformTSToJS(authFileName, template)
-
->>>>>>> 812aa009
       fs.writeFileSync(authFileName, template)
     },
   }
@@ -474,19 +397,15 @@
     },
   }
 }
-
-<<<<<<< HEAD
 /**
  * Returns a map of file names (not full paths) that already exist
  */
-export function findExistingFiles(filesMap: Record<string, string>) {
+function findExistingFiles(filesMap: Record<string, string>) {
   return Object.keys(filesMap)
     .filter((filePath) => fs.existsSync(filePath))
     .map((filePath) => filePath.replace(getPaths().base, ''))
 }
 
-=======
->>>>>>> 812aa009
 export const addAuthConfigToGqlApi = <Renderer extends typeof ListrRenderer>(
   authDecoderImport?: string
 ) => ({
