import fs from 'fs'
import path from 'path'

import execa from 'execa'
import { ListrRenderer, ListrTask, ListrTaskWrapper } from 'listr2'

import { transformTSToJS, writeFilesTask } from '../lib'
import { colors } from '../lib/colors'
import { getPaths, resolveFile } from '../lib/paths'
import {
  getGraphqlPath,
  graphFunctionDoesExist,
  isTypeScriptProject,
} from '../lib/project'

import { apiSideFiles, generateUniqueFileNames } from './authFiles'

const AUTH_PROVIDER_HOOK_IMPORT = `import { AuthProvider, useAuth } from './auth'`
const AUTH_HOOK_IMPORT = `import { useAuth } from './auth'`

export const getWebAppPath = () => getPaths().web.app

/**
 * This function looks for the createGraphQLHandler function call and adds
 * `authDecoder` to its arguments if it's not already there. Almost always it
 * will not be there, but if the user already has an auth provider set up and
 * wants to add another one it's probably there, and in that case we don't
 * want to add another one
 *
 * @param content - The contents of api/src/functions/graphql.ts
 * @returns content with `authDecoder` added unless it was already there
 */
function addAuthDecoderToCreateGraphQLHandler(content: string) {
  // Have to use a funky looking Regex here to prevent a "Polynomial regular
  // expression used on uncontrolled data" warning/error. A.k.a "Catastrophic
  // Backtracking". The usual fix is to use an atomic group, but the JS
  // regex engine doesn't support that, so we use a lookaround group to
  // emulate an atomic group.
  if (
    !new RegExp('(?=(^.*?createGraphQLHandler))\\1.*\\bauthDecoder', 's').test(
      content
    )
  ) {
    return content.replace(
      /^(?<indentation>\s*)(loggerConfig:)(.*)$/m,
      `$<indentation>authDecoder,\n$<indentation>$2$3`
    )
  }

  return content
}

/**
 * Replace the existing `import { authDecoder } from 'x'` with a new one
 *
 * @param content - The contents of api/src/functions/graphql.ts
 * @param decoderImport - Something like
 *   `import { authDecoder } from '@redwoodjs/auth-clerk-api'`
 * @returns content with the authDecoder import replaced with the new import
 */
function replaceAuthDecoderImport(content: string, decoderImport: string) {
<<<<<<< HEAD
  return content.replace(/import { authDecoder } from .+/, decoderImport)
}

const addApiConfig = ({
  replaceExistingImport,
  authDecoderImport,
}: {
  replaceExistingImport: boolean
  authDecoderImport?: string
}) => {
=======
  return content.replace(/^import { authDecoder .*} from .+/, decoderImport)
}

/**
 * Replace the existing `  authDecoder: myAuthDecoder,` with a standard
 * `  authDecoder,`
 *
 * @param content - The contents of api/src/functions/graphql.ts
 * @returns content with standard authDecoder arg to createGraphQLHandler
 */
function replaceAuthDecoderArg(content: string) {
  return content.replace(/^(\s+)authDecoder\b.+/m, '$1authDecoder,')
}

// Exporting this to make it easier to test
export const addApiConfig = (authDecoderImport?: string) => {
>>>>>>> c1bead88
  const graphqlPath = getGraphqlPath()

  if (!graphqlPath) {
    throw new Error('Could not find your graphql file path')
  }

<<<<<<< HEAD
  const content = fs.readFileSync(graphqlPath, 'utf-8')
  let newContent = content
=======
  const content = fs.readFileSync(graphqlPath).toString()
  let newContent = content

  // If there already is an import we replace it with a new one
  const replaceExistingImport = /^import { authDecoder .*} from /m.test(content)
>>>>>>> c1bead88

  if (authDecoderImport) {
    if (replaceExistingImport) {
      newContent = replaceAuthDecoderImport(newContent, authDecoderImport)
<<<<<<< HEAD
=======
      newContent = replaceAuthDecoderArg(newContent)
>>>>>>> c1bead88
    } else {
      newContent = authDecoderImport + '\n' + newContent
      newContent = addAuthDecoderToCreateGraphQLHandler(newContent)
    }
  }

  const hasCurrentUserImport =
    /(^import {.*?getCurrentUser(?!getCurrentUser).*?} from 'src\/lib\/auth')/s.test(
      newContent
    )

  if (!hasCurrentUserImport) {
    // add import statement
    newContent = newContent.replace(
      /^(import { db } from 'src\/lib\/db')$/m,
      `import { getCurrentUser } from 'src/lib/auth'\n$1`
    )

    // add object to handler
    newContent = newContent.replace(
      /^(\s*)(loggerConfig:)(.*)$/m,
      `$1getCurrentUser,\n$1$2$3`
    )
  }

  if (newContent !== content) {
    fs.writeFileSync(graphqlPath, newContent)
  }
}

const apiSrcDoesExist = () => {
  return fs.existsSync(path.join(getPaths().api.src))
}

const webAppDoesExist = () => {
  return fs.existsSync(getWebAppPath())
}

const addAuthImportToApp = (content: string) => {
  const contentLines = content.split('\n')
  // Find the last import line that's not a .css or .scss import
  // @ts-expect-error - We polyfill findLastIndex
  const importIndex = contentLines.findLastIndex((line: string) =>
    /^\s*import (?!.*(?:.css'|.scss'))/.test(line)
  )

  // After the import found above, insert a blank line followed by the
  // AuthProvider and useAuth import
  contentLines.splice(importIndex + 1, 0, '', AUTH_PROVIDER_HOOK_IMPORT)

  return contentLines.join('\n')
}

const addAuthImportToRoutes = (content: string) => {
  const contentLines = content.split('\n')
  // Find the last import line that's not a .css or .scss import
  // @ts-expect-error - We polyfill findLastIndex
  const importIndex = contentLines.findLastIndex((line: string) =>
    /^\s*import (?!.*(?:.css'|.scss'))/.test(line)
  )

  // After the import found above, insert a blank line followed by the
  // useAuth import
  contentLines.splice(importIndex + 1, 0, '', AUTH_HOOK_IMPORT)

  return contentLines.join('\n')
}

const hasAuthProvider = (content: string) => {
  return /\s*<AuthProvider>/.test(content)
}

/** returns the content of App.{js,tsx} with <AuthProvider> added */
const addAuthProviderToApp = (content: string) => {
  const match = content.match(
    /(\s+)(<RedwoodProvider.*?>)(.*)(<\/RedwoodProvider>)/s
  )

  if (!match) {
    throw new Error('Could not find <RedwoodProvider> in App.{js,tsx}')
  }

  const [
    _,
    newlineAndIndent,
    redwoodProviderOpen,
    redwoodProviderChildren,
    redwoodProviderClose,
  ] = match

  const redwoodProviderChildrenLines = redwoodProviderChildren
    .split('\n')
    .map((line, index) => {
      return `${index === 0 ? '' : '  '}` + line
    })

  const renderContent =
    newlineAndIndent +
    redwoodProviderOpen +
    newlineAndIndent +
    '  ' +
    `<AuthProvider>` +
    redwoodProviderChildrenLines.join('\n') +
    `</AuthProvider>` +
    newlineAndIndent +
    redwoodProviderClose

  return content.replace(
    /\s+<RedwoodProvider.*?>.*<\/RedwoodProvider>/s,
    renderContent
  )
}

const hasUseAuthHook = (componentName: string, content: string) => {
  return new RegExp(
    `<${componentName}.*useAuth={.*?}.*?>.*<\/${componentName}>`,
    's'
  ).test(content)
}

const addUseAuthHook = (componentName: string, content: string) => {
  return content.replace(
    `<${componentName}`,
    `<${componentName} useAuth={useAuth}`
  )
}

/**
 * Actually inserts the required config lines into App.{js,tsx}
 * Exported for testing
 */
<<<<<<< HEAD
export const addConfigToWebApp = <
  Renderer extends typeof ListrRenderer
>(): ListrTask<AuthGeneratorCtx, Renderer> => {
  return {
    title: 'Updating web/src/App.{js,tsx}',
    task: (_ctx, task) => {
      if (!webAppDoesExist()) {
        throw new Error('Could not find root App.{js,tsx}')
      }
=======
export const addConfigToWebApp = async () => {
  const webAppPath = getWebAppPath()
>>>>>>> c1bead88

      const webAppPath = getWebAppPath()

      let content = fs.readFileSync(webAppPath).toString()

      if (!content.includes(AUTH_PROVIDER_HOOK_IMPORT)) {
        content = addAuthImportToApp(content)
      }

      if (!hasAuthProvider(content)) {
        content = addAuthProviderToApp(content)
      }

      if (/\s*<RedwoodApolloProvider/.test(content)) {
        if (!hasUseAuthHook('RedwoodApolloProvider', content)) {
          content = addUseAuthHook('RedwoodApolloProvider', content)
        }
      } else {
        task.output = colors.warning(
          'Could not find <RedwoodApolloProvider>.\nIf you are using a custom ' +
            'GraphQL Client you will have to make sure it gets access to your ' +
            '`useAuth`, if it needs it.'
        )
      }

      fs.writeFileSync(webAppPath, content)
    },
  }
}

export const createWebAuth = (templateDir: string, webAuthn: boolean) => {
  const isTSProject = isTypeScriptProject()
  return {
    title: `Creating web/src/auth.${isTSProject ? 'ts' : 'js'}`,
    task: (ctx: AuthGeneratorCtx) => {
      const templatesBaseDir = path.join(templateDir, 'templates', 'web')
      const templates = fs.readdirSync(templatesBaseDir)

      const templateFileName = templates.find((template) => {
        return template.startsWith('auth.' + (webAuthn ? 'webAuthn.ts' : 'ts'))
      })

      if (!templateFileName) {
        throw new Error('Could not find the auth.ts template')
      }

      const templateExtension = templateFileName.split('.').at(-2)

      // @MARK - finding unused file name here,
      // We should only use an unused filename, if the user is CHOOSING not to replace the existing provider

      // Find an unused filename
      // Start with web/src/auth.{ts,tsx}
      // Then web/src/providerAuth.{ts,tsx}
      // Then web/src/providerAuth2.{ts,tsx}
      // Then web/src/providerAuth3.{ts,tsx}
      // etc

      let authFileName = path.join(getPaths().web.src, 'auth')

      // Generate a unique name, when you are trying to combine providers
      if (ctx.setupMode === AuthSetupMode.COMBINE) {
        let i = 1
        while (resolveFile(authFileName)) {
          const count = i > 1 ? i : ''

          authFileName = path.join(
            getPaths().web.src,
            ctx.provider + 'Auth' + count
          )

          i++
        }
      }

      authFileName = authFileName + '.' + templateExtension

      let template: string | undefined = fs.readFileSync(
        path.join(templatesBaseDir, templateFileName),
        'utf-8'
      )

      template = isTSProject
        ? template
        : transformTSToJS(authFileName, template)

      fs.writeFileSync(authFileName, template)
    },
  }
}

export const addConfigToRoutes = () => {
  return {
    title: 'Updating Routes file...',
    task: () => {
      const webRoutesPath = getPaths().web.routes

      let content = fs.readFileSync(webRoutesPath).toString()

      if (!content.includes(AUTH_HOOK_IMPORT)) {
        content = addAuthImportToRoutes(content)
      }

      if (!hasUseAuthHook('Router', content)) {
        content = addUseAuthHook('Router', content)
      }

      fs.writeFileSync(webRoutesPath, content)
    },
  }
}

/**
 * Will find the templates inside `${basedir}/templates/api`,
 * and write these files to disk with unique names if they are clashing.
 *
 * @returns Listr task
 */
export const generateAuthApiFiles = <Renderer extends typeof ListrRenderer>(
  basedir: string,
  webAuthn: boolean
): ListrTask<AuthGeneratorCtx, Renderer> => {
  return {
    title: 'Generating auth api side files...',
    task: async (ctx, task) => {
      if (!apiSrcDoesExist()) {
        return new Error(
          'Could not find api/src directory. Cannot continue setup!'
        )
      }

      // The keys in `filesRecord` are the full paths to where the file contents,
      // which is the values in `filesRecord`, will be written.
      let filesRecord = apiSideFiles({ basedir, webAuthn })

      // Always overwrite files in force mode, no need to prompt
      let overwriteAllFiles = ctx.setupMode === AuthSetupMode.FORCE

      if (ctx.setupMode === AuthSetupMode.REPLACE) {
        // Confirm that we're about to overwrite some files
        const filesToOverwrite = findExistingFiles(filesRecord)

        overwriteAllFiles = await task.prompt({
          type: 'confirm',
          message: `Overwrite existing ${filesToOverwrite.join(', ')}?`,
          initial: false,
        })
      }

      if (ctx.setupMode === AuthSetupMode.COMBINE) {
        const uniqueFilesRecord = generateUniqueFileNames(
          filesRecord,
          ctx.provider
        )

        filesRecord = uniqueFilesRecord
      }

      return writeFilesTask(filesRecord, {
        overwriteExisting: overwriteAllFiles,
      })
    },
  }
}

<<<<<<< HEAD
/**
 * Returns a map of file names (not full paths) that already exist
 */
export function findExistingFiles(filesMap: Record<string, string>) {
  return Object.keys(filesMap)
    .filter((filePath) => fs.existsSync(filePath))
    .map((filePath) => filePath.replace(getPaths().base, ''))
}
=======
export const addAuthConfigToWeb = <Renderer extends typeof ListrRenderer>(
  basedir: string,
  provider: string,
  webAuthn = false
) => ({
  title: 'Adding auth config to web...',
  task: (_ctx: never, task: ListrTaskWrapper<never, Renderer>) => {
    if (webIndexDoesExist()) {
      addConfigToWebApp()
      createWebAuth(basedir, provider, webAuthn)
      addConfigToRoutes()
    } else {
      task.skip?.(
        `web/src/App.${
          isTypeScriptProject() ? 'tsx' : 'js'
        } not found, skipping`
      )
    }
  },
})
>>>>>>> c1bead88

export const addAuthConfigToGqlApi = <Renderer extends typeof ListrRenderer>(
  authDecoderImport?: string
) => ({
  title: 'Adding auth config to GraphQL API...',
  task: (
    ctx: AuthGeneratorCtx,
    _task: ListrTaskWrapper<AuthGeneratorCtx, Renderer>
  ) => {
    if (graphFunctionDoesExist()) {
      addApiConfig({
        authDecoderImport,
        replaceExistingImport:
          ctx.setupMode === AuthSetupMode.REPLACE ||
          ctx.setupMode === AuthSetupMode.FORCE,
      })
    } else {
      throw new Error(
        'GraphQL function not found. You will need to pass the decoder to the createGraphQLHandler function.'
      )
    }
  },
})

export const addWebPackages = (webPackages: string[]) => ({
  title: 'Adding required web packages...',
  task: async () => {
    await execa('yarn', ['workspace', 'web', 'add', ...webPackages])
  },
})

export const addApiPackages = (apiPackages: string[]) => ({
  title: 'Adding required api packages...',
  task: async () => {
    await execa('yarn', ['workspace', 'api', 'add', ...apiPackages])
  },
})

export const installPackages = {
  title: 'Installing packages...',
  task: async () => {
    await execa('yarn', ['install'])
  },
}

export enum AuthSetupMode {
  FORCE = 'force', // user passed the --force flag, this is essentially replace without prompts
  REPLACE = 'replace', // replace existing auth provider, with the one being setup
  COMBINE = 'combine', // add the new auth provider along side the existing one(s)
  UNKNOWN = 'unknown', // we will prompt the user to select a mode
}
export interface AuthGeneratorCtx {
  setupMode: AuthSetupMode
  provider: string
}

export const checkIfAuthSetupAlready = <
  Renderer extends typeof ListrRenderer
>() => {
  return {
    title: 'Checking project for existing auth...',
    task: async (
      ctx: AuthGeneratorCtx,
      task: ListrTaskWrapper<AuthGeneratorCtx, Renderer>
    ) => {
      const webAppContents = fs.readFileSync(getWebAppPath(), 'utf-8')

      // If we don't know whether the user wants to replace or combine,
      // we prompt them to select a mode.
      if (
        hasAuthProvider(webAppContents) &&
        ctx.setupMode === AuthSetupMode.UNKNOWN
      ) {
        const setupMode = await task.prompt({
          type: 'select',
          message: `Looks like you have an auth provider already setup. How would you like to proceed?`,
          choices: [
            {
              message: `Replace existing auth with ${ctx.provider}`,
              value: AuthSetupMode.REPLACE, // this is the value
            },
            {
              message: `Generate files, setup manually. [ADVANCED]`,
              value: AuthSetupMode.COMBINE, // this is the value
              disabled: true,
            },
          ],
        })

        // User has selected the setup mode, so we set it on the context
        // This is used in the tasks downstream
        ctx.setupMode = setupMode

        return
      } else {
        task.skip('Setting up Auth from scratch')
      }
    },
  }
}<|MERGE_RESOLUTION|>--- conflicted
+++ resolved
@@ -59,18 +59,6 @@
  * @returns content with the authDecoder import replaced with the new import
  */
 function replaceAuthDecoderImport(content: string, decoderImport: string) {
-<<<<<<< HEAD
-  return content.replace(/import { authDecoder } from .+/, decoderImport)
-}
-
-const addApiConfig = ({
-  replaceExistingImport,
-  authDecoderImport,
-}: {
-  replaceExistingImport: boolean
-  authDecoderImport?: string
-}) => {
-=======
   return content.replace(/^import { authDecoder .*} from .+/, decoderImport)
 }
 
@@ -86,32 +74,26 @@
 }
 
 // Exporting this to make it easier to test
-export const addApiConfig = (authDecoderImport?: string) => {
->>>>>>> c1bead88
+export const addApiConfig = ({
+  replaceExistingImport,
+  authDecoderImport,
+}: {
+  replaceExistingImport: boolean
+  authDecoderImport?: string
+}) => {
   const graphqlPath = getGraphqlPath()
 
   if (!graphqlPath) {
     throw new Error('Could not find your graphql file path')
   }
 
-<<<<<<< HEAD
-  const content = fs.readFileSync(graphqlPath, 'utf-8')
-  let newContent = content
-=======
   const content = fs.readFileSync(graphqlPath).toString()
   let newContent = content
-
-  // If there already is an import we replace it with a new one
-  const replaceExistingImport = /^import { authDecoder .*} from /m.test(content)
->>>>>>> c1bead88
 
   if (authDecoderImport) {
     if (replaceExistingImport) {
       newContent = replaceAuthDecoderImport(newContent, authDecoderImport)
-<<<<<<< HEAD
-=======
       newContent = replaceAuthDecoderArg(newContent)
->>>>>>> c1bead88
     } else {
       newContent = authDecoderImport + '\n' + newContent
       newContent = addAuthDecoderToCreateGraphQLHandler(newContent)
@@ -144,10 +126,6 @@
 
 const apiSrcDoesExist = () => {
   return fs.existsSync(path.join(getPaths().api.src))
-}
-
-const webAppDoesExist = () => {
-  return fs.existsSync(getWebAppPath())
 }
 
 const addAuthImportToApp = (content: string) => {
@@ -243,22 +221,17 @@
  * Actually inserts the required config lines into App.{js,tsx}
  * Exported for testing
  */
-<<<<<<< HEAD
 export const addConfigToWebApp = <
   Renderer extends typeof ListrRenderer
 >(): ListrTask<AuthGeneratorCtx, Renderer> => {
   return {
     title: 'Updating web/src/App.{js,tsx}',
     task: (_ctx, task) => {
-      if (!webAppDoesExist()) {
+      const webAppPath = getWebAppPath()
+
+      if (!fs.existsSync(webAppPath)) {
         throw new Error('Could not find root App.{js,tsx}')
       }
-=======
-export const addConfigToWebApp = async () => {
-  const webAppPath = getWebAppPath()
->>>>>>> c1bead88
-
-      const webAppPath = getWebAppPath()
 
       let content = fs.readFileSync(webAppPath).toString()
 
@@ -289,6 +262,7 @@
 
 export const createWebAuth = (templateDir: string, webAuthn: boolean) => {
   const isTSProject = isTypeScriptProject()
+
   return {
     title: `Creating web/src/auth.${isTSProject ? 'ts' : 'js'}`,
     task: (ctx: AuthGeneratorCtx) => {
@@ -422,7 +396,6 @@
   }
 }
 
-<<<<<<< HEAD
 /**
  * Returns a map of file names (not full paths) that already exist
  */
@@ -431,28 +404,6 @@
     .filter((filePath) => fs.existsSync(filePath))
     .map((filePath) => filePath.replace(getPaths().base, ''))
 }
-=======
-export const addAuthConfigToWeb = <Renderer extends typeof ListrRenderer>(
-  basedir: string,
-  provider: string,
-  webAuthn = false
-) => ({
-  title: 'Adding auth config to web...',
-  task: (_ctx: never, task: ListrTaskWrapper<never, Renderer>) => {
-    if (webIndexDoesExist()) {
-      addConfigToWebApp()
-      createWebAuth(basedir, provider, webAuthn)
-      addConfigToRoutes()
-    } else {
-      task.skip?.(
-        `web/src/App.${
-          isTypeScriptProject() ? 'tsx' : 'js'
-        } not found, skipping`
-      )
-    }
-  },
-})
->>>>>>> c1bead88
 
 export const addAuthConfigToGqlApi = <Renderer extends typeof ListrRenderer>(
   authDecoderImport?: string
