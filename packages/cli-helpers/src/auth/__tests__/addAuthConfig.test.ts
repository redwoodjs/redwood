// Have to use `var` here to avoid "Temporal Dead Zone" issues
// eslint-disable-next-line
var mockWebAppPath = ''
// eslint-disable-next-line
var mockWebRoutesPath = ''
// eslint-disable-next-line
var mockApiGraphqlPath = ''

import fs from 'fs'
import path from 'path'

// mock Telemetry for CLI commands so they don't try to spawn a process
jest.mock('@redwoodjs/telemetry', () => {
  return {
    errorTelemetry: () => jest.fn(),
    timedTelemetry: () => jest.fn(),
  }
})

import {
<<<<<<< HEAD
  addConfigToWebApp,
  addConfigToRoutes,
  createWebAuth,
  AuthSetupMode,
=======
  addApiConfig,
  addConfigToWebApp,
  addConfigToRoutes,
  createWebAuth,
>>>>>>> c1bead88
} from '../authTasks'

jest.mock('../../lib/paths', () => {
  const path = require('path')
  const __dirname = path.resolve()
  const originalModule = jest.requireActual('../../lib/paths')

  return {
    resolveFile: originalModule.resolveFile,
    getPaths: () => ({
      api: { functions: '', src: '', lib: '' },
      web: {
        src: path.join(__dirname, '../create-redwood-app/template/web/src'),
        app: path.join(
          __dirname,
          mockWebAppPath || '../create-redwood-app/template/web/src/App.tsx'
        ),
        routes: path.join(
          __dirname,
          mockWebRoutesPath ||
            '../create-redwood-app/template/web/src/Routes.tsx'
        ),
      },
      base: path.join(__dirname, '../create-redwood-app/template'),
    }),
  }
})

jest.mock('../../lib/project', () => {
  const path = require('path')
  const __dirname = path.resolve()

  return {
    isTypeScriptProject: () => false,
    getGraphqlPath: () => {
      const graphqlPath = path.join(
        __dirname,
        mockApiGraphqlPath ||
          '../create-redwood-app/template/api/src/functions/graphql.ts'
      )
      return graphqlPath
    },
  }
})

// This function checks output matches
const writeFileSyncSpy = jest.fn((_, content) => {
  expect(content).toMatchSnapshot()
})

beforeEach(() => {
  mockWebAppPath = ''
  jest.restoreAllMocks()
  jest.spyOn(fs, 'writeFileSync').mockImplementation(writeFileSyncSpy)
})

<<<<<<< HEAD
describe('Should update App.{js,tsx}, Routes.{js,tsx} and add auth.ts', () => {
  it('Matches Auth0 Snapshot', () => {
    addConfigToWebApp()
    createWebAuth(path.join(__dirname, 'fixtures/dbAuthSetup'), false).task({
      provider: 'auth0',
      setupMode: AuthSetupMode.REPLACE,
    })
    addConfigToRoutes()
  })

  it('Matches Clerk Snapshot', () => {
    addConfigToWebApp()
    createWebAuth(path.join(__dirname, 'fixtures/dbAuthSetup'), false).task({
      provider: 'clerk',
      setupMode: AuthSetupMode.REPLACE,
    })
=======
describe('authTasks', () => {
  it('Should update App.{js,tsx}, Routes.{js,tsx} and add auth.ts (Auth0)', () => {
    addConfigToWebApp()
    createWebAuth(path.join(__dirname, 'fixtures/dbAuthSetup'), 'auth0', false)
    addConfigToRoutes()
  })

  it('Should update App.{js,tsx}, Routes.{js,tsx} and add auth.ts (Clerk)', () => {
    addConfigToWebApp()
    createWebAuth(path.join(__dirname, 'fixtures/dbAuthSetup'), 'clerk', false)
>>>>>>> c1bead88
    addConfigToRoutes()
  })

<<<<<<< HEAD
    addConfigToWebApp()
    addConfigToRoutes()
=======
  describe('Components with props', () => {
    it('Should add useAuth on the same line for single line components, and separate line for multiline components', () => {
      mockWebAppPath =
        'src/auth/__tests__/fixtures/AppWithCustomRedwoodApolloProvider.js'
      mockWebRoutesPath =
        'src/auth/__tests__/fixtures/RoutesWithCustomRouterProps.tsx'

      addConfigToWebApp()
      addConfigToRoutes()
    })

    it('Should not add useAuth if one already exists', () => {
      mockWebAppPath =
        'src/auth/__tests__/fixtures/AppWithCustomRedwoodApolloProvider.js'
      mockWebRoutesPath = 'src/auth/__tests__/fixtures/RoutesWithUseAuth.tsx'

      addConfigToWebApp()
      addConfigToRoutes()
    })
>>>>>>> c1bead88
  })

  describe('Customized App.js', () => {
    it('Should add auth config when using explicit return', () => {
      mockWebAppPath = 'src/auth/__tests__/fixtures/AppWithExplicitReturn.js'

<<<<<<< HEAD
    addConfigToWebApp()
    addConfigToRoutes()
=======
      addConfigToWebApp()
    })
>>>>>>> c1bead88
  })

  describe('Swapped out GraphQL client', () => {
    let consoleWarn

<<<<<<< HEAD
    addConfigToWebApp()
  })
})
=======
    beforeAll(() => {
      consoleWarn = console.warn
      console.warn = jest.fn()
    })
>>>>>>> c1bead88

    afterAll(() => {
      console.warn = consoleWarn
    })

    it('Should add auth config when app is missing RedwoodApolloProvider', () => {
      mockWebAppPath =
        'src/auth/__tests__/fixtures/AppWithoutRedwoodApolloProvider.js'

      addConfigToWebApp()

<<<<<<< HEAD
    addConfigToWebApp()
=======
      expect(console.warn).toHaveBeenCalledWith(
        expect.stringMatching(/GraphQL.*useAuth/)
      )
    })
  })
>>>>>>> c1bead88

  describe('addApiConfig', () => {
    it('Adds authDecoder arg to default graphql.ts file', () => {
      addApiConfig("import { authDecoder } from 'test-auth-api'")
    })

    it("Doesn't add authDecoder arg if one already exists", () => {
      mockApiGraphqlPath =
        'src/auth/__tests__/fixtures/app/api/src/functions/graphql.ts'
      addApiConfig("import { authDecoder } from 'test-auth-api'")
    })

    it("Doesn't add authDecoder arg if one already exists, even with a non-standard import name and arg placement", () => {
      mockApiGraphqlPath =
        'src/auth/__tests__/fixtures/app/api/src/functions/graphqlNonStandardAuthDecoder.ts'
      addApiConfig("import { authDecoder } from 'test-auth-api'")
    })
  })
})<|MERGE_RESOLUTION|>--- conflicted
+++ resolved
@@ -18,17 +18,11 @@
 })
 
 import {
-<<<<<<< HEAD
+  addApiConfig,
   addConfigToWebApp,
   addConfigToRoutes,
   createWebAuth,
   AuthSetupMode,
-=======
-  addApiConfig,
-  addConfigToWebApp,
-  addConfigToRoutes,
-  createWebAuth,
->>>>>>> c1bead88
 } from '../authTasks'
 
 jest.mock('../../lib/paths', () => {
@@ -85,42 +79,29 @@
   jest.spyOn(fs, 'writeFileSync').mockImplementation(writeFileSyncSpy)
 })
 
-<<<<<<< HEAD
-describe('Should update App.{js,tsx}, Routes.{js,tsx} and add auth.ts', () => {
-  it('Matches Auth0 Snapshot', () => {
-    addConfigToWebApp()
-    createWebAuth(path.join(__dirname, 'fixtures/dbAuthSetup'), false).task({
-      provider: 'auth0',
-      setupMode: AuthSetupMode.REPLACE,
-    })
-    addConfigToRoutes()
-  })
-
-  it('Matches Clerk Snapshot', () => {
-    addConfigToWebApp()
-    createWebAuth(path.join(__dirname, 'fixtures/dbAuthSetup'), false).task({
-      provider: 'clerk',
-      setupMode: AuthSetupMode.REPLACE,
-    })
-=======
 describe('authTasks', () => {
   it('Should update App.{js,tsx}, Routes.{js,tsx} and add auth.ts (Auth0)', () => {
-    addConfigToWebApp()
-    createWebAuth(path.join(__dirname, 'fixtures/dbAuthSetup'), 'auth0', false)
-    addConfigToRoutes()
+    const ctx = {
+      provider: 'auth0',
+      setupMode: AuthSetupMode.FORCE,
+    }
+
+    addConfigToWebApp().task(ctx, {} as any)
+    createWebAuth(path.join(__dirname, 'fixtures/dbAuthSetup'), false).task(ctx)
+    addConfigToRoutes().task()
   })
 
   it('Should update App.{js,tsx}, Routes.{js,tsx} and add auth.ts (Clerk)', () => {
-    addConfigToWebApp()
-    createWebAuth(path.join(__dirname, 'fixtures/dbAuthSetup'), 'clerk', false)
->>>>>>> c1bead88
-    addConfigToRoutes()
+    const ctx = {
+      provider: 'clerk',
+      setupMode: AuthSetupMode.FORCE,
+    }
+
+    addConfigToWebApp().task(ctx, {} as any)
+    createWebAuth(path.join(__dirname, 'fixtures/dbAuthSetup'), false).task(ctx)
+    addConfigToRoutes().task()
   })
 
-<<<<<<< HEAD
-    addConfigToWebApp()
-    addConfigToRoutes()
-=======
   describe('Components with props', () => {
     it('Should add useAuth on the same line for single line components, and separate line for multiline components', () => {
       mockWebAppPath =
@@ -140,35 +121,23 @@
       addConfigToWebApp()
       addConfigToRoutes()
     })
->>>>>>> c1bead88
   })
 
   describe('Customized App.js', () => {
     it('Should add auth config when using explicit return', () => {
       mockWebAppPath = 'src/auth/__tests__/fixtures/AppWithExplicitReturn.js'
 
-<<<<<<< HEAD
-    addConfigToWebApp()
-    addConfigToRoutes()
-=======
       addConfigToWebApp()
     })
->>>>>>> c1bead88
   })
 
   describe('Swapped out GraphQL client', () => {
     let consoleWarn
 
-<<<<<<< HEAD
-    addConfigToWebApp()
-  })
-})
-=======
     beforeAll(() => {
       consoleWarn = console.warn
       console.warn = jest.fn()
     })
->>>>>>> c1bead88
 
     afterAll(() => {
       console.warn = consoleWarn
@@ -180,31 +149,36 @@
 
       addConfigToWebApp()
 
-<<<<<<< HEAD
-    addConfigToWebApp()
-=======
       expect(console.warn).toHaveBeenCalledWith(
         expect.stringMatching(/GraphQL.*useAuth/)
       )
     })
   })
->>>>>>> c1bead88
 
   describe('addApiConfig', () => {
     it('Adds authDecoder arg to default graphql.ts file', () => {
-      addApiConfig("import { authDecoder } from 'test-auth-api'")
+      addApiConfig({
+        replaceExistingImport: true,
+        authDecoderImport: "import { authDecoder } from 'test-auth-api'",
+      })
     })
 
     it("Doesn't add authDecoder arg if one already exists", () => {
       mockApiGraphqlPath =
         'src/auth/__tests__/fixtures/app/api/src/functions/graphql.ts'
-      addApiConfig("import { authDecoder } from 'test-auth-api'")
+      addApiConfig({
+        replaceExistingImport: true,
+        authDecoderImport: "import { authDecoder } from 'test-auth-api'",
+      })
     })
 
     it("Doesn't add authDecoder arg if one already exists, even with a non-standard import name and arg placement", () => {
       mockApiGraphqlPath =
         'src/auth/__tests__/fixtures/app/api/src/functions/graphqlNonStandardAuthDecoder.ts'
-      addApiConfig("import { authDecoder } from 'test-auth-api'")
+      addApiConfig({
+        replaceExistingImport: true,
+        authDecoderImport: "import { authDecoder } from 'test-auth-api'",
+      })
     })
   })
 })