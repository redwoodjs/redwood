{
  "name": "@redwoodjs/cli-helpers",
<<<<<<< HEAD
  "version": "0.0.0-experimental-streaming.8",
=======
  "version": "5.0.0",
>>>>>>> c792d73a
  "repository": {
    "type": "git",
    "url": "https://github.com/redwoodjs/redwood.git",
    "directory": "packages/cli-helpers"
  },
  "license": "MIT",
  "main": "./dist/index.js",
  "types": "./dist/index.d.ts",
  "files": [
    "dist"
  ],
  "scripts": {
    "build": "yarn build:js && yarn build:types",
    "build:js": "babel src -d dist --extensions \".js,.ts,.tsx\"",
    "build:types": "tsc --build --verbose",
    "build:watch": "nodemon --watch src --ext \"js,ts,tsx\" --ignore dist --exec \"yarn build\"",
    "prepublishOnly": "NODE_ENV=production yarn build",
    "test": "jest src",
    "test:watch": "yarn test --watch"
  },
  "dependencies": {
<<<<<<< HEAD
    "@babel/core": "7.21.3",
    "@babel/runtime-corejs3": "7.21.0",
    "@redwoodjs/project-config": "0.0.0-experimental-streaming.8",
    "@redwoodjs/telemetry": "0.0.0-experimental-streaming.8",
=======
    "@babel/core": "7.21.8",
    "@babel/runtime-corejs3": "7.21.5",
    "@redwoodjs/project-config": "5.0.0",
    "@redwoodjs/telemetry": "5.0.0",
>>>>>>> c792d73a
    "chalk": "4.1.2",
    "core-js": "3.30.2",
    "execa": "5.1.1",
    "listr2": "6.6.0",
    "lodash.memoize": "4.1.2",
    "pascalcase": "1.0.0",
    "prettier": "2.8.8",
    "prompts": "2.4.2",
    "terminal-link": "2.1.1"
  },
  "devDependencies": {
    "@babel/cli": "7.21.5",
    "@types/lodash.memoize": "4.1.7",
    "@types/pascalcase": "1.0.1",
    "@types/yargs": "17.0.24",
    "jest": "29.5.0",
    "typescript": "5.0.4"
  },
  "gitHead": "867c1182a55d1506866ccd42db445bb89c46fd67"
}<|MERGE_RESOLUTION|>--- conflicted
+++ resolved
@@ -1,10 +1,6 @@
 {
   "name": "@redwoodjs/cli-helpers",
-<<<<<<< HEAD
   "version": "0.0.0-experimental-streaming.8",
-=======
-  "version": "5.0.0",
->>>>>>> c792d73a
   "repository": {
     "type": "git",
     "url": "https://github.com/redwoodjs/redwood.git",
@@ -26,17 +22,10 @@
     "test:watch": "yarn test --watch"
   },
   "dependencies": {
-<<<<<<< HEAD
-    "@babel/core": "7.21.3",
-    "@babel/runtime-corejs3": "7.21.0",
+    "@babel/core": "7.21.8",
+    "@babel/runtime-corejs3": "7.21.5",
     "@redwoodjs/project-config": "0.0.0-experimental-streaming.8",
     "@redwoodjs/telemetry": "0.0.0-experimental-streaming.8",
-=======
-    "@babel/core": "7.21.8",
-    "@babel/runtime-corejs3": "7.21.5",
-    "@redwoodjs/project-config": "5.0.0",
-    "@redwoodjs/telemetry": "5.0.0",
->>>>>>> c792d73a
     "chalk": "4.1.2",
     "core-js": "3.30.2",
     "execa": "5.1.1",
