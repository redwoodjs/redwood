{
  "name": "@redwoodjs/cli-helpers",
  "version": "7.0.0",
  "repository": {
    "type": "git",
    "url": "https://github.com/redwoodjs/redwood.git",
    "directory": "packages/cli-helpers"
  },
  "license": "MIT",
  "type": "module",
  "exports": {
    "types": "./dist/index.d.ts",
    "import": "./dist/index.mjs",
    "default": "./dist/index.cjs"
  },
  "types": "./dist/index.d.ts",
  "files": [
    "dist"
  ],
  "scripts": {
    "build": "tsx ./build.ts && yarn build:types",
    "build:pack": "yarn pack -o redwoodjs-cli-helpers.tgz",
    "build:types": "tsc --build --verbose tsconfig.build.json",
    "build:watch": "nodemon --watch src --ext \"js,jsx,ts,tsx\" --ignore dist --exec \"yarn build\"",
    "prepublishOnly": "NODE_ENV=production yarn build",
    "test": "vitest run",
    "test:watch": "vitest watch"
  },
  "dependencies": {
    "@babel/core": "^7.22.20",
    "@iarna/toml": "2.2.5",
    "@opentelemetry/api": "1.7.0",
    "@redwoodjs/project-config": "workspace:*",
    "@redwoodjs/telemetry": "workspace:*",
    "chalk": "4.1.2",
    "dotenv": "16.4.5",
    "execa": "5.1.1",
    "listr2": "6.6.1",
    "lodash": "4.17.21",
    "pascalcase": "1.0.0",
    "prettier": "3.2.5",
    "prompts": "2.4.2",
    "terminal-link": "2.1.1"
  },
  "devDependencies": {
    "@types/lodash": "4.14.202",
    "@types/pascalcase": "1.0.3",
    "@types/yargs": "17.0.32",
<<<<<<< HEAD
    "tsx": "4.7.1",
    "typescript": "5.3.3",
=======
    "tsx": "4.6.2",
    "typescript": "5.4.3",
>>>>>>> cf861f81
    "vitest": "1.3.1"
  },
  "gitHead": "3905ed045508b861b495f8d5630d76c7a157d8f1"
}<|MERGE_RESOLUTION|>--- conflicted
+++ resolved
@@ -46,13 +46,8 @@
     "@types/lodash": "4.14.202",
     "@types/pascalcase": "1.0.3",
     "@types/yargs": "17.0.32",
-<<<<<<< HEAD
     "tsx": "4.7.1",
-    "typescript": "5.3.3",
-=======
-    "tsx": "4.6.2",
     "typescript": "5.4.3",
->>>>>>> cf861f81
     "vitest": "1.3.1"
   },
   "gitHead": "3905ed045508b861b495f8d5630d76c7a157d8f1"
