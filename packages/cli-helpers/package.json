--- conflicted
+++ resolved
@@ -25,13 +25,9 @@
     "@babel/runtime-corejs3": "7.20.6",
     "@redwoodjs/telemetry": "3.2.0",
     "core-js": "3.26.1",
-<<<<<<< HEAD
-    "listr2": "5.0.5",
+    "listr2": "5.0.6",
     "prompts": "2.4.2",
     "rimraf": "3.0.2"
-=======
-    "listr2": "5.0.6"
->>>>>>> fd44ff3f
   },
   "devDependencies": {
     "@babel/cli": "7.19.3",
