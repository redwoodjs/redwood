{
  "name": "@redwoodjs/cli-helpers",
  "version": "3.2.0",
  "repository": {
    "type": "git",
    "url": "https://github.com/redwoodjs/redwood.git",
    "directory": "packages/cli-helpers"
  },
  "license": "MIT",
  "main": "./dist/index.js",
  "types": "./dist/index.d.ts",
  "files": [
    "dist"
  ],
  "scripts": {
    "build": "yarn build:js && yarn build:types",
    "build:js": "babel src -d dist --extensions \".js,.ts,.tsx\"",
    "build:types": "tsc --build --verbose",
    "build:watch": "nodemon --watch src --ext \"js,ts,tsx\" --ignore dist --exec \"yarn build\"",
    "prepublishOnly": "NODE_ENV=production yarn build",
    "test": "jest src",
    "test:watch": "yarn test --watch"
  },
  "dependencies": {
    "@babel/core": "7.20.5",
    "@babel/runtime-corejs3": "7.20.6",
    "@redwoodjs/internal": "3.2.0",
    "@redwoodjs/telemetry": "3.2.0",
    "chalk": "4.1.2",
    "core-js": "3.26.1",
<<<<<<< HEAD
    "listr2": "5.0.6",
    "prompts": "2.4.2",
    "rimraf": "3.0.2"
=======
    "execa": "5.1.1",
    "listr2": "5.0.6",
    "lodash.memoize": "4.1.2",
    "pascalcase": "1.0.0",
    "prettier": "2.8.1",
    "prompts": "2.4.2",
    "terminal-link": "2.1.1"
>>>>>>> 256cee55
  },
  "devDependencies": {
    "@babel/cli": "7.19.3",
    "@types/lodash.memoize": "4.1.7",
    "@types/pascalcase": "1.0.1",
    "@types/yargs": "17.0.17",
    "jest": "29.3.1",
    "typescript": "4.7.4"
  },
  "gitHead": "3905ed045508b861b495f8d5630d76c7a157d8f1"
}<|MERGE_RESOLUTION|>--- conflicted
+++ resolved
@@ -28,19 +28,14 @@
     "@redwoodjs/telemetry": "3.2.0",
     "chalk": "4.1.2",
     "core-js": "3.26.1",
-<<<<<<< HEAD
-    "listr2": "5.0.6",
-    "prompts": "2.4.2",
-    "rimraf": "3.0.2"
-=======
     "execa": "5.1.1",
     "listr2": "5.0.6",
     "lodash.memoize": "4.1.2",
     "pascalcase": "1.0.0",
     "prettier": "2.8.1",
     "prompts": "2.4.2",
+    "rimraf": "3.0.2",
     "terminal-link": "2.1.1"
->>>>>>> 256cee55
   },
   "devDependencies": {
     "@babel/cli": "7.19.3",
