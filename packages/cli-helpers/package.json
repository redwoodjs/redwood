--- conflicted
+++ resolved
@@ -22,17 +22,10 @@
     "test:watch": "yarn test --watch"
   },
   "dependencies": {
-<<<<<<< HEAD
     "@babel/core": "7.22.5",
     "@babel/runtime-corejs3": "7.22.5",
-    "@redwoodjs/project-config": "5.3.1",
-    "@redwoodjs/telemetry": "5.3.1",
-=======
-    "@babel/core": "7.22.1",
-    "@babel/runtime-corejs3": "7.22.3",
     "@redwoodjs/project-config": "5.3.2",
     "@redwoodjs/telemetry": "5.3.2",
->>>>>>> 930d13a2
     "chalk": "4.1.2",
     "core-js": "3.31.0",
     "execa": "5.1.1",
