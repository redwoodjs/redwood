--- conflicted
+++ resolved
@@ -22,17 +22,10 @@
     "test:watch": "yarn test --watch"
   },
   "dependencies": {
-<<<<<<< HEAD
     "@babel/core": "7.21.8",
     "@babel/runtime-corejs3": "7.21.5",
-    "@redwoodjs/project-config": "5.0.4",
-    "@redwoodjs/telemetry": "5.0.4",
-=======
-    "@babel/core": "7.21.4",
-    "@babel/runtime-corejs3": "7.21.0",
     "@redwoodjs/project-config": "5.0.5",
     "@redwoodjs/telemetry": "5.0.5",
->>>>>>> ad2145d9
     "chalk": "4.1.2",
     "core-js": "3.30.1",
     "execa": "5.1.1",
