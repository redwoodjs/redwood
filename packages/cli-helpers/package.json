--- conflicted
+++ resolved
@@ -37,19 +37,11 @@
     "terminal-link": "2.1.1"
   },
   "devDependencies": {
-<<<<<<< HEAD
-    "@babel/cli": "7.19.3",
-    "@babel/core": "7.19.3",
-    "@types/react": "18.0.24",
-    "jest": "29.1.2",
-    "react": "18.2.0",
-=======
     "@babel/cli": "7.20.7",
     "@types/lodash.memoize": "4.1.7",
     "@types/pascalcase": "1.0.1",
     "@types/yargs": "17.0.19",
     "jest": "29.3.1",
->>>>>>> 9cfaf22c
     "typescript": "4.7.4"
   },
   "gitHead": "3905ed045508b861b495f8d5630d76c7a157d8f1"
