{
  "extends": "../../tsconfig.compilerOption.json",
  "compilerOptions": {
    "moduleResolution": "NodeNext",
    "module": "NodeNext",
    "outDir": "dist"
  },
<<<<<<< HEAD
  "include": ["./"],
=======
  "include": ["."],
>>>>>>> 30ec6a3c
  "references": [
    { "path": "../framework-tools" },
    { "path": "../telemetry" },
    { "path": "../project-config" }
  ],
  "exclude": [
    "dist",
    "node_modules",
    "**/__mocks__",
    "**/__tests__/fixtures",
  ]
}<|MERGE_RESOLUTION|>--- conflicted
+++ resolved
@@ -5,11 +5,7 @@
     "module": "NodeNext",
     "outDir": "dist"
   },
-<<<<<<< HEAD
-  "include": ["./"],
-=======
   "include": ["."],
->>>>>>> 30ec6a3c
   "references": [
     { "path": "../framework-tools" },
     { "path": "../telemetry" },
