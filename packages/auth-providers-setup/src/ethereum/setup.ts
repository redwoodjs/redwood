--- conflicted
+++ resolved
@@ -13,37 +13,7 @@
   force: boolean
 }
 
-<<<<<<< HEAD
-export const handler = async ({ rwVersion, force: forceArg }: Args) => {
-  standardAuthHandler({
-    setupTemplateDir: __dirname,
-    rwVersion,
-    forceArg,
-    provider: 'ethereum',
-    authDecoderImport:
-      "import { ethereumAuthDecoder as authDecoder } from '@redwoodjs/auth-providers-api'",
-    apiPackages: [
-      '@redwoodjs/auth-providers-api',
-      'ethereumjs-util',
-      'eth-sig-util',
-      'jsonwebtoken',
-    ],
-    webPackages: [
-      '@redwoodjs/auth-providers-web',
-      '@oneclickdapp/ethereum-auth',
-      '@apollo/client',
-    ],
-    notes: [
-      'There are a couple more things you need to do!',
-      'Please see the readme for instructions:',
-      'https://github.com/oneclickdapp/ethereum-auth',
-      'This is a FOSS community-maintained package.',
-      'Help us make it better!',
-    ],
-  })
-=======
 export async function handler(options: Args) {
   const { handler } = await import('./setupHandler')
   return handler(options)
->>>>>>> fd44ff3f
 }