import yargs from 'yargs'

import {
  standardAuthBuilder,
  standardAuthHandler,
} from '@redwoodjs/cli-helpers'

export const command = 'supabase'
export const description = 'Generate an auth configuration for Supabase'
export const builder = (yargs: yargs.Argv) => {
  return standardAuthBuilder(yargs)
}

interface Args {
  rwVersion: string
  force: boolean
}

export const handler = async ({ rwVersion, force: forceArg }: Args) => {
  standardAuthHandler({
    basedir: __dirname,
    rwVersion,
    forceArg,
    provider: 'supabase',
    authDecoderImport:
      "import { supabaseAuthDecoder as authDecoder } from '@redwoodjs/auth-providers-api'",
<<<<<<< HEAD
    apiPackages: ['@redwoodjs/auth-providers-api'],
    webPackages: ['@redwoodjs/auth-providers-web', '@supabase/supabase-js'],
=======
    webPackages: ['@supabase/supabase-js@1.35.7'],
>>>>>>> 971d2237
    notes: [
      'You will need to add your Supabase URL (SUPABASE_URL), public API KEY,',
      'and JWT SECRET (SUPABASE_KEY, and SUPABASE_JWT_SECRET) to your .env file.',
      'See: https://supabase.io/docs/library/getting-started#reference',
    ],
  })
}<|MERGE_RESOLUTION|>--- conflicted
+++ resolved
@@ -24,12 +24,11 @@
     provider: 'supabase',
     authDecoderImport:
       "import { supabaseAuthDecoder as authDecoder } from '@redwoodjs/auth-providers-api'",
-<<<<<<< HEAD
     apiPackages: ['@redwoodjs/auth-providers-api'],
-    webPackages: ['@redwoodjs/auth-providers-web', '@supabase/supabase-js'],
-=======
-    webPackages: ['@supabase/supabase-js@1.35.7'],
->>>>>>> 971d2237
+    webPackages: [
+      '@redwoodjs/auth-providers-web',
+      '@supabase/supabase-js@1.35.7',
+    ],
     notes: [
       'You will need to add your Supabase URL (SUPABASE_URL), public API KEY,',
       'and JWT SECRET (SUPABASE_KEY, and SUPABASE_JWT_SECRET) to your .env file.',
