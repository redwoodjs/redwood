{
  "name": "@redwoodjs/record",
  "version": "6.4.2",
  "repository": {
    "type": "git",
    "url": "https://github.com/redwoodjs/redwood.git",
    "directory": "packages/record"
  },
  "license": "MIT",
  "main": "./dist/index.js",
  "types": "./dist/index.d.ts",
  "files": [
    "dist"
  ],
  "scripts": {
    "build": "yarn build:js",
    "build:js": "babel src -d dist --extensions \".js,.jsx,.ts,.tsx\"",
    "build:watch": "nodemon --watch src --ext \"js,jsx,ts,tsx\" --ignore dist --exec \"yarn build\"",
    "datamodel:parse": "node src/scripts/parse.js",
    "prepublishOnly": "NODE_ENV=production yarn build",
    "test": "jest src",
    "test:watch": "yarn test --watch"
  },
  "jest": {
    "testPathIgnorePatterns": [
      "/dist/"
    ]
  },
  "dependencies": {
    "@babel/runtime-corejs3": "7.23.5",
    "@prisma/client": "5.6.0",
<<<<<<< HEAD
    "@redwoodjs/project-config": "6.4.1",
    "core-js": "3.33.3"
=======
    "@redwoodjs/project-config": "6.4.2",
    "core-js": "3.33.2"
>>>>>>> 0c996176
  },
  "devDependencies": {
    "@babel/cli": "7.23.4",
    "@babel/core": "^7.22.20",
    "@prisma/internals": "5.6.0",
    "esbuild": "0.18.19",
    "jest": "29.7.0"
  },
  "gitHead": "3905ed045508b861b495f8d5630d76c7a157d8f1"
}<|MERGE_RESOLUTION|>--- conflicted
+++ resolved
@@ -29,13 +29,8 @@
   "dependencies": {
     "@babel/runtime-corejs3": "7.23.5",
     "@prisma/client": "5.6.0",
-<<<<<<< HEAD
-    "@redwoodjs/project-config": "6.4.1",
+    "@redwoodjs/project-config": "6.4.2",
     "core-js": "3.33.3"
-=======
-    "@redwoodjs/project-config": "6.4.2",
-    "core-js": "3.33.2"
->>>>>>> 0c996176
   },
   "devDependencies": {
     "@babel/cli": "7.23.4",
