{
  "name": "@redwoodjs/record",
  "version": "0.49.1",
  "repository": {
    "type": "git",
    "url": "https://github.com/redwoodjs/redwood.git",
    "directory": "packages/record"
  },
  "license": "MIT",
  "main": "./dist/index.js",
  "types": "./dist/index.d.ts",
  "files": [
    "dist"
  ],
  "scripts": {
    "build": "yarn build:js",
    "build:js": "babel src -d dist --extensions \".js,.ts,.tsx\"",
    "build:watch": "nodemon --watch src --ext \"js,ts,tsx\" --ignore dist --exec \"yarn build\"",
    "datamodel:parse": "node src/scripts/parse.js",
    "prepublishOnly": "NODE_ENV=production yarn build",
    "test": "jest src",
    "test:watch": "yarn test --watch"
  },
  "jest": {
    "testPathIgnorePatterns": [
      "/dist/"
    ]
  },
  "dependencies": {
<<<<<<< HEAD
    "@prisma/client": "3.10.0",
=======
    "@prisma/client": "3.11.0",
    "@prisma/sdk": "3.11.0",
>>>>>>> ce451eea
    "core-js": "3.21.1"
  },
  "devDependencies": {
    "@babel/cli": "7.16.7",
    "@babel/core": "7.16.7",
    "@prisma/sdk": "3.10.0",
    "esbuild": "0.14.27",
    "jest": "27.5.1"
  },
  "gitHead": "3905ed045508b861b495f8d5630d76c7a157d8f1"
}<|MERGE_RESOLUTION|>--- conflicted
+++ resolved
@@ -27,18 +27,13 @@
     ]
   },
   "dependencies": {
-<<<<<<< HEAD
-    "@prisma/client": "3.10.0",
-=======
     "@prisma/client": "3.11.0",
-    "@prisma/sdk": "3.11.0",
->>>>>>> ce451eea
     "core-js": "3.21.1"
   },
   "devDependencies": {
     "@babel/cli": "7.16.7",
     "@babel/core": "7.16.7",
-    "@prisma/sdk": "3.10.0",
+    "@prisma/sdk": "3.11.0",
     "esbuild": "0.14.27",
     "jest": "27.5.1"
   },
