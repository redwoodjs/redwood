--- conflicted
+++ resolved
@@ -24,13 +24,8 @@
   },
   "dependencies": {
     "@babel/runtime-corejs3": "7.24.5",
-<<<<<<< HEAD
     "@prisma/client": "5.15.1",
-    "@redwoodjs/project-config": "7.7.3",
-=======
-    "@prisma/client": "5.14.0",
     "@redwoodjs/project-config": "7.7.4",
->>>>>>> d6a1bc5d
     "core-js": "3.37.1"
   },
   "devDependencies": {
