{
  "name": "@redwoodjs/record",
<<<<<<< HEAD
  "version": "0.0.0-experimental-streaming.8",
=======
  "version": "5.0.0",
>>>>>>> c792d73a
  "repository": {
    "type": "git",
    "url": "https://github.com/redwoodjs/redwood.git",
    "directory": "packages/record"
  },
  "license": "MIT",
  "main": "./dist/index.js",
  "types": "./dist/index.d.ts",
  "files": [
    "dist"
  ],
  "scripts": {
    "build": "yarn build:js",
    "build:js": "babel src -d dist --extensions \".js,.ts,.tsx\"",
    "build:watch": "nodemon --watch src --ext \"js,ts,tsx\" --ignore dist --exec \"yarn build\"",
    "datamodel:parse": "node src/scripts/parse.js",
    "prepublishOnly": "NODE_ENV=production yarn build",
    "test": "jest src",
    "test:watch": "yarn test --watch"
  },
  "jest": {
    "testPathIgnorePatterns": [
      "/dist/"
    ]
  },
  "dependencies": {
<<<<<<< HEAD
    "@babel/runtime-corejs3": "7.21.0",
    "@prisma/client": "4.12.0",
    "@redwoodjs/project-config": "0.0.0-experimental-streaming.8",
    "core-js": "3.30.0"
=======
    "@babel/runtime-corejs3": "7.21.5",
    "@prisma/client": "4.14.1",
    "@redwoodjs/project-config": "5.0.0",
    "core-js": "3.30.2"
>>>>>>> c792d73a
  },
  "devDependencies": {
    "@babel/cli": "7.21.5",
    "@babel/core": "7.21.8",
    "@prisma/internals": "4.14.1",
    "esbuild": "0.17.19",
    "jest": "29.5.0"
  },
  "gitHead": "867c1182a55d1506866ccd42db445bb89c46fd67"
}<|MERGE_RESOLUTION|>--- conflicted
+++ resolved
@@ -1,10 +1,6 @@
 {
   "name": "@redwoodjs/record",
-<<<<<<< HEAD
   "version": "0.0.0-experimental-streaming.8",
-=======
-  "version": "5.0.0",
->>>>>>> c792d73a
   "repository": {
     "type": "git",
     "url": "https://github.com/redwoodjs/redwood.git",
@@ -31,17 +27,10 @@
     ]
   },
   "dependencies": {
-<<<<<<< HEAD
-    "@babel/runtime-corejs3": "7.21.0",
-    "@prisma/client": "4.12.0",
-    "@redwoodjs/project-config": "0.0.0-experimental-streaming.8",
-    "core-js": "3.30.0"
-=======
     "@babel/runtime-corejs3": "7.21.5",
     "@prisma/client": "4.14.1",
-    "@redwoodjs/project-config": "5.0.0",
+    "@redwoodjs/project-config": "0.0.0-experimental-streaming.8",
     "core-js": "3.30.2"
->>>>>>> c792d73a
   },
   "devDependencies": {
     "@babel/cli": "7.21.5",
