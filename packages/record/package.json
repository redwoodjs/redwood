{
  "name": "@redwoodjs/record",
  "version": "5.0.0",
  "repository": {
    "type": "git",
    "url": "https://github.com/redwoodjs/redwood.git",
    "directory": "packages/record"
  },
  "license": "MIT",
  "main": "./dist/index.js",
  "types": "./dist/index.d.ts",
  "files": [
    "dist"
  ],
  "scripts": {
    "build": "yarn build:js",
    "build:js": "babel src -d dist --extensions \".js,.ts,.tsx\"",
    "build:watch": "nodemon --watch src --ext \"js,ts,tsx\" --ignore dist --exec \"yarn build\"",
    "datamodel:parse": "node src/scripts/parse.js",
    "prepublishOnly": "NODE_ENV=production yarn build",
    "test": "jest src",
    "test:watch": "yarn test --watch"
  },
  "jest": {
    "testPathIgnorePatterns": [
      "/dist/"
    ]
  },
  "dependencies": {
<<<<<<< HEAD
    "@babel/runtime-corejs3": "7.21.5",
    "@prisma/client": "4.15.0",
=======
    "@babel/runtime-corejs3": "7.22.3",
    "@prisma/client": "4.14.1",
>>>>>>> 891133ae
    "@redwoodjs/project-config": "5.0.0",
    "core-js": "3.30.2"
  },
  "devDependencies": {
    "@babel/cli": "7.21.5",
<<<<<<< HEAD
    "@babel/core": "7.21.8",
    "@prisma/internals": "4.15.0",
=======
    "@babel/core": "7.22.1",
    "@prisma/internals": "4.14.1",
>>>>>>> 891133ae
    "esbuild": "0.17.19",
    "jest": "29.5.0"
  },
  "gitHead": "3905ed045508b861b495f8d5630d76c7a157d8f1"
}<|MERGE_RESOLUTION|>--- conflicted
+++ resolved
@@ -27,25 +27,15 @@
     ]
   },
   "dependencies": {
-<<<<<<< HEAD
-    "@babel/runtime-corejs3": "7.21.5",
+    "@babel/runtime-corejs3": "7.22.3",
     "@prisma/client": "4.15.0",
-=======
-    "@babel/runtime-corejs3": "7.22.3",
-    "@prisma/client": "4.14.1",
->>>>>>> 891133ae
     "@redwoodjs/project-config": "5.0.0",
     "core-js": "3.30.2"
   },
   "devDependencies": {
     "@babel/cli": "7.21.5",
-<<<<<<< HEAD
-    "@babel/core": "7.21.8",
+    "@babel/core": "7.22.1",
     "@prisma/internals": "4.15.0",
-=======
-    "@babel/core": "7.22.1",
-    "@prisma/internals": "4.14.1",
->>>>>>> 891133ae
     "esbuild": "0.17.19",
     "jest": "29.5.0"
   },
