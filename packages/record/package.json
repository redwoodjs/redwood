--- conflicted
+++ resolved
@@ -29,13 +29,8 @@
   "dependencies": {
     "@babel/runtime-corejs3": "7.21.0",
     "@prisma/client": "4.12.0",
-<<<<<<< HEAD
     "@redwoodjs/project-config": "0.0.0-experimental-streaming.4",
-    "core-js": "3.29.1"
-=======
-    "@redwoodjs/project-config": "4.0.0",
     "core-js": "3.30.0"
->>>>>>> af7a998d
   },
   "devDependencies": {
     "@babel/cli": "7.21.0",
