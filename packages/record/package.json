{
  "name": "@redwoodjs/record",
<<<<<<< HEAD
  "version": "1.4.3",
=======
  "version": "1.5.0",
>>>>>>> 34ae4e43
  "repository": {
    "type": "git",
    "url": "https://github.com/redwoodjs/redwood.git",
    "directory": "packages/record"
  },
  "license": "MIT",
  "main": "./dist/index.js",
  "types": "./dist/index.d.ts",
  "files": [
    "dist"
  ],
  "scripts": {
    "build": "yarn build:js",
    "build:js": "babel src -d dist --extensions \".js,.ts,.tsx\"",
    "build:watch": "nodemon --watch src --ext \"js,ts,tsx\" --ignore dist --exec \"yarn build\"",
    "datamodel:parse": "node src/scripts/parse.js",
    "prepublishOnly": "NODE_ENV=production yarn build",
    "test": "jest src",
    "test:watch": "yarn test --watch"
  },
  "jest": {
    "testPathIgnorePatterns": [
      "/dist/"
    ]
  },
  "dependencies": {
    "@babel/runtime-corejs3": "7.16.7",
    "@prisma/client": "3.14.0",
    "core-js": "3.22.6"
  },
  "devDependencies": {
    "@babel/cli": "7.16.7",
    "@babel/core": "7.16.7",
    "@prisma/sdk": "3.14.0",
    "esbuild": "0.14.39",
    "jest": "27.5.1"
  },
  "gitHead": "3905ed045508b861b495f8d5630d76c7a157d8f1"
}<|MERGE_RESOLUTION|>--- conflicted
+++ resolved
@@ -1,10 +1,6 @@
 {
   "name": "@redwoodjs/record",
-<<<<<<< HEAD
-  "version": "1.4.3",
-=======
   "version": "1.5.0",
->>>>>>> 34ae4e43
   "repository": {
     "type": "git",
     "url": "https://github.com/redwoodjs/redwood.git",
