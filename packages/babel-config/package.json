--- conflicted
+++ resolved
@@ -45,13 +45,8 @@
     "typescript": "5.3.3"
   },
   "devDependencies": {
-<<<<<<< HEAD
     "@redwoodjs/framework-tools": "workspace:*",
-    "@types/babel-plugin-tester": "9.0.9",
-=======
-    "@redwoodjs/framework-tools": "7.0.0",
     "@types/babel-plugin-tester": "9.0.10",
->>>>>>> 24db5342
     "@types/babel__core": "7.20.4",
     "@types/node": "20.11.10",
     "babel-plugin-tester": "11.0.4",
