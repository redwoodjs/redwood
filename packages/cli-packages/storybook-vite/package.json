{
  "name": "@redwoodjs/cli-storybook-vite",
  "version": "7.0.0",
  "repository": {
    "type": "git",
    "url": "git+https://github.com/redwoodjs/redwood.git",
    "directory": "packages/cli-packages/storybook-vite"
  },
  "license": "MIT",
  "main": "./dist/index.js",
  "types": "./dist/index.d.ts",
  "files": [
    "dist"
  ],
  "scripts": {
    "build": "tsx ./build.mts && yarn build:types",
    "build:pack": "yarn pack -o redwoodjs-cli-storybook-vite.tgz",
    "build:types": "tsc --build --verbose",
    "build:watch": "nodemon --watch src --ext \"js,jsx,ts,tsx\" --ignore dist --exec \"yarn build\"",
    "prepublishOnly": "NODE_ENV=production yarn build",
    "test": "yarn test:unit",
    "test:unit": "NODE_OPTIONS=--experimental-vm-modules yarn jest src"
  },
  "dependencies": {
    "@redwoodjs/babel-config": "workspace:*",
    "@redwoodjs/cli-helpers": "workspace:*",
    "@redwoodjs/project-config": "workspace:*",
    "@redwoodjs/telemetry": "workspace:*",
    "chalk": "4.1.2",
    "execa": "5.1.1",
    "storybook": "7.6.17",
    "storybook-framework-redwoodjs-vite": "workspace:*",
    "terminal-link": "2.1.1",
    "yargs": "17.7.2"
  },
  "devDependencies": {
    "@redwoodjs/framework-tools": "workspace:*",
    "@types/yargs": "17.0.32",
<<<<<<< HEAD
    "jest": "29.7.0",
    "tsx": "4.10.3",
=======
    "tsx": "4.15.6",
>>>>>>> 15dd2c9b
    "typescript": "5.4.5"
  },
  "gitHead": "3905ed045508b861b495f8d5630d76c7a157d8f1"
}<|MERGE_RESOLUTION|>--- conflicted
+++ resolved
@@ -36,12 +36,8 @@
   "devDependencies": {
     "@redwoodjs/framework-tools": "workspace:*",
     "@types/yargs": "17.0.32",
-<<<<<<< HEAD
     "jest": "29.7.0",
-    "tsx": "4.10.3",
-=======
     "tsx": "4.15.6",
->>>>>>> 15dd2c9b
     "typescript": "5.4.5"
   },
   "gitHead": "3905ed045508b861b495f8d5630d76c7a157d8f1"
