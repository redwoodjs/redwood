{
  "name": "@redwoodjs/cli-storybook-vite",
  "version": "8.1.1",
  "repository": {
    "type": "git",
    "url": "git+https://github.com/redwoodjs/redwood.git",
    "directory": "packages/cli-packages/storybook-vite"
  },
  "license": "MIT",
  "main": "./dist/index.js",
  "types": "./dist/index.d.ts",
  "files": [
    "dist"
  ],
  "scripts": {
    "build": "tsx ./build.mts && yarn build:types",
    "build:pack": "yarn pack -o redwoodjs-cli-storybook-vite.tgz",
    "build:types": "tsc --build --verbose",
    "build:watch": "nodemon --watch src --ext \"js,jsx,ts,tsx\" --ignore dist --exec \"yarn build\"",
    "prepublishOnly": "NODE_ENV=production yarn build",
    "test": "yarn test:unit",
    "test:unit": "vitest run"
  },
  "dependencies": {
<<<<<<< HEAD
    "@redwoodjs/cli-helpers": "workspace:*",
    "@redwoodjs/project-config": "workspace:*",
    "@redwoodjs/telemetry": "workspace:*",
    "chalk": "4.1.2",
    "execa": "5.1.1",
    "storybook": "7.6.17",
    "storybook-framework-redwoodjs-vite": "workspace:*",
=======
    "@redwoodjs/cli-helpers": "8.1.1",
    "@redwoodjs/project-config": "8.1.1",
    "@redwoodjs/telemetry": "8.1.1",
    "chalk": "4.1.2",
    "execa": "5.1.1",
    "storybook": "7.6.17",
    "storybook-framework-redwoodjs-vite": "8.1.1",
>>>>>>> e0a1e7d5
    "terminal-link": "2.1.1",
    "vitest": "2.0.5",
    "yargs": "17.7.2"
  },
  "devDependencies": {
<<<<<<< HEAD
    "@redwoodjs/framework-tools": "workspace:*",
=======
    "@redwoodjs/framework-tools": "8.1.1",
>>>>>>> e0a1e7d5
    "@types/yargs": "17.0.33",
    "tsx": "4.19.0",
    "typescript": "5.6.2"
  },
  "gitHead": "3905ed045508b861b495f8d5630d76c7a157d8f1"
}<|MERGE_RESOLUTION|>--- conflicted
+++ resolved
@@ -22,7 +22,6 @@
     "test:unit": "vitest run"
   },
   "dependencies": {
-<<<<<<< HEAD
     "@redwoodjs/cli-helpers": "workspace:*",
     "@redwoodjs/project-config": "workspace:*",
     "@redwoodjs/telemetry": "workspace:*",
@@ -30,25 +29,12 @@
     "execa": "5.1.1",
     "storybook": "7.6.17",
     "storybook-framework-redwoodjs-vite": "workspace:*",
-=======
-    "@redwoodjs/cli-helpers": "8.1.1",
-    "@redwoodjs/project-config": "8.1.1",
-    "@redwoodjs/telemetry": "8.1.1",
-    "chalk": "4.1.2",
-    "execa": "5.1.1",
-    "storybook": "7.6.17",
-    "storybook-framework-redwoodjs-vite": "8.1.1",
->>>>>>> e0a1e7d5
     "terminal-link": "2.1.1",
     "vitest": "2.0.5",
     "yargs": "17.7.2"
   },
   "devDependencies": {
-<<<<<<< HEAD
     "@redwoodjs/framework-tools": "workspace:*",
-=======
-    "@redwoodjs/framework-tools": "8.1.1",
->>>>>>> e0a1e7d5
     "@types/yargs": "17.0.33",
     "tsx": "4.19.0",
     "typescript": "5.6.2"
