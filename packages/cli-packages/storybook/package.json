--- conflicted
+++ resolved
@@ -20,23 +20,13 @@
     "prepublishOnly": "NODE_ENV=production yarn build"
   },
   "dependencies": {
-<<<<<<< HEAD
-    "@redwoodjs/cli-helpers": "7.0.6",
-    "@redwoodjs/project-config": "7.0.6",
-    "@redwoodjs/telemetry": "7.0.6",
+    "@redwoodjs/cli-helpers": "7.0.7",
+    "@redwoodjs/project-config": "7.0.7",
+    "@redwoodjs/telemetry": "7.0.7",
     "@storybook/addon-a11y": "7.6.17",
     "@storybook/addon-docs": "7.6.17",
     "@storybook/addon-essentials": "7.6.17",
     "@storybook/react-webpack5": "7.6.17",
-=======
-    "@redwoodjs/cli-helpers": "7.0.7",
-    "@redwoodjs/project-config": "7.0.7",
-    "@redwoodjs/telemetry": "7.0.7",
-    "@storybook/addon-a11y": "7.6.10",
-    "@storybook/addon-docs": "7.6.10",
-    "@storybook/addon-essentials": "7.6.10",
-    "@storybook/react-webpack5": "7.6.10",
->>>>>>> ddb7f9d8
     "chalk": "4.1.2",
     "execa": "5.1.1",
     "storybook": "7.6.17",
