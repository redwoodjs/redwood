--- conflicted
+++ resolved
@@ -24,15 +24,9 @@
     ]
   },
   "dependencies": {
-<<<<<<< HEAD
-    "@redwoodjs/cli-helpers": "5.0.0",
-    "@redwoodjs/project-config": "5.0.0",
-    "@redwoodjs/telemetry": "5.0.0",
-=======
     "@redwoodjs/cli-helpers": "6.0.0",
     "@redwoodjs/project-config": "6.0.0",
     "@redwoodjs/telemetry": "6.0.0",
->>>>>>> abf118db
     "@storybook/addon-a11y": "7.1.1",
     "@storybook/addon-docs": "7.1.1",
     "@storybook/addon-essentials": "7.1.1",
