--- conflicted
+++ resolved
@@ -36,13 +36,8 @@
     "yargs": "17.7.2"
   },
   "devDependencies": {
-<<<<<<< HEAD
     "@prisma/client": "5.10.2",
-    "@redwoodjs/framework-tools": "7.0.6",
-=======
-    "@prisma/client": "5.9.1",
     "@redwoodjs/framework-tools": "7.0.7",
->>>>>>> ddb7f9d8
     "@types/fs-extra": "11.0.4",
     "@types/yargs": "17.0.32",
     "jest": "29.7.0",
