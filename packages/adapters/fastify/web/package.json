--- conflicted
+++ resolved
@@ -30,13 +30,8 @@
   "devDependencies": {
     "@redwoodjs/framework-tools": "workspace:*",
     "fastify": "4.26.2",
-<<<<<<< HEAD
     "tsx": "4.7.1",
-    "typescript": "5.3.3",
-=======
-    "tsx": "4.6.2",
     "typescript": "5.4.3",
->>>>>>> cf861f81
     "vitest": "1.3.1"
   },
   "gitHead": "3905ed045508b861b495f8d5630d76c7a157d8f1"
