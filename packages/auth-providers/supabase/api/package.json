{
  "name": "@redwoodjs/auth-supabase-api",
  "version": "6.4.1",
  "repository": {
    "type": "git",
    "url": "https://github.com/redwoodjs/redwood.git",
    "directory": "packages/auth-providers/supabase/api"
  },
  "license": "MIT",
  "main": "./dist/index.js",
  "types": "./dist/index.d.ts",
  "files": [
    "dist"
  ],
  "scripts": {
    "build": "yarn build:js && yarn build:types",
    "build:js": "babel src -d dist --extensions \".js,.jsx,.ts,.tsx\" --copy-files --no-copy-ignored",
    "build:types": "tsc --build --verbose",
    "build:watch": "nodemon --watch src --ext \"js,jsx,ts,tsx,template\" --ignore dist --exec \"yarn build\"",
    "prepublishOnly": "NODE_ENV=production yarn build",
    "test": "jest src",
    "test:watch": "yarn test --watch"
  },
  "dependencies": {
    "@babel/runtime-corejs3": "7.23.4",
    "core-js": "3.33.3",
    "jsonwebtoken": "9.0.2"
  },
  "devDependencies": {
    "@babel/cli": "7.23.4",
    "@babel/core": "^7.22.20",
<<<<<<< HEAD
    "@redwoodjs/api": "6.4.0",
    "@types/aws-lambda": "8.10.126",
    "@types/jsonwebtoken": "9.0.5",
=======
    "@redwoodjs/api": "6.4.1",
    "@types/aws-lambda": "8.10.119",
    "@types/jsonwebtoken": "9.0.2",
>>>>>>> 17c1989d
    "jest": "29.7.0",
    "typescript": "5.3.2"
  },
  "gitHead": "3905ed045508b861b495f8d5630d76c7a157d8f1"
}<|MERGE_RESOLUTION|>--- conflicted
+++ resolved
@@ -29,15 +29,9 @@
   "devDependencies": {
     "@babel/cli": "7.23.4",
     "@babel/core": "^7.22.20",
-<<<<<<< HEAD
-    "@redwoodjs/api": "6.4.0",
+    "@redwoodjs/api": "6.4.1",
     "@types/aws-lambda": "8.10.126",
     "@types/jsonwebtoken": "9.0.5",
-=======
-    "@redwoodjs/api": "6.4.1",
-    "@types/aws-lambda": "8.10.119",
-    "@types/jsonwebtoken": "9.0.2",
->>>>>>> 17c1989d
     "jest": "29.7.0",
     "typescript": "5.3.2"
   },
