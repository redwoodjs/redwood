import { AUTH_PROVIDER_HEADER } from '@redwoodjs/api'
import { authDecoder } from '@redwoodjs/auth-supabase-api'
import type { GetCurrentUser } from '@redwoodjs/graphql-server'
import type {
  Middleware,
  MiddlewareRequest,
  MiddlewareResponse,
} from '@redwoodjs/vite/middleware'

import { clearAuthState } from './util'

export interface SupabaseAuthMiddlewareOptions {
  getCurrentUser: GetCurrentUser
  getRoles?: (decoded: any) => string[]
}

/**
 * Create Supabase Auth Middleware that sets the `serverAuthState` based on the Supabase cookie.
 */
const initSupabaseAuthMiddleware = ({
  getCurrentUser,
<<<<<<< HEAD
  getRoles,
}: SupabaseAuthMiddlewareOptions) => {
  return async (req: MiddlewareRequest, res: MiddlewareResponse) => {
=======
}: SupabaseAuthMiddlewareOptions): [Middleware, '*'] => {
  const middleware = async (
    req: MiddlewareRequest,
    res: MiddlewareResponse,
  ) => {
>>>>>>> f1eb2715
    const type = 'supabase'
    const cookieHeader = req.headers.get('cookie')

    // Not an authenticated request, pass through
    if (!cookieHeader) {
      return res
    }

    try {
      const authProviderCookie = req.cookies.get(AUTH_PROVIDER_HEADER)

      // if there is no auth-provider cookie, or it is not for supabase
      // then we don't need to do anything
      if (!authProviderCookie || authProviderCookie !== type) {
        return res
      }

      // Supabase decoder actually doesn't care about the token/cookieHeader
      // We just pass it in for consistency with other auth providers
      const decoded = await authDecoder(cookieHeader, type, {
        event: req as Request,
      })

      const currentUser = await getCurrentUser(
        decoded,
        { type: type, token: cookieHeader, schema: 'cookie' },
        { event: req as Request },
      )

      if (req.url.includes(`/middleware/supabase/currentUser`)) {
        // Reuse the response object, so this middleware can be chained
        res.body =
          // Not sure how currentUser can be string.... but types say so
          typeof currentUser === 'string'
            ? currentUser
            : JSON.stringify({ currentUser })

        return res
      }

      const userMetadata =
        typeof currentUser === 'string' ? null : currentUser?.['user_metadata']

      req.serverAuthState.set({
        currentUser,
        loading: false,
        isAuthenticated: !!currentUser,
        hasError: false,
        userMetadata: userMetadata || currentUser,
        cookieHeader,
        roles: getRoles ? getRoles(decoded) : [],
      })
    } catch (e) {
      console.error(e, 'Error in Supabase Auth Middleware')
      clearAuthState(req, res)
      return res
    }

    return res
  }

  return [middleware, '*']
}
export default initSupabaseAuthMiddleware<|MERGE_RESOLUTION|>--- conflicted
+++ resolved
@@ -19,17 +19,12 @@
  */
 const initSupabaseAuthMiddleware = ({
   getCurrentUser,
-<<<<<<< HEAD
   getRoles,
-}: SupabaseAuthMiddlewareOptions) => {
-  return async (req: MiddlewareRequest, res: MiddlewareResponse) => {
-=======
 }: SupabaseAuthMiddlewareOptions): [Middleware, '*'] => {
   const middleware = async (
     req: MiddlewareRequest,
     res: MiddlewareResponse,
   ) => {
->>>>>>> f1eb2715
     const type = 'supabase'
     const cookieHeader = req.headers.get('cookie')
 
