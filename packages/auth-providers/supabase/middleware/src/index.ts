import { AUTH_PROVIDER_HEADER } from '@redwoodjs/api'
import { authDecoder } from '@redwoodjs/auth-supabase-api'
import type { GetCurrentUser } from '@redwoodjs/graphql-server'
import type {
  Middleware,
  MiddlewareRequest,
  MiddlewareResponse,
<<<<<<< HEAD
  // @ts-expect-error next-line. @TODO FIX THIS WITH CJS TYPES
} from '@redwoodjs/vite/middleware'
=======
} from '@redwoodjs/web/middleware' with { 'resolution-mode': 'import' }
>>>>>>> 81769b94

import { clearAuthState } from './util'

export interface SupabaseAuthMiddlewareOptions {
  getCurrentUser: GetCurrentUser
  getRoles?: (decoded: any) => string[]
}

/**
 * Create Supabase Auth Middleware that sets the `serverAuthState` based on the Supabase cookie.
 */
const initSupabaseAuthMiddleware = ({
  getCurrentUser,
  getRoles,
}: SupabaseAuthMiddlewareOptions): [Middleware, '*'] => {
  const middleware = async (
    req: MiddlewareRequest,
    res: MiddlewareResponse,
  ) => {
    const type = 'supabase'
    const cookieHeader = req.headers.get('cookie')

    // Not an authenticated request, pass through
    if (!cookieHeader) {
      return res
    }

    try {
      const authProviderCookie = req.cookies.get(AUTH_PROVIDER_HEADER)

      // if there is no auth-provider cookie, or it is not for supabase
      // then we don't need to do anything
      if (!authProviderCookie || authProviderCookie !== type) {
        return res
      }

      // Supabase decoder actually doesn't care about the token/cookieHeader
      // We just pass it in for consistency with other auth providers
      const decoded = await authDecoder(cookieHeader, type, {
        event: req as Request,
      })

      const currentUser = await getCurrentUser(
        decoded,
        { type: type, token: cookieHeader, schema: 'cookie' },
        { event: req as Request },
      )

      if (req.url.includes(`/middleware/supabase/currentUser`)) {
        // Reuse the response object, so this middleware can be chained
        res.body =
          // Not sure how currentUser can be string.... but types say so
          typeof currentUser === 'string'
            ? currentUser
            : JSON.stringify({ currentUser })

        return res
      }

      const userMetadata =
        typeof currentUser === 'string' ? null : currentUser?.['user_metadata']

      req.serverAuthState.set({
        currentUser,
        loading: false,
        isAuthenticated: !!currentUser,
        hasError: false,
        userMetadata: userMetadata || currentUser,
        cookieHeader,
        roles: getRoles ? getRoles(decoded) : [],
      })
    } catch (e) {
      console.error(e, 'Error in Supabase Auth Middleware')
      clearAuthState(req, res)
      return res
    }

    return res
  }

  return [middleware, '*']
}
export default initSupabaseAuthMiddleware<|MERGE_RESOLUTION|>--- conflicted
+++ resolved
@@ -5,14 +5,9 @@
   Middleware,
   MiddlewareRequest,
   MiddlewareResponse,
-<<<<<<< HEAD
-  // @ts-expect-error next-line. @TODO FIX THIS WITH CJS TYPES
-} from '@redwoodjs/vite/middleware'
-=======
-} from '@redwoodjs/web/middleware' with { 'resolution-mode': 'import' }
->>>>>>> 81769b94
+} from '@redwoodjs/web/middleware'
 
-import { clearAuthState } from './util'
+import { clearAuthState } from './util.js'
 
 export interface SupabaseAuthMiddlewareOptions {
   getCurrentUser: GetCurrentUser
