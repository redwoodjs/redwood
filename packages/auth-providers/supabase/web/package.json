--- conflicted
+++ resolved
@@ -31,11 +31,7 @@
     "@supabase/supabase-js": "2.26.0",
     "@types/react": "18.2.14",
     "jest": "29.6.1",
-<<<<<<< HEAD
     "react": "18.3.0-canary-035a41c4e-20230704",
-=======
-    "react": "18.2.0",
->>>>>>> abf118db
     "typescript": "5.1.6"
   },
   "peerDependencies": {
