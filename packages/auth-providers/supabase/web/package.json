{
  "name": "@redwoodjs/auth-supabase-web",
  "version": "6.0.7",
  "repository": {
    "type": "git",
    "url": "https://github.com/redwoodjs/redwood.git",
    "directory": "packages/auth-providers/supabase/web"
  },
  "license": "MIT",
  "main": "./dist/index.js",
  "types": "./dist/index.d.ts",
  "files": [
    "dist"
  ],
  "scripts": {
    "build": "yarn build:js && yarn build:types",
    "build:js": "babel src -d dist --extensions \".js,.jsx,.ts,.tsx\" --copy-files --no-copy-ignored",
    "build:pack": "yarn pack -o redwoodjs-auth-supabase-web.tgz",
    "build:types": "tsc --build --verbose",
    "build:watch": "nodemon --watch src --ext \"js,jsx,ts,tsx,template\" --ignore dist --exec \"yarn build\"",
    "prepublishOnly": "NODE_ENV=production yarn build",
    "test": "vitest run src",
    "test:watch": "vitest watch src"
  },
  "dependencies": {
    "@babel/runtime-corejs3": "7.23.9",
    "core-js": "3.35.1"
  },
  "devDependencies": {
    "@babel/cli": "7.23.9",
    "@babel/core": "^7.22.20",
    "@supabase/supabase-js": "2.39.0",
<<<<<<< HEAD
    "@types/react": "^18.2.37",
    "jest": "29.7.0",
=======
    "@types/react": "18.2.37",
>>>>>>> cd65bf6f
    "react": "0.0.0-experimental-e5205658f-20230913",
    "typescript": "5.3.3",
    "vitest": "1.2.2"
  },
  "peerDependencies": {
    "@supabase/supabase-js": "2.39.0"
  },
  "gitHead": "3905ed045508b861b495f8d5630d76c7a157d8f1"
}<|MERGE_RESOLUTION|>--- conflicted
+++ resolved
@@ -30,12 +30,7 @@
     "@babel/cli": "7.23.9",
     "@babel/core": "^7.22.20",
     "@supabase/supabase-js": "2.39.0",
-<<<<<<< HEAD
     "@types/react": "^18.2.37",
-    "jest": "29.7.0",
-=======
-    "@types/react": "18.2.37",
->>>>>>> cd65bf6f
     "react": "0.0.0-experimental-e5205658f-20230913",
     "typescript": "5.3.3",
     "vitest": "1.2.2"
