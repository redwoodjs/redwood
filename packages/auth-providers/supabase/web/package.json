{
  "name": "@redwoodjs/auth-supabase-web",
  "version": "7.0.0",
  "repository": {
    "type": "git",
    "url": "https://github.com/redwoodjs/redwood.git",
    "directory": "packages/auth-providers/supabase/web"
  },
  "license": "MIT",
  "main": "./dist/index.js",
  "types": "./dist/index.d.ts",
  "files": [
    "dist"
  ],
  "scripts": {
    "build": "yarn build:js && yarn build:types",
    "build:js": "babel src -d dist --extensions \".js,.jsx,.ts,.tsx\" --copy-files --no-copy-ignored",
    "build:pack": "yarn pack -o redwoodjs-auth-supabase-web.tgz",
    "build:types": "tsc --build --verbose",
    "build:watch": "nodemon --watch src --ext \"js,jsx,ts,tsx,template\" --ignore dist --exec \"yarn build\"",
    "prepublishOnly": "NODE_ENV=production yarn build",
    "test": "vitest run src",
    "test:watch": "vitest watch src"
  },
  "dependencies": {
    "@babel/runtime-corejs3": "7.23.9",
    "core-js": "3.35.1"
  },
  "devDependencies": {
    "@babel/cli": "7.23.9",
    "@babel/core": "^7.22.20",
    "@supabase/supabase-js": "2.39.0",
    "@types/react": "^18.2.55",
<<<<<<< HEAD
    "react": "0.0.0-experimental-e5205658f-20230913",
=======
    "react": "18.2.0",
>>>>>>> 49965f4d
    "typescript": "5.3.3",
    "vitest": "1.2.2"
  },
  "peerDependencies": {
    "@supabase/supabase-js": "2.39.0"
  },
  "gitHead": "3905ed045508b861b495f8d5630d76c7a157d8f1"
}<|MERGE_RESOLUTION|>--- conflicted
+++ resolved
@@ -31,11 +31,7 @@
     "@babel/core": "^7.22.20",
     "@supabase/supabase-js": "2.39.0",
     "@types/react": "^18.2.55",
-<<<<<<< HEAD
     "react": "0.0.0-experimental-e5205658f-20230913",
-=======
-    "react": "18.2.0",
->>>>>>> 49965f4d
     "typescript": "5.3.3",
     "vitest": "1.2.2"
   },
