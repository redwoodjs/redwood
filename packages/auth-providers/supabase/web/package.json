--- conflicted
+++ resolved
@@ -28,11 +28,7 @@
   "devDependencies": {
     "@babel/cli": "7.21.0",
     "@babel/core": "7.21.0",
-<<<<<<< HEAD
     "@supabase/supabase-js": "2.8.0",
-=======
-    "@supabase/supabase-js": "1.35.7",
->>>>>>> c3cbf649
     "@types/react": "18.0.28",
     "jest": "29.4.3",
     "react": "18.2.0",
