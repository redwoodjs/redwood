{
  "name": "@redwoodjs/auth-dbauth-web",
  "version": "7.1.1",
  "repository": {
    "type": "git",
    "url": "https://github.com/redwoodjs/redwood.git",
    "directory": "packages/auth-providers/dbAuth/web"
  },
  "license": "MIT",
  "main": "./dist/index.js",
  "types": "./dist/index.d.ts",
  "files": [
    "dist",
    "webAuthn"
  ],
  "scripts": {
    "build": "yarn build:js && yarn build:types",
    "build:js": "babel src -d dist --extensions \".js,.jsx,.ts,.tsx\" --copy-files --no-copy-ignored",
    "build:pack": "yarn pack -o redwoodjs-auth-dbauth-web.tgz",
    "build:types": "tsc --build --verbose",
    "build:watch": "nodemon --watch src --ext \"js,jsx,ts,tsx,template\" --ignore dist --exec \"yarn build\"",
    "prepublishOnly": "NODE_ENV=production yarn build",
    "test": "jest src",
    "test:watch": "yarn test --watch"
  },
  "dependencies": {
    "@babel/runtime-corejs3": "7.24.0",
<<<<<<< HEAD
    "@redwoodjs/auth": "workspace:*",
=======
    "@redwoodjs/auth": "7.1.1",
>>>>>>> 14ebfc30
    "@simplewebauthn/browser": "7.4.0",
    "core-js": "3.35.1"
  },
  "devDependencies": {
    "@babel/cli": "7.23.9",
    "@babel/core": "^7.22.20",
    "@simplewebauthn/typescript-types": "7.4.0",
    "@types/react": "^18.2.55",
    "jest": "29.7.0",
    "react": "18.2.0",
    "typescript": "5.3.3"
  },
  "gitHead": "3905ed045508b861b495f8d5630d76c7a157d8f1"
}<|MERGE_RESOLUTION|>--- conflicted
+++ resolved
@@ -25,11 +25,7 @@
   },
   "dependencies": {
     "@babel/runtime-corejs3": "7.24.0",
-<<<<<<< HEAD
     "@redwoodjs/auth": "workspace:*",
-=======
-    "@redwoodjs/auth": "7.1.1",
->>>>>>> 14ebfc30
     "@simplewebauthn/browser": "7.4.0",
     "core-js": "3.35.1"
   },
