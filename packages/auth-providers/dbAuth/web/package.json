--- conflicted
+++ resolved
@@ -23,13 +23,8 @@
     "test:watch": "yarn test --watch"
   },
   "dependencies": {
-<<<<<<< HEAD
     "@babel/runtime-corejs3": "7.22.5",
-    "@redwoodjs/auth": "5.3.1",
-=======
-    "@babel/runtime-corejs3": "7.22.3",
     "@redwoodjs/auth": "5.3.2",
->>>>>>> 930d13a2
     "@simplewebauthn/browser": "7.2.0",
     "core-js": "3.31.0"
   },
