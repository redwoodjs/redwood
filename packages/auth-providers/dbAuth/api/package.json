{
  "name": "@redwoodjs/auth-dbauth-api",
  "version": "6.2.3",
  "repository": {
    "type": "git",
    "url": "https://github.com/redwoodjs/redwood.git",
    "directory": "packages/auth-providers/dbAuth/api"
  },
  "license": "MIT",
  "main": "./dist/index.js",
  "types": "./dist/index.d.ts",
  "files": [
    "dist"
  ],
  "scripts": {
    "build": "yarn build:js && yarn build:types",
    "build:js": "babel src -d dist --extensions \".js,.jsx,.ts,.tsx\" --copy-files --no-copy-ignored",
    "build:types": "tsc --build --verbose",
    "build:watch": "nodemon --watch src --ext \"js,jsx,ts,tsx,template\" --ignore dist --exec \"yarn build\"",
    "prepublishOnly": "NODE_ENV=production yarn build",
    "test": "jest src",
    "test:watch": "yarn test --watch"
  },
  "dependencies": {
    "@babel/runtime-corejs3": "7.22.15",
    "base64url": "3.0.1",
    "core-js": "3.32.2",
    "crypto-js": "4.1.1",
    "md5": "2.3.0",
    "uuid": "9.0.0"
  },
  "devDependencies": {
    "@babel/cli": "7.22.15",
    "@babel/core": "^7.22.20",
<<<<<<< HEAD
    "@redwoodjs/api": "6.2.2",
=======
    "@redwoodjs/api": "6.2.3",
>>>>>>> 7390b25e
    "@simplewebauthn/server": "7.3.1",
    "@types/crypto-js": "4.1.1",
    "@types/md5": "2.3.2",
    "@types/uuid": "9.0.2",
    "jest": "29.7.0",
    "typescript": "5.2.2"
  },
  "gitHead": "3905ed045508b861b495f8d5630d76c7a157d8f1"
}<|MERGE_RESOLUTION|>--- conflicted
+++ resolved
@@ -32,11 +32,7 @@
   "devDependencies": {
     "@babel/cli": "7.22.15",
     "@babel/core": "^7.22.20",
-<<<<<<< HEAD
-    "@redwoodjs/api": "6.2.2",
-=======
     "@redwoodjs/api": "6.2.3",
->>>>>>> 7390b25e
     "@simplewebauthn/server": "7.3.1",
     "@types/crypto-js": "4.1.1",
     "@types/md5": "2.3.2",
