{
  "name": "@redwoodjs/auth-dbauth-api",
  "version": "6.2.2",
  "repository": {
    "type": "git",
    "url": "https://github.com/redwoodjs/redwood.git",
    "directory": "packages/auth-providers/dbAuth/api"
  },
  "license": "MIT",
  "main": "./dist/index.js",
  "types": "./dist/index.d.ts",
  "files": [
    "dist"
  ],
  "scripts": {
    "build": "yarn build:js && yarn build:types",
    "build:js": "babel src -d dist --extensions \".js,.jsx,.ts,.tsx\" --copy-files --no-copy-ignored",
    "build:types": "tsc --build --verbose",
    "build:watch": "nodemon --watch src --ext \"js,jsx,ts,tsx,template\" --ignore dist --exec \"yarn build\"",
    "prepublishOnly": "NODE_ENV=production yarn build",
    "test": "jest src",
    "test:watch": "yarn test --watch"
  },
  "dependencies": {
    "@babel/runtime-corejs3": "7.22.15",
    "base64url": "3.0.1",
    "core-js": "3.32.2",
    "crypto-js": "4.1.1",
    "md5": "2.3.0",
    "uuid": "9.0.0"
  },
  "devDependencies": {
    "@babel/cli": "7.22.15",
    "@babel/core": "^7.22.17",
<<<<<<< HEAD
    "@redwoodjs/api": "6.2.1",
=======
    "@redwoodjs/api": "6.2.2",
>>>>>>> b1fea35f
    "@simplewebauthn/server": "7.3.1",
    "@types/crypto-js": "4.1.1",
    "@types/md5": "2.3.2",
    "@types/uuid": "9.0.2",
    "jest": "29.7.0",
    "typescript": "5.2.2"
  },
  "gitHead": "3905ed045508b861b495f8d5630d76c7a157d8f1"
}<|MERGE_RESOLUTION|>--- conflicted
+++ resolved
@@ -32,11 +32,7 @@
   "devDependencies": {
     "@babel/cli": "7.22.15",
     "@babel/core": "^7.22.17",
-<<<<<<< HEAD
-    "@redwoodjs/api": "6.2.1",
-=======
     "@redwoodjs/api": "6.2.2",
->>>>>>> b1fea35f
     "@simplewebauthn/server": "7.3.1",
     "@types/crypto-js": "4.1.1",
     "@types/md5": "2.3.2",
