{
  "name": "@redwoodjs/auth-dbauth-api",
  "version": "7.0.0",
  "repository": {
    "type": "git",
    "url": "git+https://github.com/redwoodjs/redwood.git",
    "directory": "packages/auth-providers/dbAuth/api"
  },
  "license": "MIT",
  "main": "./dist/index.js",
  "types": "./dist/index.d.ts",
  "files": [
    "dist"
  ],
  "scripts": {
    "build": "yarn build:js && yarn build:types",
    "build:js": "babel src -d dist --extensions \".js,.jsx,.ts,.tsx\" --copy-files --no-copy-ignored",
    "build:pack": "yarn pack -o redwoodjs-auth-dbauth-api.tgz",
    "build:types": "tsc --build --verbose",
    "build:watch": "nodemon --watch src --ext \"js,jsx,ts,tsx,template\" --ignore dist --exec \"yarn build\"",
    "prepublishOnly": "NODE_ENV=production yarn build",
    "test": "vitest run",
    "test:watch": "vitest watch"
  },
  "dependencies": {
    "@babel/runtime-corejs3": "7.24.8",
    "@redwoodjs/project-config": "workspace:*",
    "base64url": "3.0.1",
    "core-js": "3.37.1",
    "md5": "2.3.0",
    "uuid": "10.0.0"
  },
  "devDependencies": {
    "@babel/cli": "7.24.8",
    "@babel/core": "^7.22.20",
    "@redwoodjs/api": "workspace:*",
    "@simplewebauthn/server": "7.4.0",
    "@types/md5": "2.3.5",
<<<<<<< HEAD
    "@types/uuid": "9.0.8",
    "typescript": "5.5.3",
=======
    "@types/uuid": "10.0.0",
    "typescript": "5.4.5",
>>>>>>> cf5fe1d2
    "vitest": "2.0.3"
  },
  "gitHead": "3905ed045508b861b495f8d5630d76c7a157d8f1"
}<|MERGE_RESOLUTION|>--- conflicted
+++ resolved
@@ -36,13 +36,8 @@
     "@redwoodjs/api": "workspace:*",
     "@simplewebauthn/server": "7.4.0",
     "@types/md5": "2.3.5",
-<<<<<<< HEAD
-    "@types/uuid": "9.0.8",
+    "@types/uuid": "10.0.0",
     "typescript": "5.5.3",
-=======
-    "@types/uuid": "10.0.0",
-    "typescript": "5.4.5",
->>>>>>> cf5fe1d2
     "vitest": "2.0.3"
   },
   "gitHead": "3905ed045508b861b495f8d5630d76c7a157d8f1"
