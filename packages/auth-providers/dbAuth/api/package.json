--- conflicted
+++ resolved
@@ -37,13 +37,8 @@
     "@simplewebauthn/server": "7.4.0",
     "@types/md5": "2.3.5",
     "@types/uuid": "9.0.8",
-<<<<<<< HEAD
-    "typescript": "5.3.3",
+    "typescript": "5.4.3",
     "vitest": "1.4.0"
-=======
-    "typescript": "5.4.3",
-    "vitest": "1.3.1"
->>>>>>> 9d737f33
   },
   "gitHead": "3905ed045508b861b495f8d5630d76c7a157d8f1"
 }