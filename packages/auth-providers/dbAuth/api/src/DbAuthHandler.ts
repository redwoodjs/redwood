import type { PrismaClient } from '@prisma/client'
import type {
  GenerateAuthenticationOptionsOpts,
  GenerateRegistrationOptionsOpts,
  VerifiedAuthenticationResponse,
  VerifiedRegistrationResponse,
  VerifyAuthenticationResponseOpts,
  VerifyRegistrationResponseOpts,
} from '@simplewebauthn/server'
import type {
  AuthenticationResponseJSON,
  RegistrationResponseJSON,
} from '@simplewebauthn/typescript-types'
import type { APIGatewayProxyEvent, Context as LambdaContext } from 'aws-lambda'
import base64url from 'base64url'
import md5 from 'md5'
import { v4 as uuidv4 } from 'uuid'

import type { CorsConfig, CorsContext, PartialRequest } from '@redwoodjs/api'
import {
  createCorsContext,
  isFetchApiRequest,
  normalizeRequest,
} from '@redwoodjs/api'

import * as DbAuthError from './errors'
import {
  buildDbAuthResponse,
  cookieName,
  decryptSession,
  encryptSession,
  extractCookie,
  extractHashingOptions,
  getSession,
  hashPassword,
  hashToken,
  isLegacySession,
  legacyHashPassword,
  webAuthnSession,
} from './shared'

interface SignupFlowOptions<TUserAttributes = Record<string, unknown>> {
  /**
   * Allow users to sign up. Defaults to true.
   * Needs to be explicitly set to false to disable the flow
   */
  enabled?: boolean
  /**
   * Whatever you want to happen to your data on new user signup. Redwood will
   * check for duplicate usernames before calling this handler. At a minimum
   * you need to save the `username`, `hashedPassword` and `salt` to your
   * user table. `userAttributes` contains any additional object members that
   * were included in the object given to the `signUp()` function you got
   * from `useAuth()`
   */
  handler: (signupHandlerOptions: SignupHandlerOptions<TUserAttributes>) => any

  /**
   * Validate the user-supplied password with whatever logic you want. Return
   * `true` if valid, throw `PasswordValidationError` if not.
   */
  passwordValidation?: (password: string) => boolean

  /**
   * Object containing error strings
   */
  errors?: {
    fieldMissing?: string
    usernameTaken?: string
    flowNotEnabled?: string
  }

  /**
   * Allows the user to define if the UserCheck for their selected db provider should use case insensitive
   */
  usernameMatch?: string
}

interface ForgotPasswordFlowOptions<TUser = UserType> {
  /**
   * Allow users to request a new password via a call to forgotPassword. Defaults to true.
   * Needs to be explicitly set to false to disable the flow
   */
  enabled?: boolean
  handler: (user: TUser, token: string) => any
  errors?: {
    usernameNotFound?: string
    usernameRequired?: string
    flowNotEnabled?: string
  }
  expires: number
}

interface LoginFlowOptions<TUser = UserType> {
  /**
   * Allow users to login. Defaults to true.
   * Needs to be explicitly set to false to disable the flow
   */
  enabled?: boolean
  /**
   * Anything you want to happen before logging the user in. This can include
   * throwing an error to prevent login. If you do want to allow login, this
   * function must return an object representing the user you want to be logged
   * in, containing at least an `id` field (whatever named field was provided
   * for `authFields.id`). For example: `return { id: user.id }`
   */
  handler: (user: TUser) => any
  /**
   * Object containing error strings
   */
  errors?: {
    usernameOrPasswordMissing?: string
    usernameNotFound?: string
    incorrectPassword?: string
    flowNotEnabled?: string
  }
  /**
   * How long a user will remain logged in, in seconds
   */
  expires: number

  /**
   * Allows the user to define if the UserCheck for their selected db provider should use case insensitive
   */
  usernameMatch?: string
}

interface ResetPasswordFlowOptions<TUser = UserType> {
  /**
   * Allow users to reset their password via a code from a call to forgotPassword. Defaults to true.
   * Needs to be explicitly set to false to disable the flow
   */
  enabled?: boolean
  handler: (user: TUser) => boolean | Promise<boolean>
  allowReusedPassword: boolean
  errors?: {
    resetTokenExpired?: string
    resetTokenInvalid?: string
    resetTokenRequired?: string
    reusedPassword?: string
    flowNotEnabled?: string
  }
}

interface WebAuthnFlowOptions {
  enabled: boolean
  expires: number
  name: string
  domain: string
  origin: string
  timeout?: number
  type: 'any' | 'platform' | 'cross-platform'
  credentialFields: {
    id: string
    userId: string
    publicKey: string
    transports: string
    counter: string
  }
}

export type UserType = Record<string | number, any>

<<<<<<< HEAD
export type DbAuthResponse = Promise<{
  headers: {
    [x: string]: string | string[]
  }
  body?: string | undefined
  statusCode: number
}>
=======
type AuthMethodOutput = [
  string | Record<string, any> | boolean | undefined, // body
  Headers?,
  { statusCode: number }?,
]
>>>>>>> 48ed4535

export interface DbAuthHandlerOptions<
  TUser = UserType,
  TUserAttributes = Record<string, unknown>,
> {
  /**
   * Provide prisma db client
   */
  db: PrismaClient
  /**
   * The name of the property you'd call on `db` to access your user table.
   * ie. if your Prisma model is named `User` this value would be `user`, as in `db.user`
   */
  authModelAccessor: keyof PrismaClient
  /**
   * The name of the property you'd call on `db` to access your user credentials table.
   * ie. if your Prisma model is named `UserCredential` this value would be `userCredential`, as in `db.userCredential`
   */
  credentialModelAccessor?: keyof PrismaClient
  /**
   * The fields that are allowed to be returned from the user table when
   * invoking handlers that return a user object (like forgotPassword and signup)
   * Defaults to `id` and `email` if not set at all.
   */
  allowedUserFields?: string[]
  /**
   *  A map of what dbAuth calls a field to what your database calls it.
   * `id` is whatever column you use to uniquely identify a user (probably
   * something like `id` or `userId` or even `email`)
   */
  authFields: {
    id: string
    username: string
    hashedPassword: string
    salt: string
    resetToken: string
    resetTokenExpiresAt: string
    challenge?: string
  }
  /**
   * Object containing cookie config options
   */
  cookie?: {
    /** @deprecated set this option in `cookie.attributes` */
    Path?: string
    /** @deprecated set this option in `cookie.attributes` */
    HttpOnly?: boolean
    /** @deprecated set this option in `cookie.attributes` */
    Secure?: boolean
    /** @deprecated set this option in `cookie.attributes` */
    SameSite?: string
    /** @deprecated set this option in `cookie.attributes` */
    Domain?: string
    attributes?: {
      Path?: string
      HttpOnly?: boolean
      Secure?: boolean
      SameSite?: string
      Domain?: string
    }
    /**
     * The name of the cookie that dbAuth sets
     *
     * %port% will be replaced with the port the api server is running on.
     * If you have multiple RW apps running on the same host, you'll need to
     * make sure they all use unique cookie names
     */
    name?: string
  }
  /**
   * Object containing forgot password options
   */
  forgotPassword: ForgotPasswordFlowOptions<TUser> | { enabled: false }
  /**
   * Object containing login options
   */
  login: LoginFlowOptions<TUser> | { enabled: false }
  /**
   * Object containing reset password options
   */
  resetPassword: ResetPasswordFlowOptions<TUser> | { enabled: false }
  /**
   * Object containing login options
   */
  signup: SignupFlowOptions<TUserAttributes> | { enabled: false }

  /**
   * Object containing WebAuthn options
   */
  webAuthn?: WebAuthnFlowOptions | { enabled: false }

  /**
   * CORS settings, same as in createGraphqlHandler
   */
  cors?: CorsConfig
}

export interface SignupHandlerOptions<TUserAttributes> {
  username: string
  hashedPassword: string
  salt: string
  userAttributes?: TUserAttributes
}

export type AuthMethodNames =
  | 'forgotPassword'
  | 'getToken'
  | 'login'
  | 'logout'
  | 'resetPassword'
  | 'signup'
  | 'webAuthnAuthenticate'
  | 'webAuthnAuthOptions'
  | 'webAuthnRegOptions'
  | 'webAuthnRegister'
  | 'validateResetToken'

type Params = AuthenticationResponseJSON &
  RegistrationResponseJSON & {
    username?: string
    password?: string
    resetToken?: string
    method: AuthMethodNames
    [key: string]: any
  } & {
    transports?: string // used by webAuthN for something
  }

type DbAuthSession<T = unknown> = Record<string, T>

const DEFAULT_ALLOWED_USER_FIELDS = ['id', 'email']

export class DbAuthHandler<
  TUser extends UserType,
  TUserAttributes = Record<string, unknown>,
> {
  event: Request | APIGatewayProxyEvent
  _normalizedRequest: PartialRequest<Params> | undefined
  httpMethod: string
  options: DbAuthHandlerOptions<TUser, TUserAttributes>
  cookie: string
  db: PrismaClient
  dbAccessor: any
  dbCredentialAccessor: any
  allowedUserFields: string[]
  hasInvalidSession: boolean
  session: DbAuthSession | undefined
  sessionCsrfToken: string | undefined
  corsContext: CorsContext | undefined
  sessionExpiresDate: string
  webAuthnExpiresDate: string
  encryptedSession: string | null = null

  public get normalizedRequest() {
    if (!this._normalizedRequest) {
      // This is a dev time error, no need to throw a specialized error
      throw new Error(
        'dbAuthHandler has not been initialised. Either await dbAuthHandler.invoke() or call await dbAuth.init()',
      )
    }
    return this._normalizedRequest
  }

  // class constant: list of auth methods that are supported
  static get METHODS(): AuthMethodNames[] {
    return [
      'forgotPassword',
      'getToken',
      'login',
      'logout',
      'resetPassword',
      'signup',
      'validateResetToken',
      'webAuthnRegOptions',
      'webAuthnRegister',
      'webAuthnAuthOptions',
      'webAuthnAuthenticate',
    ]
  }

  // class constant: maps the auth functions to their required HTTP verb for access
  static get VERBS() {
    return {
      forgotPassword: 'POST',
      getToken: 'GET',
      login: 'POST',
      logout: 'POST',
      resetPassword: 'POST',
      signup: 'POST',
      validateResetToken: 'POST',
      webAuthnRegOptions: 'GET',
      webAuthnRegister: 'POST',
      webAuthnAuthOptions: 'GET',
      webAuthnAuthenticate: 'POST',
    }
  }

  // default to epoch when we want to expire
  static get PAST_EXPIRES_DATE() {
    return new Date('1970-01-01T00:00:00.000+00:00').toUTCString()
  }

  // generate a new token (standard UUID)
  static get CSRF_TOKEN() {
    return uuidv4()
  }

  static get AVAILABLE_WEBAUTHN_TRANSPORTS() {
    return ['usb', 'ble', 'nfc', 'internal']
  }

  /**
   * Returns the set-cookie header to mark the cookie as expired ("deletes" the session)
   *
   * The header keys are case insensitive, but Fastify prefers these to be lowercase.
   * Therefore, we want to ensure that the headers are always lowercase and unique
   * for compliance with HTTP/2.
   *
   * @see: https://www.rfc-editor.org/rfc/rfc7540#section-8.1.2
   */
  get _deleteSessionHeader(): Headers {
    const deleteHeaders = new Headers()

    deleteHeaders.append(
      'set-cookie',
      [
        `${cookieName(this.options.cookie?.name)}=`,
        ...this._cookieAttributes({ expires: 'now' }),
      ].join(';'),
    )

    deleteHeaders.append(
      'set-cookie',
      [`auth-provider=`, ...this._cookieAttributes({ expires: 'now' })].join(
        ';',
      ),
    )

    return deleteHeaders
  }

  constructor(
    event: APIGatewayProxyEvent | Request,
    _context: LambdaContext, // @TODO:
    options: DbAuthHandlerOptions<TUser, TUserAttributes>,
  ) {
    this.options = options
    this.event = event
    this.httpMethod = isFetchApiRequest(event) ? event.method : event.httpMethod

    this.cookie = extractCookie(event) || ''

    this._validateOptions()

    this.db = this.options.db
    this.dbAccessor = this.db[this.options.authModelAccessor]
    this.dbCredentialAccessor = this.options.credentialModelAccessor
      ? this.db[this.options.credentialModelAccessor]
      : null
    this.hasInvalidSession = false
    this.allowedUserFields =
      this.options.allowedUserFields || DEFAULT_ALLOWED_USER_FIELDS

    const sessionExpiresAt = new Date()
    sessionExpiresAt.setSeconds(
      sessionExpiresAt.getSeconds() +
        (this.options.login as LoginFlowOptions).expires,
    )
    this.sessionExpiresDate = sessionExpiresAt.toUTCString()

    const webAuthnExpiresAt = new Date()
    webAuthnExpiresAt.setSeconds(
      webAuthnExpiresAt.getSeconds() +
        ((this.options?.webAuthn as WebAuthnFlowOptions)?.expires || 0),
    )
    this.webAuthnExpiresDate = webAuthnExpiresAt.toUTCString()

    // Note that we handle these headers differently in functions/graphql.ts
    // because it's handled by graphql-yoga, so we map the cors config to yoga config
    // See packages/graphql-server/src/__tests__/mapRwCorsToYoga.test.ts
    if (options.cors) {
      this.corsContext = createCorsContext(options.cors)
    }

    try {
      this.encryptedSession = getSession(this.cookie, this.options.cookie?.name)

      const [session, csrfToken] = decryptSession(this.encryptedSession)
      this.session = session
      this.sessionCsrfToken = csrfToken
    } catch (e) {
      // if session can't be decrypted, keep track so we can log them out when
      // the auth method is called
      if (e instanceof DbAuthError.SessionDecryptionError) {
        this.hasInvalidSession = true
      } else {
        throw e
      }
    }
  }

  // Initialize the request object. This is async now, because body in Fetch Request
  // is parsed async
  async init() {
    if (!this._normalizedRequest) {
      this._normalizedRequest = (await normalizeRequest(
        this.event,
      )) as PartialRequest<Params>
    }
  }

  // Actual function that triggers everything else to happen: `login`, `signup`,
  // etc. is called from here, after some checks to make sure the request is good
  async invoke() {
    let corsHeaders = {}
    await this.init()
    if (this.corsContext) {
      corsHeaders = this.corsContext.getRequestHeaders(this.normalizedRequest)
      // Return CORS headers for OPTIONS requests
      if (this.corsContext.shouldHandleCors(this.normalizedRequest)) {
        return buildDbAuthResponse({ body: '', statusCode: 200 }, corsHeaders)
      }
    }

    // if there was a problem decryption the session, just return the logout
    // response immediately
    if (this.hasInvalidSession) {
      return buildDbAuthResponse(
        this._ok(...this._logoutResponse()),
        corsHeaders,
      )
    }

    try {
      const method = await this._getAuthMethod()

      // get the auth method the incoming request is trying to call
      if (!DbAuthHandler.METHODS.includes(method)) {
        return buildDbAuthResponse(this._notFound(), corsHeaders)
      }

      // make sure it's using the correct verb, GET vs POST
      if (this.httpMethod !== DbAuthHandler.VERBS[method]) {
        return buildDbAuthResponse(this._notFound(), corsHeaders)
      }

      // call whatever auth method was requested and return the body and headers
      const [body, headers, options = { statusCode: 200 }] =
        await this[method]()

      return buildDbAuthResponse(this._ok(body, headers, options), corsHeaders)
    } catch (e: any) {
      if (e instanceof DbAuthError.WrongVerbError) {
        return buildDbAuthResponse(this._notFound(), corsHeaders)
      } else {
        return buildDbAuthResponse(
          this._badRequest(e.message || e),
          corsHeaders,
        )
      }
    }
  }

  async forgotPassword(): Promise<AuthMethodOutput> {
    const { enabled = true } = this.options.forgotPassword

    if (!enabled) {
      throw new DbAuthError.FlowNotEnabledError(
        (this.options.forgotPassword as ForgotPasswordFlowOptions)?.errors
          ?.flowNotEnabled || `Forgot password flow is not enabled`,
      )
    }

    const { username } = this.normalizedRequest.jsonBody || {}
    // was the username sent in at all?
    if (!username || username.trim() === '') {
      throw new DbAuthError.UsernameRequiredError(
        (this.options.forgotPassword as ForgotPasswordFlowOptions)?.errors
          ?.usernameRequired || `Username is required`,
      )
    }
    let user

    try {
      user = await this.dbAccessor.findUnique({
        where: { [this.options.authFields.username]: username },
      })
    } catch (e) {
      throw new DbAuthError.GenericError()
    }

    if (user) {
      const tokenExpires = new Date()
      tokenExpires.setSeconds(
        tokenExpires.getSeconds() +
          (this.options.forgotPassword as ForgotPasswordFlowOptions).expires,
      )

      // generate a token
      let token = md5(uuidv4())
      const buffer = Buffer.from(token)
      token = buffer.toString('base64').replace('=', '').substring(0, 16)

      // Store the token hash in the database so we can verify it later
      const tokenHash = hashToken(token)

      try {
        // set token and expires time
        user = await this.dbAccessor.update({
          where: {
            [this.options.authFields.id]: user[this.options.authFields.id],
          },
          data: {
            [this.options.authFields.resetToken]: tokenHash,
            [this.options.authFields.resetTokenExpiresAt]: tokenExpires,
          },
        })
      } catch (e) {
        throw new DbAuthError.GenericError()
      }

      // call user-defined handler in their functions/auth.js
      const response = await (
        this.options.forgotPassword as ForgotPasswordFlowOptions
      ).handler(this._sanitizeUser(user), token)

      return [
        response ? JSON.stringify(response) : '',
        this._deleteSessionHeader,
      ]
    } else {
      throw new DbAuthError.UsernameNotFoundError(
        (this.options.forgotPassword as ForgotPasswordFlowOptions)?.errors
          ?.usernameNotFound || `Username '${username} not found`,
      )
    }
  }

  async getToken(): Promise<AuthMethodOutput> {
    try {
      const user = await this._getCurrentUser()
      let headers = new Headers()

      // if the session was encrypted with the old algorithm, re-encrypt it
      // with the new one
      if (isLegacySession(this.cookie)) {
        headers = this._loginResponse(user)[1]
      }

      return [user[this.options.authFields.id], headers]
    } catch (e: any) {
      if (e instanceof DbAuthError.NotLoggedInError) {
        return this._logoutResponse()
      } else {
        return this._logoutResponse({ error: e.message })
      }
    }
  }

  async login(): Promise<AuthMethodOutput> {
    const { enabled = true } = this.options.login

    if (!enabled) {
      throw new DbAuthError.FlowNotEnabledError(
        (this.options.login as LoginFlowOptions)?.errors?.flowNotEnabled ||
          `Login flow is not enabled`,
      )
    }

    const { username, password } = this.normalizedRequest.jsonBody || {}
    const dbUser = await this._verifyUser(username, password)
    const handlerUser = await (this.options.login as LoginFlowOptions).handler(
      dbUser,
    )

    if (
      handlerUser == null ||
      handlerUser[this.options.authFields.id] == null
    ) {
      throw new DbAuthError.NoUserIdError()
    }

    return this._loginResponse(handlerUser)
  }

  logout(): AuthMethodOutput {
    return this._logoutResponse()
  }

  async resetPassword(): Promise<AuthMethodOutput> {
    const { enabled = true } = this.options.resetPassword
    if (!enabled) {
      throw new DbAuthError.FlowNotEnabledError(
        (this.options.resetPassword as ResetPasswordFlowOptions)?.errors
          ?.flowNotEnabled || `Reset password flow is not enabled`,
      )
    }

    const { password, resetToken } = this.normalizedRequest.jsonBody || {}

    // is the resetToken present?
    if (resetToken == null || String(resetToken).trim() === '') {
      throw new DbAuthError.ResetTokenRequiredError(
        (
          this.options.resetPassword as ResetPasswordFlowOptions
        )?.errors?.resetTokenRequired,
      )
    }

    // is password present?
    if (password == null || String(password).trim() === '') {
      throw new DbAuthError.PasswordRequiredError()
    }

    let user = await this._findUserByToken(resetToken as string)
    const [hashedPassword] = hashPassword(password, {
      salt: user.salt,
    })
    const [legacyHashedPassword] = legacyHashPassword(password, user.salt)

    if (
      (!(this.options.resetPassword as ResetPasswordFlowOptions)
        .allowReusedPassword &&
        user.hashedPassword === hashedPassword) ||
      user.hashedPassword === legacyHashedPassword
    ) {
      throw new DbAuthError.ReusedPasswordError(
        (
          this.options.resetPassword as ResetPasswordFlowOptions
        )?.errors?.reusedPassword,
      )
    }

    try {
      // if we got here then we can update the password in the database
      user = await this.dbAccessor.update({
        where: {
          [this.options.authFields.id]: user[this.options.authFields.id],
        },
        data: {
          [this.options.authFields.hashedPassword]: hashedPassword,
        },
      })
    } catch (e) {
      throw new DbAuthError.GenericError()
    }

    await this._clearResetToken(user)

    // call the user-defined handler so they can decide what to do with this user
    const response = await (
      this.options.resetPassword as ResetPasswordFlowOptions
    ).handler(this._sanitizeUser(user))

    // returning the user from the handler means to log them in automatically
    if (response) {
      return this._loginResponse(user)
    } else {
      return this._logoutResponse({})
    }
  }

  async signup(): Promise<AuthMethodOutput> {
    const { enabled = true } = this.options.signup
    if (!enabled) {
      throw new DbAuthError.FlowNotEnabledError(
        (this.options.signup as SignupFlowOptions)?.errors?.flowNotEnabled ||
          `Signup flow is not enabled`,
      )
    }

    // check if password is valid
    const { password } = this.normalizedRequest.jsonBody || {}
    ;(this.options.signup as SignupFlowOptions).passwordValidation?.(
      password as string,
    )

    const userOrMessage = await this._createUser()

    // at this point `user` is either an actual user, in which case log the
    // user in automatically, or it's a string, which is a message to show
    // the user (something like "please verify your email")
    if (typeof userOrMessage === 'object') {
      const user = userOrMessage
      return this._loginResponse(user, 201)
    } else {
      const message = userOrMessage
      return [JSON.stringify({ message }), new Headers(), { statusCode: 201 }]
    }
  }

  async validateResetToken(): Promise<AuthMethodOutput> {
    const { resetToken } = this.normalizedRequest.jsonBody || {}
    // is token present at all?
    if (!resetToken || String(resetToken).trim() === '') {
      throw new DbAuthError.ResetTokenRequiredError(
        (
          this.options.resetPassword as ResetPasswordFlowOptions
        )?.errors?.resetTokenRequired,
      )
    }

    const user = await this._findUserByToken(resetToken)

    return [JSON.stringify(this._sanitizeUser(user)), this._deleteSessionHeader]
  }

  // browser submits WebAuthn credentials
  async webAuthnAuthenticate(): Promise<AuthMethodOutput> {
    const { verifyAuthenticationResponse } = await import(
      '@simplewebauthn/server'
    )
    const webAuthnOptions = this.options.webAuthn

    const { rawId } = this.normalizedRequest.jsonBody || {}

    if (!rawId) {
      throw new DbAuthError.WebAuthnError('Missing Id in request')
    }

    if (!webAuthnOptions || !webAuthnOptions.enabled) {
      throw new DbAuthError.WebAuthnError('WebAuthn is not enabled')
    }

    const credential = await this.dbCredentialAccessor.findFirst({
      where: { id: rawId },
    })

    if (!credential) {
      throw new DbAuthError.WebAuthnError('Credentials not found')
    }

    const user = await this.dbAccessor.findFirst({
      where: {
        [this.options.authFields.id]:
          credential[webAuthnOptions.credentialFields.userId],
      },
    })

    let verification: VerifiedAuthenticationResponse
    try {
      const opts: VerifyAuthenticationResponseOpts = {
        response: this.normalizedRequest
          ?.jsonBody as AuthenticationResponseJSON, // by this point jsonBody has been validated
        expectedChallenge: user[this.options.authFields.challenge as string],
        expectedOrigin: webAuthnOptions.origin,
        expectedRPID: webAuthnOptions.domain,
        authenticator: {
          credentialID: base64url.toBuffer(
            credential[webAuthnOptions.credentialFields.id],
          ),
          credentialPublicKey:
            credential[webAuthnOptions.credentialFields.publicKey],
          counter: credential[webAuthnOptions.credentialFields.counter],
          transports: credential[webAuthnOptions.credentialFields.transports]
            ? JSON.parse(
                credential[webAuthnOptions.credentialFields.transports],
              )
            : DbAuthHandler.AVAILABLE_WEBAUTHN_TRANSPORTS,
        },
        requireUserVerification: true,
      }

      verification = await verifyAuthenticationResponse(opts)
    } catch (e: any) {
      throw new DbAuthError.WebAuthnError(e.message)
    } finally {
      // whether it worked or errored, clear the challenge in the user record
      // and user can get a new one next time they try to authenticate
      await this._saveChallenge(user[this.options.authFields.id], null)
    }

    const { verified, authenticationInfo } = verification

    if (verified) {
      // update counter in credentials
      await this.dbCredentialAccessor.update({
        where: {
          [webAuthnOptions.credentialFields.id]:
            credential[webAuthnOptions.credentialFields.id],
        },
        data: {
          [webAuthnOptions.credentialFields.counter]:
            authenticationInfo.newCounter,
        },
      })
    }

    // get the regular `login` cookies
    const [, headers] = this._loginResponse(user)

    // Now add the webAuthN cookies
    headers.append(
      'set-cookie',
      this._webAuthnCookie(rawId, this.webAuthnExpiresDate),
    )

    return [verified, headers]
  }

  // get options for a WebAuthn authentication
  async webAuthnAuthOptions(): Promise<AuthMethodOutput> {
    const { generateAuthenticationOptions } = await import(
      '@simplewebauthn/server'
    )

    if (this.options.webAuthn === undefined || !this.options.webAuthn.enabled) {
      throw new DbAuthError.WebAuthnError('WebAuthn is not enabled')
    }

    const webAuthnOptions = this.options.webAuthn

    const credentialId = webAuthnSession(this.event)

    let user

    if (credentialId) {
      user = await this.dbCredentialAccessor
        .findFirst({
          where: { [webAuthnOptions.credentialFields.id]: credentialId },
        })
        .user()
    } else {
      // webauthn session not present, fallback to getting user from regular
      // session cookie
      user = await this._getCurrentUser()
    }

    // webauthn cookie has been tampered with or UserCredential has been deleted
    // from the DB, remove their cookie so it doesn't happen again
    if (!user) {
      return [
        { error: 'Log in with username and password to enable WebAuthn' },
        new Headers([['set-cookie', this._webAuthnCookie('', 'now')]]),
        { statusCode: 400 },
      ]
    }

    const credentials = await this.dbCredentialAccessor.findMany({
      where: {
        [webAuthnOptions.credentialFields.userId]:
          user[this.options.authFields.id],
      },
    })

    const someOptions: GenerateAuthenticationOptionsOpts = {
      timeout: webAuthnOptions.timeout || 60000,
      allowCredentials: credentials.map((cred: Record<string, string>) => ({
        id: base64url.toBuffer(cred[webAuthnOptions.credentialFields.id]),
        type: 'public-key',
        transports: cred[webAuthnOptions.credentialFields.transports]
          ? JSON.parse(cred[webAuthnOptions.credentialFields.transports])
          : DbAuthHandler.AVAILABLE_WEBAUTHN_TRANSPORTS,
      })),
      userVerification: 'required',
      rpID: webAuthnOptions.domain,
    }

    const authOptions = generateAuthenticationOptions(someOptions)

    await this._saveChallenge(
      user[this.options.authFields.id],
      authOptions.challenge,
    )

    return [authOptions]
  }

  // get options for WebAuthn registration
  async webAuthnRegOptions(): Promise<AuthMethodOutput> {
    const { generateRegistrationOptions } = await import(
      '@simplewebauthn/server'
    )

    if (!this.options?.webAuthn?.enabled) {
      throw new DbAuthError.WebAuthnError('WebAuthn is not enabled')
    }

    const webAuthnOptions = this.options.webAuthn

    const user = await this._getCurrentUser()
    const options: GenerateRegistrationOptionsOpts = {
      rpName: webAuthnOptions.name,
      rpID: webAuthnOptions.domain,
      userID: user[this.options.authFields.id],
      userName: user[this.options.authFields.username],
      timeout: webAuthnOptions?.timeout || 60000,
      excludeCredentials: [],
      authenticatorSelection: {
        userVerification: 'required',
      },
      // Support the two most common algorithms: ES256, and RS256
      supportedAlgorithmIDs: [-7, -257],
    }

    // if a type is specified other than `any` assign it (the default behavior
    // of this prop if `undefined` means to allow any authenticator)
    if (webAuthnOptions.type && webAuthnOptions.type !== 'any') {
      options.authenticatorSelection = Object.assign(
        options.authenticatorSelection || {},
        { authenticatorAttachment: webAuthnOptions.type },
      )
    }

    const regOptions = generateRegistrationOptions(options)

    await this._saveChallenge(
      user[this.options.authFields.id],
      regOptions.challenge,
    )

    return [regOptions]
  }

  // browser submits WebAuthn credentials for the first time on a new device
  async webAuthnRegister(): Promise<AuthMethodOutput> {
    const { verifyRegistrationResponse } = await import(
      '@simplewebauthn/server'
    )

    if (this.options.webAuthn === undefined || !this.options.webAuthn.enabled) {
      throw new DbAuthError.WebAuthnError('WebAuthn is not enabled')
    }

    const user = await this._getCurrentUser()

    let verification: VerifiedRegistrationResponse
    try {
      const options: VerifyRegistrationResponseOpts = {
        response: this.normalizedRequest.jsonBody as RegistrationResponseJSON, // by this point jsonBody has been validated
        expectedChallenge: user[this.options.authFields.challenge as string],
        expectedOrigin: this.options.webAuthn.origin,
        expectedRPID: this.options.webAuthn.domain,
        requireUserVerification: true,
      }
      verification = await verifyRegistrationResponse(options)
    } catch (e: any) {
      throw new DbAuthError.WebAuthnError(e.message)
    }

    const { verified, registrationInfo } = verification
    let plainCredentialId

    if (verified && registrationInfo) {
      const { credentialPublicKey, credentialID, counter } = registrationInfo
      plainCredentialId = base64url.encode(Buffer.from(credentialID))

      const existingDevice = await this.dbCredentialAccessor.findFirst({
        where: {
          [this.options.webAuthn.credentialFields.id]: plainCredentialId,
          [this.options.webAuthn.credentialFields.userId]:
            user[this.options.authFields.id],
        },
      })

      if (!existingDevice) {
        const { transports } = this.normalizedRequest.jsonBody || {}
        await this.dbCredentialAccessor.create({
          data: {
            [this.options.webAuthn.credentialFields.id]: plainCredentialId,
            [this.options.webAuthn.credentialFields.userId]:
              user[this.options.authFields.id],
            [this.options.webAuthn.credentialFields.publicKey]:
              Buffer.from(credentialPublicKey),
            [this.options.webAuthn.credentialFields.transports]: transports
              ? JSON.stringify(transports)
              : null,
            [this.options.webAuthn.credentialFields.counter]: counter,
          },
        })
      }
    } else {
      throw new DbAuthError.WebAuthnError('Registration failed')
    }

    // clear challenge
    await this._saveChallenge(user[this.options.authFields.id], null)

    const headers = new Headers([
      [
        'set-cookie',
        this._webAuthnCookie(plainCredentialId, this.webAuthnExpiresDate),
      ],
    ])

    return [verified, headers]
  }

  // validates that we have all the ENV and options we need to login/signup
  _validateOptions() {
    // must have a SESSION_SECRET so we can encrypt/decrypt the cookie
    if (!process.env.SESSION_SECRET) {
      throw new DbAuthError.NoSessionSecretError()
    }

    // must have an expiration time set for the session cookie
    if (
      this.options?.login?.enabled !== false &&
      !this.options?.login?.expires
    ) {
      throw new DbAuthError.NoSessionExpirationError()
    }

    // must have a login handler to actually log a user in
    if (
      this.options?.login?.enabled !== false &&
      !this.options?.login?.handler
    ) {
      throw new DbAuthError.NoLoginHandlerError()
    }

    // must have a signup handler to define how to create a new user
    if (
      this.options?.signup?.enabled !== false &&
      !this.options?.signup?.handler
    ) {
      throw new DbAuthError.NoSignupHandlerError()
    }

    // must have a forgot password handler to define how to notify user of reset token
    if (
      this.options?.forgotPassword?.enabled !== false &&
      !this.options?.forgotPassword?.handler
    ) {
      throw new DbAuthError.NoForgotPasswordHandlerError()
    }

    // must have a reset password handler to define what to do with user once password changed
    if (
      this.options?.resetPassword?.enabled !== false &&
      !this.options?.resetPassword?.handler
    ) {
      throw new DbAuthError.NoResetPasswordHandlerError()
    }

    // must have webAuthn config if credentialModelAccessor present and vice versa
    if (
      (this.options?.credentialModelAccessor && !this.options?.webAuthn) ||
      (this.options?.webAuthn && !this.options?.credentialModelAccessor)
    ) {
      throw new DbAuthError.NoWebAuthnConfigError()
    }

    if (
      this.options?.webAuthn?.enabled &&
      (!this.options?.webAuthn?.name ||
        !this.options?.webAuthn?.domain ||
        !this.options?.webAuthn?.origin ||
        !this.options?.webAuthn?.credentialFields)
    ) {
      throw new DbAuthError.MissingWebAuthnConfigError()
    }
  }

  // Save challenge string for WebAuthn
  async _saveChallenge(userId: string | number, value: string | null) {
    await this.dbAccessor.update({
      where: {
        [this.options.authFields.id]: userId,
      },
      data: {
        [this.options.authFields.challenge as string]: value,
      },
    })
  }

  // returns the string for the webAuthn set-cookie header
  _webAuthnCookie(id: string, expires: string) {
    return [
      `webAuthn=${id}`,
      ...this._cookieAttributes({
        expires,
        options: { HttpOnly: false },
      }),
    ].join(';')
  }

  // removes any fields not explicitly allowed to be sent to the client before
  // sending a response over the wire
  _sanitizeUser(user: Record<string, unknown>) {
    const sanitized = JSON.parse(JSON.stringify(user))

    Object.keys(sanitized).forEach((key) => {
      if (!this.allowedUserFields.includes(key)) {
        delete sanitized[key]
      }
    })

    return sanitized
  }

  // Converts LambdaEvent or FetchRequest to
  _decodeEvent() {}

  // returns all the cookie attributes in an array with the proper expiration date
  //
  // pass the argument `expires` set to "now" to get the attributes needed to expire
  // the session, or "future" (or left out completely) to set to `futureExpiresDate`
  _cookieAttributes({
    expires = 'now',
    options = {},
  }: {
    expires?: 'now' | string
    options?: DbAuthHandlerOptions['cookie']
  }) {
    // TODO: When we drop support for specifying cookie attributes directly on
    // `options.cookie` we can get rid of all of this and just spread
    // `this.options.cookie?.attributes` directly into `cookieOptions` below
    const userCookieAttributes = this.options.cookie?.attributes
      ? { ...this.options.cookie?.attributes }
      : { ...this.options.cookie }
    if (!this.options.cookie?.attributes) {
      delete userCookieAttributes.name
    }

    const cookieOptions = { ...userCookieAttributes, ...options } || {
      ...options,
    }
    const meta = Object.keys(cookieOptions)
      .map((key) => {
        const optionValue =
          cookieOptions[key as keyof DbAuthHandlerOptions['cookie']]

        // Convert the options to valid cookie string
        if (optionValue === true) {
          return key
        } else if (optionValue === false) {
          return null
        } else {
          return `${key}=${optionValue}`
        }
      })
      .filter((v) => v)

    const expiresAt =
      expires === 'now' ? DbAuthHandler.PAST_EXPIRES_DATE : expires
    meta.push(`Expires=${expiresAt}`)

    return meta
  }

  _createAuthProviderCookieString(): string {
    return [
      `auth-provider=dbAuth`,
      ...this._cookieAttributes({ expires: this.sessionExpiresDate }),
    ].join(';')
  }

  // returns the set-cookie header to be returned in the request (effectively
  // creates the session)
  _createSessionCookieString<TIdType = any>(
    data: DbAuthSession<TIdType>,
    csrfToken: string,
  ): string {
    const session = JSON.stringify(data) + ';' + csrfToken
    const encrypted = encryptSession(session)
    const sessionCookieString = [
      `${cookieName(this.options.cookie?.name)}=${encrypted}`,
      ...this._cookieAttributes({ expires: this.sessionExpiresDate }),
    ].join(';')

    return sessionCookieString
  }

  // checks the CSRF token in the header against the CSRF token in the session
  // and throw an error if they are not the same (not used yet)
  async _validateCsrf() {
    if (
      this.sessionCsrfToken !== this.normalizedRequest.headers.get('csrf-token')
    ) {
      throw new DbAuthError.CsrfTokenMismatchError()
    }
    return true
  }

  async _findUserByToken(token: string) {
    const tokenExpires = new Date()
    tokenExpires.setSeconds(
      tokenExpires.getSeconds() -
        (this.options.forgotPassword as ForgotPasswordFlowOptions).expires,
    )

    const tokenHash = hashToken(token)

    const user = await this.dbAccessor.findFirst({
      where: {
        [this.options.authFields.resetToken]: tokenHash,
      },
    })

    // user not found with the given token
    if (!user) {
      throw new DbAuthError.ResetTokenInvalidError(
        (
          this.options.resetPassword as ResetPasswordFlowOptions
        )?.errors?.resetTokenInvalid,
      )
    }

    // token has expired
    if (user[this.options.authFields.resetTokenExpiresAt] < tokenExpires) {
      await this._clearResetToken(user)
      throw new DbAuthError.ResetTokenExpiredError(
        (
          this.options.resetPassword as ResetPasswordFlowOptions
        )?.errors?.resetTokenExpired,
      )
    }

    return user
  }

  // removes the resetToken from the database
  async _clearResetToken(user: Record<string, unknown>) {
    try {
      await this.dbAccessor.update({
        where: {
          [this.options.authFields.id]: user[this.options.authFields.id],
        },
        data: {
          [this.options.authFields.resetToken]: null,
          [this.options.authFields.resetTokenExpiresAt]: null,
        },
      })
    } catch (e) {
      throw new DbAuthError.GenericError()
    }
  }

  // verifies that a username and password are correct, and returns the user if so
  async _verifyUser(
    username: string | undefined,
    password: string | undefined,
  ) {
    // do we have all the query params we need to check the user?
    if (
      !username ||
      username.toString().trim() === '' ||
      !password ||
      password.toString().trim() === ''
    ) {
      throw new DbAuthError.UsernameAndPasswordRequiredError(
        (
          this.options.login as LoginFlowOptions
        )?.errors?.usernameOrPasswordMissing,
      )
    }

    const usernameMatchFlowOption = (this.options.login as LoginFlowOptions)
      ?.usernameMatch
    const findUniqueUserMatchCriteriaOptions =
      this._getUserMatchCriteriaOptions(username, usernameMatchFlowOption)
    let user

    try {
      // does user exist?
      user = await this.dbAccessor.findFirst({
        where: findUniqueUserMatchCriteriaOptions,
      })
    } catch (e) {
      throw new DbAuthError.GenericError()
    }

    if (!user) {
      throw new DbAuthError.UserNotFoundError(
        username,
        (this.options.login as LoginFlowOptions)?.errors?.usernameNotFound,
      )
    }

    await this._verifyPassword(user, password)
    return user
  }

  // extracts scrypt strength options from hashed password (if present) and
  // compares the hashed plain text password just submitted using those options
  // with the one in the database. Falls back to the legacy CryptoJS algorihtm
  // if no options are present.
  async _verifyPassword(user: Record<string, unknown>, password: string) {
    const options = extractHashingOptions(
      user[this.options.authFields.hashedPassword] as string,
    )

    if (Object.keys(options).length) {
      // hashed using the node:crypto algorithm
      const [hashedPassword] = hashPassword(password, {
        salt: user[this.options.authFields.salt] as string,
        options,
      })

      if (hashedPassword === user[this.options.authFields.hashedPassword]) {
        return user
      }
    } else {
      // fallback to old CryptoJS hashing
      const [legacyHashedPassword] = legacyHashPassword(
        password,
        user[this.options.authFields.salt] as string,
      )

      if (
        legacyHashedPassword === user[this.options.authFields.hashedPassword]
      ) {
        const [newHashedPassword] = hashPassword(password, {
          salt: user[this.options.authFields.salt] as string,
        })

        // update user's hash to the new algorithm
        await this.dbAccessor.update({
          where: { id: user.id },
          data: { [this.options.authFields.hashedPassword]: newHashedPassword },
        })
        return user
      }
    }

    throw new DbAuthError.IncorrectPasswordError(
      user[this.options.authFields.username] as string,
      (this.options.login as LoginFlowOptions)?.errors?.incorrectPassword,
    )
  }

  // gets the user from the database and returns only its ID
  async _getCurrentUser() {
    if (!this.session?.[this.options.authFields.id]) {
      throw new DbAuthError.NotLoggedInError()
    }

    const select = {
      [this.options.authFields.id]: true,
      [this.options.authFields.username]: true,
    }

    if (this.options.webAuthn?.enabled && this.options.authFields.challenge) {
      select[this.options.authFields.challenge] = true
    }

    let user

    try {
      user = await this.dbAccessor.findUnique({
        where: {
          [this.options.authFields.id]:
            this.session?.[this.options.authFields.id],
        },
        select,
      })
    } catch (e: any) {
      throw new DbAuthError.GenericError(e.message)
    }

    if (!user) {
      throw new DbAuthError.UserNotFoundError()
    }

    return user
  }

  // creates and returns a user, first checking that the username/password
  // values pass validation
  async _createUser() {
    const { username, password, ...userAttributes } =
      this.normalizedRequest.jsonBody || {}
    if (
      this._validateField('username', username) &&
      this._validateField('password', password)
    ) {
      const usernameMatchFlowOption = (this.options.signup as SignupFlowOptions)
        ?.usernameMatch
      const findUniqueUserMatchCriteriaOptions =
        this._getUserMatchCriteriaOptions(username, usernameMatchFlowOption)

      const user = await this.dbAccessor.findFirst({
        where: findUniqueUserMatchCriteriaOptions,
      })

      if (user) {
        throw new DbAuthError.DuplicateUsernameError(
          username,
          (this.options.signup as SignupFlowOptions)?.errors?.usernameTaken,
        )
      }

      // if we get here everything is good, call the app's signup handler
      const [hashedPassword, salt] = hashPassword(password)
      const newUser = await (this.options.signup as SignupFlowOptions).handler({
        username,
        hashedPassword,
        salt,
        userAttributes,
      })

      return newUser
    }
  }

  // figure out which auth method we're trying to call
  async _getAuthMethod() {
    // try getting it from the query string, /.redwood/functions/auth?method=[methodName]
    let methodName = this.normalizedRequest.query?.method as AuthMethodNames

    if (
      !DbAuthHandler.METHODS.includes(methodName) &&
      this.normalizedRequest.jsonBody
    ) {
      // try getting it from the body in JSON: { method: [methodName] }
      try {
        methodName = this.normalizedRequest.jsonBody.method
      } catch (e) {
        // there's no body, or it's not JSON, `handler` will return a 404
      }
    }

    return methodName
  }

  // checks that a single field meets validation requirements
  // currently checks for presence only
  _validateField(name: string, value: string | undefined): value is string {
    // check for presence
    if (!value || value.trim() === '') {
      throw new DbAuthError.FieldRequiredError(
        name,
        (this.options.signup as SignupFlowOptions)?.errors?.fieldMissing,
      )
    } else {
      return true
    }
  }

  _loginResponse(
    user: Record<string, any>,
    statusCode = 200,
  ): [{ id: string }, Headers, { statusCode: number }] {
    const sessionData = this._sanitizeUser(user)

    // TODO: this needs to go into graphql somewhere so that each request makes a new CSRF token and sets it in both the encrypted session and the csrf-token header
    const csrfToken = DbAuthHandler.CSRF_TOKEN

    const headers = new Headers()

    headers.append('csrf-token', csrfToken)
    headers.append('set-cookie', this._createAuthProviderCookieString())
    headers.append(
      'set-cookie',
      this._createSessionCookieString(sessionData, csrfToken),
    )

    return [sessionData, headers, { statusCode }]
  }

  _logoutResponse(response?: Record<string, unknown>): AuthMethodOutput {
    return [response ? JSON.stringify(response) : '', this._deleteSessionHeader]
  }

  _ok(
    body: string | boolean | undefined | Record<string, unknown>,
    headers = new Headers(),
    options = { statusCode: 200 },
  ) {
    headers.append('content-type', 'application/json')

    return {
      statusCode: options.statusCode,
      body: typeof body === 'string' ? body : JSON.stringify(body),
      headers,
    }
  }

  _notFound() {
    return {
      statusCode: 404,
    }
  }

  _badRequest(message: string) {
    return {
      statusCode: 400,
      body: JSON.stringify({ error: message }),
      headers: new Headers({ 'content-type': 'application/json' }),
    }
  }

  _getUserMatchCriteriaOptions(
    username: string,
    usernameMatchFlowOption: string | undefined,
  ) {
    // Each db provider has it owns rules for case insensitive comparison.
    // We are checking if you have defined one for your db choice here
    // https://www.prisma.io/docs/concepts/components/prisma-client/case-sensitivity
    const findUniqueUserMatchCriteriaOptions = !usernameMatchFlowOption
      ? { [this.options.authFields.username]: username }
      : {
          [this.options.authFields.username]: {
            equals: username,
            mode: usernameMatchFlowOption,
          },
        }

    return findUniqueUserMatchCriteriaOptions
  }
}<|MERGE_RESOLUTION|>--- conflicted
+++ resolved
@@ -161,7 +161,6 @@
 
 export type UserType = Record<string | number, any>
 
-<<<<<<< HEAD
 export type DbAuthResponse = Promise<{
   headers: {
     [x: string]: string | string[]
@@ -169,13 +168,12 @@
   body?: string | undefined
   statusCode: number
 }>
-=======
+
 type AuthMethodOutput = [
   string | Record<string, any> | boolean | undefined, // body
   Headers?,
   { statusCode: number }?,
 ]
->>>>>>> 48ed4535
 
 export interface DbAuthHandlerOptions<
   TUser = UserType,
