import type { PrismaClient } from '@prisma/client'
import type {
  GenerateAuthenticationOptionsOpts,
  GenerateRegistrationOptionsOpts,
  VerifiedAuthenticationResponse,
  VerifiedRegistrationResponse,
  VerifyAuthenticationResponseOpts,
  VerifyRegistrationResponseOpts,
} from '@simplewebauthn/server'
import type {
  AuthenticationResponseJSON,
  RegistrationResponseJSON,
} from '@simplewebauthn/typescript-types'
import type { APIGatewayProxyEvent, Context as LambdaContext } from 'aws-lambda'
import base64url from 'base64url'
import md5 from 'md5'
import { v4 as uuidv4 } from 'uuid'

import type { CorsConfig, CorsContext, CorsHeaders } from '@redwoodjs/api'
import { createCorsContext, normalizeRequest } from '@redwoodjs/api'

import * as DbAuthError from './errors'
import {
  cookieName,
  decryptSession,
  encryptSession,
  extractCookie,
  getSession,
  hashPassword,
  legacyHashPassword,
  isLegacySession,
  hashToken,
  webAuthnSession,
  extractHashingOptions,
} from './shared'

type SetCookieHeader = { 'set-cookie': string }
type CsrfTokenHeader = { 'csrf-token': string }

interface SignupFlowOptions {
  /**
   * Allow users to sign up. Defaults to true.
   * Needs to be explicitly set to false to disable the flow
   */
  enabled?: boolean
  /**
   * Whatever you want to happen to your data on new user signup. Redwood will
   * check for duplicate usernames before calling this handler. At a minimum
   * you need to save the `username`, `hashedPassword` and `salt` to your
   * user table. `userAttributes` contains any additional object members that
   * were included in the object given to the `signUp()` function you got
   * from `useAuth()`
   */
  handler: (signupHandlerOptions: SignupHandlerOptions) => any

  /**
   * Validate the user-supplied password with whatever logic you want. Return
   * `true` if valid, throw `PasswordValidationError` if not.
   */
  passwordValidation?: (password: string) => boolean

  /**
   * Object containing error strings
   */
  errors?: {
    fieldMissing?: string
    usernameTaken?: string
    flowNotEnabled?: string
  }

  /**
   * Allows the user to define if the UserCheck for their selected db provider should use case insensitive
   */
  usernameMatch?: string
}

interface ForgotPasswordFlowOptions<TUser = Record<string | number, any>> {
  /**
   * Allow users to request a new password via a call to forgotPassword. Defaults to true.
   * Needs to be explicitly set to false to disable the flow
   */
  enabled?: boolean
  handler: (user: TUser) => any
  errors?: {
    usernameNotFound?: string
    usernameRequired?: string
    flowNotEnabled?: string
  }
  expires: number
}

interface LoginFlowOptions<TUser = Record<string | number, any>> {
  /**
   * Allow users to login. Defaults to true.
   * Needs to be explicitly set to false to disable the flow
   */
  enabled?: boolean
  /**
   * Anything you want to happen before logging the user in. This can include
   * throwing an error to prevent login. If you do want to allow login, this
   * function must return an object representing the user you want to be logged
   * in, containing at least an `id` field (whatever named field was provided
   * for `authFields.id`). For example: `return { id: user.id }`
   */
  handler: (user: TUser) => any
  /**
   * Object containing error strings
   */
  errors?: {
    usernameOrPasswordMissing?: string
    usernameNotFound?: string
    incorrectPassword?: string
    flowNotEnabled?: string
  }
  /**
   * How long a user will remain logged in, in seconds
   */
  expires: number

  /**
   * Allows the user to define if the UserCheck for their selected db provider should use case insensitive
   */
  usernameMatch?: string
}

interface ResetPasswordFlowOptions<TUser = Record<string | number, any>> {
  /**
   * Allow users to reset their password via a code from a call to forgotPassword. Defaults to true.
   * Needs to be explicitly set to false to disable the flow
   */
  enabled?: boolean
  handler: (user: TUser) => boolean | Promise<boolean>
  allowReusedPassword: boolean
  errors?: {
    resetTokenExpired?: string
    resetTokenInvalid?: string
    resetTokenRequired?: string
    reusedPassword?: string
    flowNotEnabled?: string
  }
}

interface WebAuthnFlowOptions {
  enabled: boolean
  expires: number
  name: string
  domain: string
  origin: string
  timeout?: number
  type: 'any' | 'platform' | 'cross-platform'
  credentialFields: {
    id: string
    userId: string
    publicKey: string
    transports: string
    counter: string
  }
}

export interface DbAuthHandlerOptions<TUser = Record<string | number, any>> {
  /**
   * Provide prisma db client
   */
  db: PrismaClient
  /**
   * The name of the property you'd call on `db` to access your user table.
   * ie. if your Prisma model is named `User` this value would be `user`, as in `db.user`
   */
  authModelAccessor: keyof PrismaClient
  /**
   * The name of the property you'd call on `db` to access your user credentials table.
   * ie. if your Prisma model is named `UserCredential` this value would be `userCredential`, as in `db.userCredential`
   */
  credentialModelAccessor?: keyof PrismaClient
  /**
   *  A map of what dbAuth calls a field to what your database calls it.
   * `id` is whatever column you use to uniquely identify a user (probably
   * something like `id` or `userId` or even `email`)
   */
  authFields: {
    id: string
    username: string
    hashedPassword: string
    salt: string
    resetToken: string
    resetTokenExpiresAt: string
    challenge?: string
  }
  /**
   * Object containing cookie config options
   */
  cookie?: {
    /** @deprecated set this option in `cookie.attributes` */
    Path?: string
    /** @deprecated set this option in `cookie.attributes` */
    HttpOnly?: boolean
    /** @deprecated set this option in `cookie.attributes` */
    Secure?: boolean
    /** @deprecated set this option in `cookie.attributes` */
    SameSite?: string
    /** @deprecated set this option in `cookie.attributes` */
    Domain?: string
    attributes?: {
      Path?: string
      HttpOnly?: boolean
      Secure?: boolean
      SameSite?: string
      Domain?: string
    }
    /**
     * The name of the cookie that dbAuth sets
     *
     * %port% will be replaced with the port the api server is running on.
     * If you have multiple RW apps running on the same host, you'll need to
     * make sure they all use unique cookie names
     */
    name?: string
  }
  /**
   * Object containing forgot password options
   */
  forgotPassword: ForgotPasswordFlowOptions<TUser> | { enabled: false }
  /**
   * Object containing login options
   */
  login: LoginFlowOptions<TUser> | { enabled: false }
  /**
   * Object containing reset password options
   */
  resetPassword: ResetPasswordFlowOptions<TUser> | { enabled: false }
  /**
   * Object containing login options
   */
  signup: SignupFlowOptions | { enabled: false }

  /**
   * Object containing WebAuthn options
   */
  webAuthn?: WebAuthnFlowOptions | { enabled: false }

  /**
   * CORS settings, same as in createGraphqlHandler
   */
  cors?: CorsConfig
}

interface SignupHandlerOptions {
  username: string
  hashedPassword: string
  salt: string
  userAttributes?: Record<string, string>
}

export type AuthMethodNames =
  | 'forgotPassword'
  | 'getToken'
  | 'login'
  | 'logout'
  | 'resetPassword'
  | 'signup'
  | 'validateResetToken'
  | 'webAuthnRegOptions'
  | 'webAuthnRegister'
  | 'webAuthnAuthOptions'
  | 'webAuthnAuthenticate'

type Params = AuthenticationResponseJSON &
  RegistrationResponseJSON & {
    username?: string
    password?: string
    method: AuthMethodNames
    [key: string]: any
  }

interface DbAuthSession<TIdType> {
  id: TIdType
}

export class DbAuthHandler<
  TUser extends Record<string | number, any>,
  TIdType = any
> {
  event: APIGatewayProxyEvent
  context: LambdaContext
  options: DbAuthHandlerOptions<TUser>
  cookie: string | undefined
  params: Params
  db: PrismaClient
  dbAccessor: any
  dbCredentialAccessor: any
  headerCsrfToken: string | undefined
  hasInvalidSession: boolean
  session: DbAuthSession<TIdType> | undefined
  sessionCsrfToken: string | undefined
  corsContext: CorsContext | undefined
  sessionExpiresDate: string
  webAuthnExpiresDate: string
  encryptedSession: string | null = null

  // class constant: list of auth methods that are supported
  static get METHODS(): AuthMethodNames[] {
    return [
      'forgotPassword',
      'getToken',
      'login',
      'logout',
      'resetPassword',
      'signup',
      'validateResetToken',
      'webAuthnRegOptions',
      'webAuthnRegister',
      'webAuthnAuthOptions',
      'webAuthnAuthenticate',
    ]
  }

  // class constant: maps the auth functions to their required HTTP verb for access
  static get VERBS() {
    return {
      forgotPassword: 'POST',
      getToken: 'GET',
      login: 'POST',
      logout: 'POST',
      resetPassword: 'POST',
      signup: 'POST',
      validateResetToken: 'POST',
      webAuthnRegOptions: 'GET',
      webAuthnRegister: 'POST',
      webAuthnAuthOptions: 'GET',
      webAuthnAuthenticate: 'POST',
    }
  }

  // default to epoch when we want to expire
  static get PAST_EXPIRES_DATE() {
    return new Date('1970-01-01T00:00:00.000+00:00').toUTCString()
  }

  // generate a new token (standard UUID)
  static get CSRF_TOKEN() {
    return uuidv4()
  }

  static get AVAILABLE_WEBAUTHN_TRANSPORTS() {
    return ['usb', 'ble', 'nfc', 'internal']
  }

  /**
   * Returns the set-cookie header to mark the cookie as expired ("deletes" the session)
   *
   * The header keys are case insensitive, but Fastify prefers these to be lowercase.
   * Therefore, we want to ensure that the headers are always lowercase and unique
   * for compliance with HTTP/2.
   *
   * @see: https://www.rfc-editor.org/rfc/rfc7540#section-8.1.2
   */
  get _deleteSessionHeader() {
    return {
      'set-cookie': [
        `${cookieName(this.options.cookie?.name)}=`,
        ...this._cookieAttributes({ expires: 'now' }),
      ].join(';'),
    }
  }

  constructor(
    event: APIGatewayProxyEvent,
    context: LambdaContext,
    options: DbAuthHandlerOptions<TUser>
  ) {
    this.event = event
    this.context = context
    this.options = options
    this.cookie = extractCookie(this.event)

    this._validateOptions()

    this.params = this._parseBody()
    this.db = this.options.db
    this.dbAccessor = this.db[this.options.authModelAccessor]
    this.dbCredentialAccessor = this.options.credentialModelAccessor
      ? this.db[this.options.credentialModelAccessor]
      : null
    this.headerCsrfToken = this.event.headers['csrf-token']
    this.hasInvalidSession = false

    const sessionExpiresAt = new Date()
    sessionExpiresAt.setSeconds(
      sessionExpiresAt.getSeconds() +
        (this.options.login as LoginFlowOptions).expires
    )
    this.sessionExpiresDate = sessionExpiresAt.toUTCString()

    const webAuthnExpiresAt = new Date()
    webAuthnExpiresAt.setSeconds(
      webAuthnExpiresAt.getSeconds() +
        ((this.options?.webAuthn as WebAuthnFlowOptions)?.expires || 0)
    )
    this.webAuthnExpiresDate = webAuthnExpiresAt.toUTCString()

    // Note that we handle these headers differently in functions/graphql.ts
    // because it's handled by graphql-yoga, so we map the cors config to yoga config
    // See packages/graphql-server/src/__tests__/mapRwCorsToYoga.test.ts
    if (options.cors) {
      this.corsContext = createCorsContext(options.cors)
    }

    try {
      this.encryptedSession = getSession(this.cookie, this.options.cookie?.name)

      const [session, csrfToken] = decryptSession(this.encryptedSession)
      this.session = session
      this.sessionCsrfToken = csrfToken
    } catch (e) {
      // if session can't be decrypted, keep track so we can log them out when
      // the auth method is called
      if (e instanceof DbAuthError.SessionDecryptionError) {
        this.hasInvalidSession = true
      } else {
        throw e
      }
    }
  }

  // Actual function that triggers everything else to happen: `login`, `signup`,
  // etc. is called from here, after some checks to make sure the request is good
  async invoke() {
    const request = normalizeRequest(this.event)
    let corsHeaders = {}
    if (this.corsContext) {
      corsHeaders = this.corsContext.getRequestHeaders(request)
      // Return CORS headers for OPTIONS requests
      if (this.corsContext.shouldHandleCors(request)) {
        return this._buildResponseWithCorsHeaders(
          { body: '', statusCode: 200 },
          corsHeaders
        )
      }
    }

    // if there was a problem decryption the session, just return the logout
    // response immediately
    if (this.hasInvalidSession) {
      return this._buildResponseWithCorsHeaders(
        this._ok(...this._logoutResponse()),
        corsHeaders
      )
    }

    try {
      const method = this._getAuthMethod()

      // get the auth method the incoming request is trying to call
      if (!DbAuthHandler.METHODS.includes(method)) {
        return this._buildResponseWithCorsHeaders(this._notFound(), corsHeaders)
      }

      // make sure it's using the correct verb, GET vs POST
      if (this.event.httpMethod !== DbAuthHandler.VERBS[method]) {
        return this._buildResponseWithCorsHeaders(this._notFound(), corsHeaders)
      }

      // call whatever auth method was requested and return the body and headers
      const [body, headers, options = { statusCode: 200 }] = await this[
        method
      ]()

      return this._buildResponseWithCorsHeaders(
        this._ok(body, headers, options),
        corsHeaders
      )
    } catch (e: any) {
      if (e instanceof DbAuthError.WrongVerbError) {
        return this._buildResponseWithCorsHeaders(this._notFound(), corsHeaders)
      } else {
        return this._buildResponseWithCorsHeaders(
          this._badRequest(e.message || e),
          corsHeaders
        )
      }
    }
  }

  async forgotPassword() {
    const { enabled = true } = this.options.forgotPassword
    if (!enabled) {
      throw new DbAuthError.FlowNotEnabledError(
        (this.options.forgotPassword as ForgotPasswordFlowOptions)?.errors
          ?.flowNotEnabled || `Forgot password flow is not enabled`
      )
    }
    const { username } = this.params

    // was the username sent in at all?
    if (!username || username.trim() === '') {
      throw new DbAuthError.UsernameRequiredError(
        (this.options.forgotPassword as ForgotPasswordFlowOptions)?.errors
          ?.usernameRequired || `Username is required`
      )
    }
    let user

    try {
      user = await this.dbAccessor.findUnique({
        where: { [this.options.authFields.username]: username },
      })
    } catch (e) {
      throw new DbAuthError.GenericError()
    }

    if (user) {
      const tokenExpires = new Date()
      tokenExpires.setSeconds(
        tokenExpires.getSeconds() +
          (this.options.forgotPassword as ForgotPasswordFlowOptions).expires
      )

      // generate a token
      let token = md5(uuidv4())
      const buffer = Buffer.from(token)
      token = buffer.toString('base64').replace('=', '').substring(0, 16)

      // Store the token hash in the database so we can verify it later
      const tokenHash = hashToken(token)

      try {
        // set token and expires time
        user = await this.dbAccessor.update({
          where: {
            [this.options.authFields.id]: user[this.options.authFields.id],
          },
          data: {
            [this.options.authFields.resetToken]: tokenHash,
            [this.options.authFields.resetTokenExpiresAt]: tokenExpires,
          },
        })
      } catch (e) {
        throw new DbAuthError.GenericError()
      }

      // Temporarily set the token on the user back to the raw token so it's
      // available to the handler.
      user.resetToken = token
      // call user-defined handler in their functions/auth.js
      const response = await (
        this.options.forgotPassword as ForgotPasswordFlowOptions
      ).handler(this._sanitizeUser(user))

      // remove resetToken and resetTokenExpiresAt if in the body of the
      // forgotPassword handler response
      let responseObj = response
      if (typeof response === 'object') {
        responseObj = Object.assign(response, {
          [this.options.authFields.resetToken]: undefined,
          [this.options.authFields.resetTokenExpiresAt]: undefined,
        })
      }

      return [
        response ? JSON.stringify(responseObj) : '',
        {
          ...this._deleteSessionHeader,
        },
      ]
    } else {
      throw new DbAuthError.UsernameNotFoundError(
        (this.options.forgotPassword as ForgotPasswordFlowOptions)?.errors
          ?.usernameNotFound || `Username '${username} not found`
      )
    }
  }

  async getToken() {
    try {
<<<<<<< HEAD
      // Just return the encrypted session cookie, to be passed back in the Authorization header
      return [this.encryptedSession || '']
=======
      const user = await this._getCurrentUser()
      let headers = {}

      // if the session was encrypted with the old algorithm, re-encrypt it
      // with the new one
      if (isLegacySession(this.cookie)) {
        headers = this._loginResponse(user)[1]
      }

      return [user[this.options.authFields.id], headers]
>>>>>>> bbe22261
    } catch (e: any) {
      if (e instanceof DbAuthError.NotLoggedInError) {
        return this._logoutResponse()
      } else {
        return this._logoutResponse({ error: e.message })
      }
    }
  }

  async login() {
    const { enabled = true } = this.options.login
    if (!enabled) {
      throw new DbAuthError.FlowNotEnabledError(
        (this.options.login as LoginFlowOptions)?.errors?.flowNotEnabled ||
          `Login flow is not enabled`
      )
    }
    const { username, password } = this.params
    const dbUser = await this._verifyUser(username, password)
    const handlerUser = await (this.options.login as LoginFlowOptions).handler(
      dbUser
    )

    if (
      handlerUser == null ||
      handlerUser[this.options.authFields.id] == null
    ) {
      throw new DbAuthError.NoUserIdError()
    }

    return this._loginResponse(handlerUser)
  }

  logout() {
    return this._logoutResponse()
  }

  async resetPassword() {
    const { enabled = true } = this.options.resetPassword
    if (!enabled) {
      throw new DbAuthError.FlowNotEnabledError(
        (this.options.resetPassword as ResetPasswordFlowOptions)?.errors
          ?.flowNotEnabled || `Reset password flow is not enabled`
      )
    }
    const { password, resetToken } = this.params

    // is the resetToken present?
    if (resetToken == null || String(resetToken).trim() === '') {
      throw new DbAuthError.ResetTokenRequiredError(
        (
          this.options.resetPassword as ResetPasswordFlowOptions
        )?.errors?.resetTokenRequired
      )
    }

    // is password present?
    if (password == null || String(password).trim() === '') {
      throw new DbAuthError.PasswordRequiredError()
    }

    let user = await this._findUserByToken(resetToken as string)
    const [hashedPassword] = hashPassword(password, {
      salt: user.salt,
    })
    const [legacyHashedPassword] = legacyHashPassword(password, user.salt)

    if (
      (!(this.options.resetPassword as ResetPasswordFlowOptions)
        .allowReusedPassword &&
        user.hashedPassword === hashedPassword) ||
      user.hashedPassword === legacyHashedPassword
    ) {
      throw new DbAuthError.ReusedPasswordError(
        (
          this.options.resetPassword as ResetPasswordFlowOptions
        )?.errors?.reusedPassword
      )
    }

    try {
      // if we got here then we can update the password in the database
      user = await this.dbAccessor.update({
        where: {
          [this.options.authFields.id]: user[this.options.authFields.id],
        },
        data: {
          [this.options.authFields.hashedPassword]: hashedPassword,
        },
      })
    } catch (e) {
      throw new DbAuthError.GenericError()
    }

    await this._clearResetToken(user)

    // call the user-defined handler so they can decide what to do with this user
    const response = await (
      this.options.resetPassword as ResetPasswordFlowOptions
    ).handler(this._sanitizeUser(user))

    // returning the user from the handler means to log them in automatically
    if (response) {
      return this._loginResponse(user)
    } else {
      return this._logoutResponse({})
    }
  }

  async signup() {
    const { enabled = true } = this.options.signup
    if (!enabled) {
      throw new DbAuthError.FlowNotEnabledError(
        (this.options.signup as SignupFlowOptions)?.errors?.flowNotEnabled ||
          `Signup flow is not enabled`
      )
    }

    // check if password is valid
    const { password } = this.params
    ;(this.options.signup as SignupFlowOptions).passwordValidation?.(
      password as string
    )

    const userOrMessage = await this._createUser()

    // at this point `user` is either an actual user, in which case log the
    // user in automatically, or it's a string, which is a message to show
    // the user (something like "please verify your email")
    if (typeof userOrMessage === 'object') {
      const user = userOrMessage
      return this._loginResponse(user, 201)
    } else {
      const message = userOrMessage
      return [JSON.stringify({ message }), {}, { statusCode: 201 }]
    }
  }

  async validateResetToken() {
    // is token present at all?
    if (
      this.params.resetToken == null ||
      String(this.params.resetToken).trim() === ''
    ) {
      throw new DbAuthError.ResetTokenRequiredError(
        (
          this.options.resetPassword as ResetPasswordFlowOptions
        )?.errors?.resetTokenRequired
      )
    }

    const user = await this._findUserByToken(this.params.resetToken as string)

    return [
      JSON.stringify(this._sanitizeUser(user)),
      {
        ...this._deleteSessionHeader,
      },
    ]
  }

  // browser submits WebAuthn credentials
  async webAuthnAuthenticate() {
    const { verifyAuthenticationResponse } = require('@simplewebauthn/server')
    const webAuthnOptions = this.options.webAuthn

    if (!webAuthnOptions || !webAuthnOptions.enabled) {
      throw new DbAuthError.WebAuthnError('WebAuthn is not enabled')
    }

    const credential = await this.dbCredentialAccessor.findFirst({
      where: { id: this.params.rawId },
    })

    if (!credential) {
      throw new DbAuthError.WebAuthnError('Credentials not found')
    }

    const user = await this.dbAccessor.findFirst({
      where: {
        [this.options.authFields.id]:
          credential[webAuthnOptions.credentialFields.userId],
      },
    })

    let verification: VerifiedAuthenticationResponse
    try {
      const opts: VerifyAuthenticationResponseOpts = {
        response: this.params,
        expectedChallenge: user[this.options.authFields.challenge as string],
        expectedOrigin: webAuthnOptions.origin,
        expectedRPID: webAuthnOptions.domain,
        authenticator: {
          credentialID: base64url.toBuffer(
            credential[webAuthnOptions.credentialFields.id]
          ),
          credentialPublicKey:
            credential[webAuthnOptions.credentialFields.publicKey],
          counter: credential[webAuthnOptions.credentialFields.counter],
          transports: credential[webAuthnOptions.credentialFields.transports]
            ? JSON.parse(
                credential[webAuthnOptions.credentialFields.transports]
              )
            : DbAuthHandler.AVAILABLE_WEBAUTHN_TRANSPORTS,
        },
        requireUserVerification: true,
      }

      verification = await verifyAuthenticationResponse(opts)
    } catch (e: any) {
      throw new DbAuthError.WebAuthnError(e.message)
    } finally {
      // whether it worked or errored, clear the challenge in the user record
      // and user can get a new one next time they try to authenticate
      await this._saveChallenge(user[this.options.authFields.id], null)
    }

    const { verified, authenticationInfo } = verification

    if (verified) {
      // update counter in credentials
      await this.dbCredentialAccessor.update({
        where: {
          [webAuthnOptions.credentialFields.id]:
            credential[webAuthnOptions.credentialFields.id],
        },
        data: {
          [webAuthnOptions.credentialFields.counter]:
            authenticationInfo.newCounter,
        },
      })
    }

    // get the regular `login` cookies
    const [, loginHeaders] = this._loginResponse(user)
    const cookies = [
      this._webAuthnCookie(this.params.rawId, this.webAuthnExpiresDate),
      loginHeaders['set-cookie'],
    ].flat()

    return [verified, { 'set-cookie': cookies }]
  }

  // get options for a WebAuthn authentication
  async webAuthnAuthOptions() {
    const { generateAuthenticationOptions } = require('@simplewebauthn/server')

    if (this.options.webAuthn === undefined || !this.options.webAuthn.enabled) {
      throw new DbAuthError.WebAuthnError('WebAuthn is not enabled')
    }
    const webAuthnOptions = this.options.webAuthn

    const credentialId = webAuthnSession(this.event)

    let user

    if (credentialId) {
      user = await this.dbCredentialAccessor
        .findFirst({
          where: { [webAuthnOptions.credentialFields.id]: credentialId },
        })
        .user()
    } else {
      // webauthn session not present, fallback to getting user from regular
      // session cookie
      user = await this._getCurrentUser()
    }

    // webauthn cookie has been tampered with or UserCredential has been deleted
    // from the DB, remove their cookie so it doesn't happen again
    if (!user) {
      return [
        { error: 'Log in with username and password to enable WebAuthn' },
        { 'set-cookie': this._webAuthnCookie('', 'now') },
        { statusCode: 400 },
      ]
    }

    const credentials = await this.dbCredentialAccessor.findMany({
      where: {
        [webAuthnOptions.credentialFields.userId]:
          user[this.options.authFields.id],
      },
    })

    const someOptions: GenerateAuthenticationOptionsOpts = {
      timeout: webAuthnOptions.timeout || 60000,
      allowCredentials: credentials.map((cred: Record<string, string>) => ({
        id: base64url.toBuffer(cred[webAuthnOptions.credentialFields.id]),
        type: 'public-key',
        transports: cred[webAuthnOptions.credentialFields.transports]
          ? JSON.parse(cred[webAuthnOptions.credentialFields.transports])
          : DbAuthHandler.AVAILABLE_WEBAUTHN_TRANSPORTS,
      })),
      userVerification: 'required',
      rpID: webAuthnOptions.domain,
    }

    const authOptions = generateAuthenticationOptions(someOptions)

    await this._saveChallenge(
      user[this.options.authFields.id],
      authOptions.challenge
    )

    return [authOptions]
  }

  // get options for WebAuthn registration
  async webAuthnRegOptions() {
    const { generateRegistrationOptions } = require('@simplewebauthn/server')

    if (!this.options?.webAuthn?.enabled) {
      throw new DbAuthError.WebAuthnError('WebAuthn is not enabled')
    }

    const webAuthnOptions = this.options.webAuthn

    const user = await this._getCurrentUser()
    const options: GenerateRegistrationOptionsOpts = {
      rpName: webAuthnOptions.name,
      rpID: webAuthnOptions.domain,
      userID: user[this.options.authFields.id],
      userName: user[this.options.authFields.username],
      timeout: webAuthnOptions?.timeout || 60000,
      excludeCredentials: [],
      authenticatorSelection: {
        userVerification: 'required',
      },
      // Support the two most common algorithms: ES256, and RS256
      supportedAlgorithmIDs: [-7, -257],
    }

    // if a type is specified other than `any` assign it (the default behavior
    // of this prop if `undefined` means to allow any authenticator)
    if (webAuthnOptions.type && webAuthnOptions.type !== 'any') {
      options.authenticatorSelection = Object.assign(
        options.authenticatorSelection || {},
        { authenticatorAttachment: webAuthnOptions.type }
      )
    }

    const regOptions = generateRegistrationOptions(options)

    await this._saveChallenge(
      user[this.options.authFields.id],
      regOptions.challenge
    )

    return [regOptions]
  }

  // browser submits WebAuthn credentials for the first time on a new device
  async webAuthnRegister() {
    const { verifyRegistrationResponse } = require('@simplewebauthn/server')

    if (this.options.webAuthn === undefined || !this.options.webAuthn.enabled) {
      throw new DbAuthError.WebAuthnError('WebAuthn is not enabled')
    }

    const user = await this._getCurrentUser()

    let verification: VerifiedRegistrationResponse
    try {
      const options: VerifyRegistrationResponseOpts = {
        response: this.params,
        expectedChallenge: user[this.options.authFields.challenge as string],
        expectedOrigin: this.options.webAuthn.origin,
        expectedRPID: this.options.webAuthn.domain,
        requireUserVerification: true,
      }
      verification = await verifyRegistrationResponse(options)
    } catch (e: any) {
      throw new DbAuthError.WebAuthnError(e.message)
    }

    const { verified, registrationInfo } = verification
    let plainCredentialId

    if (verified && registrationInfo) {
      const { credentialPublicKey, credentialID, counter } = registrationInfo
      plainCredentialId = base64url.encode(Buffer.from(credentialID))

      const existingDevice = await this.dbCredentialAccessor.findFirst({
        where: {
          id: plainCredentialId,
          userId: user[this.options.authFields.id],
        },
      })

      if (!existingDevice) {
        await this.dbCredentialAccessor.create({
          data: {
            [this.options.webAuthn.credentialFields.id]: plainCredentialId,
            [this.options.webAuthn.credentialFields.userId]:
              user[this.options.authFields.id],
            [this.options.webAuthn.credentialFields.publicKey]:
              Buffer.from(credentialPublicKey),
            [this.options.webAuthn.credentialFields.transports]: this.params
              .transports
              ? JSON.stringify(this.params.transports)
              : null,
            [this.options.webAuthn.credentialFields.counter]: counter,
          },
        })
      }
    } else {
      throw new DbAuthError.WebAuthnError('Registration failed')
    }

    // clear challenge
    await this._saveChallenge(user[this.options.authFields.id], null)

    return [
      verified,
      {
        'set-cookie': this._webAuthnCookie(
          plainCredentialId,
          this.webAuthnExpiresDate
        ),
      },
    ]
  }

  // validates that we have all the ENV and options we need to login/signup
  _validateOptions() {
    // must have a SESSION_SECRET so we can encrypt/decrypt the cookie
    if (!process.env.SESSION_SECRET) {
      throw new DbAuthError.NoSessionSecretError()
    }

    // must have an expiration time set for the session cookie
    if (
      this.options?.login?.enabled !== false &&
      !this.options?.login?.expires
    ) {
      throw new DbAuthError.NoSessionExpirationError()
    }

    // must have a login handler to actually log a user in
    if (
      this.options?.login?.enabled !== false &&
      !this.options?.login?.handler
    ) {
      throw new DbAuthError.NoLoginHandlerError()
    }

    // must have a signup handler to define how to create a new user
    if (
      this.options?.signup?.enabled !== false &&
      !this.options?.signup?.handler
    ) {
      throw new DbAuthError.NoSignupHandlerError()
    }

    // must have a forgot password handler to define how to notify user of reset token
    if (
      this.options?.forgotPassword?.enabled !== false &&
      !this.options?.forgotPassword?.handler
    ) {
      throw new DbAuthError.NoForgotPasswordHandlerError()
    }

    // must have a reset password handler to define what to do with user once password changed
    if (
      this.options?.resetPassword?.enabled !== false &&
      !this.options?.resetPassword?.handler
    ) {
      throw new DbAuthError.NoResetPasswordHandlerError()
    }

    // must have webAuthn config if credentialModelAccessor present and vice versa
    if (
      (this.options?.credentialModelAccessor && !this.options?.webAuthn) ||
      (this.options?.webAuthn && !this.options?.credentialModelAccessor)
    ) {
      throw new DbAuthError.NoWebAuthnConfigError()
    }

    if (
      this.options?.webAuthn?.enabled &&
      (!this.options?.webAuthn?.name ||
        !this.options?.webAuthn?.domain ||
        !this.options?.webAuthn?.origin ||
        !this.options?.webAuthn?.credentialFields)
    ) {
      throw new DbAuthError.MissingWebAuthnConfigError()
    }
  }

  // Save challenge string for WebAuthn
  async _saveChallenge(userId: string | number, value: string | null) {
    await this.dbAccessor.update({
      where: {
        [this.options.authFields.id]: userId,
      },
      data: {
        [this.options.authFields.challenge as string]: value,
      },
    })
  }

  // returns the string for the webAuthn set-cookie header
  _webAuthnCookie(id: string, expires: string) {
    return [
      `webAuthn=${id}`,
      ...this._cookieAttributes({
        expires,
        options: { HttpOnly: false },
      }),
    ].join(';')
  }

  // removes sensitive fields from user before sending over the wire
  _sanitizeUser(user: Record<string, unknown>) {
    const sanitized = JSON.parse(JSON.stringify(user))
    delete sanitized[this.options.authFields.hashedPassword]
    delete sanitized[this.options.authFields.salt]

    return sanitized
  }

  // parses the event body into JSON, whether it's base64 encoded or not
  _parseBody() {
    if (this.event.body) {
      if (this.event.isBase64Encoded) {
        return JSON.parse(
          Buffer.from(this.event.body || '', 'base64').toString('utf-8')
        )
      } else {
        return JSON.parse(this.event.body)
      }
    } else {
      return {}
    }
  }

  // returns all the cookie attributes in an array with the proper expiration date
  //
  // pass the argument `expires` set to "now" to get the attributes needed to expire
  // the session, or "future" (or left out completely) to set to `futureExpiresDate`
  _cookieAttributes({
    expires = 'now',
    options = {},
  }: {
    expires?: 'now' | string
    options?: DbAuthHandlerOptions['cookie']
  }) {
    // TODO: When we drop support for specifying cookie attributes directly on
    // `options.cookie` we can get rid of all of this and just spread
    // `this.options.cookie?.attributes` directly into `cookieOptions` below
    const userCookieAttributes = this.options.cookie?.attributes
      ? { ...this.options.cookie?.attributes }
      : { ...this.options.cookie }
    if (!this.options.cookie?.attributes) {
      delete userCookieAttributes.name
    }

    const cookieOptions = { ...userCookieAttributes, ...options } || {
      ...options,
    }
    const meta = Object.keys(cookieOptions)
      .map((key) => {
        const optionValue =
          cookieOptions[key as keyof DbAuthHandlerOptions['cookie']]

        // Convert the options to valid cookie string
        if (optionValue === true) {
          return key
        } else if (optionValue === false) {
          return null
        } else {
          return `${key}=${optionValue}`
        }
      })
      .filter((v) => v)

    const expiresAt =
      expires === 'now' ? DbAuthHandler.PAST_EXPIRES_DATE : expires
    meta.push(`Expires=${expiresAt}`)

    return meta
  }

  // returns the set-cookie header to be returned in the request (effectively
  // creates the session)
  _createSessionHeader<TIdType = any>(
    data: DbAuthSession<TIdType>,
    csrfToken: string
  ): SetCookieHeader {
    const session = JSON.stringify(data) + ';' + csrfToken
    const encrypted = encryptSession(session)
    const cookie = [
      `${cookieName(this.options.cookie?.name)}=${encrypted}`,
      ...this._cookieAttributes({ expires: this.sessionExpiresDate }),
    ].join(';')

    return { 'set-cookie': cookie }
  }

  // checks the CSRF token in the header against the CSRF token in the session
  // and throw an error if they are not the same (not used yet)
  _validateCsrf() {
    if (this.sessionCsrfToken !== this.headerCsrfToken) {
      throw new DbAuthError.CsrfTokenMismatchError()
    }
    return true
  }

  async _findUserByToken(token: string) {
    const tokenExpires = new Date()
    tokenExpires.setSeconds(
      tokenExpires.getSeconds() -
        (this.options.forgotPassword as ForgotPasswordFlowOptions).expires
    )

    const tokenHash = hashToken(token)

    const user = await this.dbAccessor.findFirst({
      where: {
        [this.options.authFields.resetToken]: tokenHash,
      },
    })

    // user not found with the given token
    if (!user) {
      throw new DbAuthError.ResetTokenInvalidError(
        (
          this.options.resetPassword as ResetPasswordFlowOptions
        )?.errors?.resetTokenInvalid
      )
    }

    // token has expired
    if (user[this.options.authFields.resetTokenExpiresAt] < tokenExpires) {
      await this._clearResetToken(user)
      throw new DbAuthError.ResetTokenExpiredError(
        (
          this.options.resetPassword as ResetPasswordFlowOptions
        )?.errors?.resetTokenExpired
      )
    }

    return user
  }

  // removes the resetToken from the database
  async _clearResetToken(user: Record<string, unknown>) {
    try {
      await this.dbAccessor.update({
        where: {
          [this.options.authFields.id]: user[this.options.authFields.id],
        },
        data: {
          [this.options.authFields.resetToken]: null,
          [this.options.authFields.resetTokenExpiresAt]: null,
        },
      })
    } catch (e) {
      throw new DbAuthError.GenericError()
    }
  }

  // verifies that a username and password are correct, and returns the user if so
  async _verifyUser(
    username: string | undefined,
    password: string | undefined
  ) {
    // do we have all the query params we need to check the user?
    if (
      !username ||
      username.toString().trim() === '' ||
      !password ||
      password.toString().trim() === ''
    ) {
      throw new DbAuthError.UsernameAndPasswordRequiredError(
        (
          this.options.login as LoginFlowOptions
        )?.errors?.usernameOrPasswordMissing
      )
    }

    const usernameMatchFlowOption = (this.options.login as LoginFlowOptions)
      ?.usernameMatch
    const findUniqueUserMatchCriteriaOptions =
      this._getUserMatchCriteriaOptions(username, usernameMatchFlowOption)
    let user

    try {
      // does user exist?
      user = await this.dbAccessor.findFirst({
        where: findUniqueUserMatchCriteriaOptions,
      })
    } catch (e) {
      throw new DbAuthError.GenericError()
    }

    if (!user) {
      throw new DbAuthError.UserNotFoundError(
        username,
        (this.options.login as LoginFlowOptions)?.errors?.usernameNotFound
      )
    }

    await this._verifyPassword(user, password)
    return user
  }

  // extracts scrypt strength options from hashed password (if present) and
  // compares the hashed plain text password just submitted using those options
  // with the one in the database. Falls back to the legacy CryptoJS algorihtm
  // if no options are present.
  async _verifyPassword(user: Record<string, unknown>, password: string) {
    const options = extractHashingOptions(
      user[this.options.authFields.hashedPassword] as string
    )

    if (Object.keys(options).length) {
      // hashed using the node:crypto algorithm
      const [hashedPassword] = hashPassword(password, {
        salt: user[this.options.authFields.salt] as string,
        options,
      })

      if (hashedPassword === user[this.options.authFields.hashedPassword]) {
        return user
      }
    } else {
      // fallback to old CryptoJS hashing
      const [legacyHashedPassword] = legacyHashPassword(
        password,
        user[this.options.authFields.salt] as string
      )

      if (
        legacyHashedPassword === user[this.options.authFields.hashedPassword]
      ) {
        const [newHashedPassword] = hashPassword(password, {
          salt: user[this.options.authFields.salt] as string,
        })

        // update user's hash to the new algorithm
        await this.dbAccessor.update({
          where: { id: user.id },
          data: { [this.options.authFields.hashedPassword]: newHashedPassword },
        })
        return user
      }
    }

    throw new DbAuthError.IncorrectPasswordError(
      user[this.options.authFields.username] as string,
      (this.options.login as LoginFlowOptions)?.errors?.incorrectPassword
    )
  }

  // gets the user from the database and returns only its ID
  async _getCurrentUser() {
    if (!this.session?.id) {
      throw new DbAuthError.NotLoggedInError()
    }

    const select = {
      [this.options.authFields.id]: true,
      [this.options.authFields.username]: true,
    }

    if (this.options.webAuthn?.enabled && this.options.authFields.challenge) {
      select[this.options.authFields.challenge] = true
    }

    let user

    try {
      user = await this.dbAccessor.findUnique({
        where: { [this.options.authFields.id]: this.session?.id },
        select,
      })
    } catch (e: any) {
      throw new DbAuthError.GenericError(e.message)
    }

    if (!user) {
      throw new DbAuthError.UserNotFoundError()
    }

    return user
  }

  // creates and returns a user, first checking that the username/password
  // values pass validation
  async _createUser() {
    const { username, password, ...userAttributes } = this.params
    if (
      this._validateField('username', username) &&
      this._validateField('password', password)
    ) {
      const usernameMatchFlowOption = (this.options.signup as SignupFlowOptions)
        ?.usernameMatch
      const findUniqueUserMatchCriteriaOptions =
        this._getUserMatchCriteriaOptions(username, usernameMatchFlowOption)

      const user = await this.dbAccessor.findFirst({
        where: findUniqueUserMatchCriteriaOptions,
      })

      if (user) {
        throw new DbAuthError.DuplicateUsernameError(
          username,
          (this.options.signup as SignupFlowOptions)?.errors?.usernameTaken
        )
      }

      // if we get here everything is good, call the app's signup handler
      const [hashedPassword, salt] = hashPassword(password)
      const newUser = await (this.options.signup as SignupFlowOptions).handler({
        username,
        hashedPassword,
        salt,
        userAttributes,
      })

      return newUser
    }
  }

  // figure out which auth method we're trying to call
  _getAuthMethod() {
    // try getting it from the query string, /.redwood/functions/auth?method=[methodName]
    let methodName = this.event.queryStringParameters?.method as AuthMethodNames

    if (!DbAuthHandler.METHODS.includes(methodName) && this.params) {
      // try getting it from the body in JSON: { method: [methodName] }
      try {
        methodName = this.params.method
      } catch (e) {
        // there's no body, or it's not JSON, `handler` will return a 404
      }
    }

    return methodName
  }

  // checks that a single field meets validation requirements
  // currently checks for presence only
  _validateField(name: string, value: string | undefined): value is string {
    // check for presence
    if (!value || value.trim() === '') {
      throw new DbAuthError.FieldRequiredError(
        name,
        (this.options.signup as SignupFlowOptions)?.errors?.fieldMissing
      )
    } else {
      return true
    }
  }

  _loginResponse(
    user: Record<string, any>,
    statusCode = 200
  ): [
    { id: string },
    SetCookieHeader & CsrfTokenHeader,
    { statusCode: number }
  ] {
    const sessionData = { id: user[this.options.authFields.id] }

    // TODO: this needs to go into graphql somewhere so that each request makes a new CSRF token and sets it in both the encrypted session and the csrf-token header
    const csrfToken = DbAuthHandler.CSRF_TOKEN

    return [
      sessionData,
      {
        'csrf-token': csrfToken,
        ...this._createSessionHeader(sessionData, csrfToken),
      },
      { statusCode },
    ]
  }

  _logoutResponse(
    response?: Record<string, unknown>
  ): [string, SetCookieHeader] {
    return [
      response ? JSON.stringify(response) : '',
      {
        ...this._deleteSessionHeader,
      },
    ]
  }

  _ok(body: string, headers = {}, options = { statusCode: 200 }) {
    return {
      statusCode: options.statusCode,
      // @TODO should we do a null check in body?!
      body: typeof body === 'string' ? body : JSON.stringify(body),
      headers: { 'Content-Type': 'application/json', ...headers },
    }
  }

  _notFound() {
    return {
      statusCode: 404,
    }
  }

  _badRequest(message: string) {
    return {
      statusCode: 400,
      body: JSON.stringify({ error: message }),
      headers: { 'Content-Type': 'application/json' },
    }
  }

  _buildResponseWithCorsHeaders(
    response: {
      body?: string
      statusCode: number
      headers?: Record<string, string>
    },
    corsHeaders: CorsHeaders
  ) {
    return {
      ...response,
      headers: {
        ...(response.headers || {}),
        ...corsHeaders,
      },
    }
  }

  _getUserMatchCriteriaOptions(
    username: string,
    usernameMatchFlowOption: string | undefined
  ) {
    // Each db provider has it owns rules for case insensitive comparison.
    // We are checking if you have defined one for your db choice here
    // https://www.prisma.io/docs/concepts/components/prisma-client/case-sensitivity
    const findUniqueUserMatchCriteriaOptions = !usernameMatchFlowOption
      ? { [this.options.authFields.username]: username }
      : {
          [this.options.authFields.username]: {
            equals: username,
            mode: usernameMatchFlowOption,
          },
        }

    return findUniqueUserMatchCriteriaOptions
  }
}<|MERGE_RESOLUTION|>--- conflicted
+++ resolved
@@ -572,21 +572,8 @@
 
   async getToken() {
     try {
-<<<<<<< HEAD
       // Just return the encrypted session cookie, to be passed back in the Authorization header
       return [this.encryptedSession || '']
-=======
-      const user = await this._getCurrentUser()
-      let headers = {}
-
-      // if the session was encrypted with the old algorithm, re-encrypt it
-      // with the new one
-      if (isLegacySession(this.cookie)) {
-        headers = this._loginResponse(user)[1]
-      }
-
-      return [user[this.options.authFields.id], headers]
->>>>>>> bbe22261
     } catch (e: any) {
       if (e instanceof DbAuthError.NotLoggedInError) {
         return this._logoutResponse()
