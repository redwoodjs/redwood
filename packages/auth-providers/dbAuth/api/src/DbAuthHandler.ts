import type { PrismaClient } from '@prisma/client'
import type {
  GenerateAuthenticationOptionsOpts,
  GenerateRegistrationOptionsOpts,
  VerifiedAuthenticationResponse,
  VerifiedRegistrationResponse,
  VerifyAuthenticationResponseOpts,
  VerifyRegistrationResponseOpts,
} from '@simplewebauthn/server'
import type {
  AuthenticationResponseJSON,
  RegistrationResponseJSON,
} from '@simplewebauthn/typescript-types'
import type { APIGatewayProxyEvent, Context as LambdaContext } from 'aws-lambda'
import base64url from 'base64url'
import md5 from 'md5'
import { v4 as uuidv4 } from 'uuid'

import type {
  CorsConfig,
  CorsContext,
  CorsHeaders,
  PartialRequest,
} from '@redwoodjs/api'
import {
  createCorsContext,
  isFetchApiRequest,
  normalizeRequest,
} from '@redwoodjs/api'

import * as DbAuthError from './errors'
import {
  cookieName,
  decryptSession,
  encryptSession,
  extractCookie,
  getSession,
  hashPassword,
  legacyHashPassword,
  hashToken,
  webAuthnSession,
  extractHashingOptions,
} from './shared'

type SetCookieHeader = { 'set-cookie': string }
type CsrfTokenHeader = { 'csrf-token': string }

interface SignupFlowOptions<TUserAttributes = Record<string, unknown>> {
  /**
   * Allow users to sign up. Defaults to true.
   * Needs to be explicitly set to false to disable the flow
   */
  enabled?: boolean
  /**
   * Whatever you want to happen to your data on new user signup. Redwood will
   * check for duplicate usernames before calling this handler. At a minimum
   * you need to save the `username`, `hashedPassword` and `salt` to your
   * user table. `userAttributes` contains any additional object members that
   * were included in the object given to the `signUp()` function you got
   * from `useAuth()`
   */
  handler: (signupHandlerOptions: SignupHandlerOptions<TUserAttributes>) => any

  /**
   * Validate the user-supplied password with whatever logic you want. Return
   * `true` if valid, throw `PasswordValidationError` if not.
   */
  passwordValidation?: (password: string) => boolean

  /**
   * Object containing error strings
   */
  errors?: {
    fieldMissing?: string
    usernameTaken?: string
    flowNotEnabled?: string
  }

  /**
   * Allows the user to define if the UserCheck for their selected db provider should use case insensitive
   */
  usernameMatch?: string
}

interface ForgotPasswordFlowOptions<TUser = UserType> {
  /**
   * Allow users to request a new password via a call to forgotPassword. Defaults to true.
   * Needs to be explicitly set to false to disable the flow
   */
  enabled?: boolean
  handler: (user: TUser, token: string) => any
  errors?: {
    usernameNotFound?: string
    usernameRequired?: string
    flowNotEnabled?: string
  }
  expires: number
}

interface LoginFlowOptions<TUser = UserType> {
  /**
   * Allow users to login. Defaults to true.
   * Needs to be explicitly set to false to disable the flow
   */
  enabled?: boolean
  /**
   * Anything you want to happen before logging the user in. This can include
   * throwing an error to prevent login. If you do want to allow login, this
   * function must return an object representing the user you want to be logged
   * in, containing at least an `id` field (whatever named field was provided
   * for `authFields.id`). For example: `return { id: user.id }`
   */
  handler: (user: TUser) => any
  /**
   * Object containing error strings
   */
  errors?: {
    usernameOrPasswordMissing?: string
    usernameNotFound?: string
    incorrectPassword?: string
    flowNotEnabled?: string
  }
  /**
   * How long a user will remain logged in, in seconds
   */
  expires: number

  /**
   * Allows the user to define if the UserCheck for their selected db provider should use case insensitive
   */
  usernameMatch?: string
}

interface ResetPasswordFlowOptions<TUser = UserType> {
  /**
   * Allow users to reset their password via a code from a call to forgotPassword. Defaults to true.
   * Needs to be explicitly set to false to disable the flow
   */
  enabled?: boolean
  handler: (user: TUser) => boolean | Promise<boolean>
  allowReusedPassword: boolean
  errors?: {
    resetTokenExpired?: string
    resetTokenInvalid?: string
    resetTokenRequired?: string
    reusedPassword?: string
    flowNotEnabled?: string
  }
}

interface WebAuthnFlowOptions {
  enabled: boolean
  expires: number
  name: string
  domain: string
  origin: string
  timeout?: number
  type: 'any' | 'platform' | 'cross-platform'
  credentialFields: {
    id: string
    userId: string
    publicKey: string
    transports: string
    counter: string
  }
}

export type UserType = Record<string | number, any>

export interface DbAuthHandlerOptions<
  TUser = UserType,
  TUserAttributes = Record<string, unknown>
> {
  /**
   * Provide prisma db client
   */
  db: PrismaClient
  /**
   * The name of the property you'd call on `db` to access your user table.
   * ie. if your Prisma model is named `User` this value would be `user`, as in `db.user`
   */
  authModelAccessor: keyof PrismaClient
  /**
   * The name of the property you'd call on `db` to access your user credentials table.
   * ie. if your Prisma model is named `UserCredential` this value would be `userCredential`, as in `db.userCredential`
   */
  credentialModelAccessor?: keyof PrismaClient
  /**
   * The fields that are allowed to be returned from the user table when
   * invoking handlers that return a user object (like forgotPassword and signup)
   * Defaults to `id` and `email` if not set at all.
   */
  allowedUserFields?: string[]
  /**
   *  A map of what dbAuth calls a field to what your database calls it.
   * `id` is whatever column you use to uniquely identify a user (probably
   * something like `id` or `userId` or even `email`)
   */
  authFields: {
    id: string
    username: string
    hashedPassword: string
    salt: string
    resetToken: string
    resetTokenExpiresAt: string
    challenge?: string
  }
  /**
   * Object containing cookie config options
   */
  cookie?: {
    /** @deprecated set this option in `cookie.attributes` */
    Path?: string
    /** @deprecated set this option in `cookie.attributes` */
    HttpOnly?: boolean
    /** @deprecated set this option in `cookie.attributes` */
    Secure?: boolean
    /** @deprecated set this option in `cookie.attributes` */
    SameSite?: string
    /** @deprecated set this option in `cookie.attributes` */
    Domain?: string
    attributes?: {
      Path?: string
      HttpOnly?: boolean
      Secure?: boolean
      SameSite?: string
      Domain?: string
    }
    /**
     * The name of the cookie that dbAuth sets
     *
     * %port% will be replaced with the port the api server is running on.
     * If you have multiple RW apps running on the same host, you'll need to
     * make sure they all use unique cookie names
     */
    name?: string
  }
  /**
   * Object containing forgot password options
   */
  forgotPassword: ForgotPasswordFlowOptions<TUser> | { enabled: false }
  /**
   * Object containing login options
   */
  login: LoginFlowOptions<TUser> | { enabled: false }
  /**
   * Object containing reset password options
   */
  resetPassword: ResetPasswordFlowOptions<TUser> | { enabled: false }
  /**
   * Object containing login options
   */
  signup: SignupFlowOptions<TUserAttributes> | { enabled: false }

  /**
   * Object containing WebAuthn options
   */
  webAuthn?: WebAuthnFlowOptions | { enabled: false }

  /**
   * CORS settings, same as in createGraphqlHandler
   */
  cors?: CorsConfig
}

export interface SignupHandlerOptions<TUserAttributes> {
  username: string
  hashedPassword: string
  salt: string
  userAttributes?: TUserAttributes
}

export type AuthMethodNames =
  | 'forgotPassword'
  | 'getToken'
  | 'login'
  | 'logout'
  | 'resetPassword'
  | 'signup'
  | 'validateResetToken'
  | 'webAuthnRegOptions'
  | 'webAuthnRegister'
  | 'webAuthnAuthOptions'
  | 'webAuthnAuthenticate'

type Params = AuthenticationResponseJSON &
  RegistrationResponseJSON & {
    username?: string
    password?: string
    resetToken?: string
    method: AuthMethodNames
    [key: string]: any
  } & {
    transports?: string // used by webAuthN for something
  }

interface DbAuthSession<TIdType> {
  id: TIdType
}

const DEFAULT_ALLOWED_USER_FIELDS = ['id', 'email']

export class DbAuthHandler<
  TUser extends UserType,
  TIdType = any,
  TUserAttributes = Record<string, unknown>
> {
<<<<<<< HEAD
  event: Request | APIGatewayProxyEvent
  _normalizedRequest: PartialRequest<Params> | undefined
  httpMethod: string
  options: DbAuthHandlerOptions<TUser>
  cookie: string
  db: PrismaClient
  dbAccessor: any
  dbCredentialAccessor: any
=======
  event: APIGatewayProxyEvent
  context: LambdaContext
  options: DbAuthHandlerOptions<TUser, TUserAttributes>
  cookie: string | undefined
  params: Params
  db: PrismaClient
  dbAccessor: any
  dbCredentialAccessor: any
  allowedUserFields: string[]
  headerCsrfToken: string | undefined
>>>>>>> 1075258d
  hasInvalidSession: boolean
  session: DbAuthSession<TIdType> | undefined
  sessionCsrfToken: string | undefined
  corsContext: CorsContext | undefined
  sessionExpiresDate: string
  webAuthnExpiresDate: string
  encryptedSession: string | null = null

  public get normalizedRequest() {
    if (!this._normalizedRequest) {
      // This is a dev time error, no need to throw a specialized error
      throw new Error(
        'dbAuthHandler has not been initialised. Either await dbAuthHandler.invoke() or call await dbAuth.init()'
      )
    }
    return this._normalizedRequest
  }

  // class constant: list of auth methods that are supported
  static get METHODS(): AuthMethodNames[] {
    return [
      'forgotPassword',
      'getToken',
      'login',
      'logout',
      'resetPassword',
      'signup',
      'validateResetToken',
      'webAuthnRegOptions',
      'webAuthnRegister',
      'webAuthnAuthOptions',
      'webAuthnAuthenticate',
    ]
  }

  // class constant: maps the auth functions to their required HTTP verb for access
  static get VERBS() {
    return {
      forgotPassword: 'POST',
      getToken: 'GET',
      login: 'POST',
      logout: 'POST',
      resetPassword: 'POST',
      signup: 'POST',
      validateResetToken: 'POST',
      webAuthnRegOptions: 'GET',
      webAuthnRegister: 'POST',
      webAuthnAuthOptions: 'GET',
      webAuthnAuthenticate: 'POST',
    }
  }

  // default to epoch when we want to expire
  static get PAST_EXPIRES_DATE() {
    return new Date('1970-01-01T00:00:00.000+00:00').toUTCString()
  }

  // generate a new token (standard UUID)
  static get CSRF_TOKEN() {
    return uuidv4()
  }

  static get AVAILABLE_WEBAUTHN_TRANSPORTS() {
    return ['usb', 'ble', 'nfc', 'internal']
  }

  /**
   * Returns the set-cookie header to mark the cookie as expired ("deletes" the session)
   *
   * The header keys are case insensitive, but Fastify prefers these to be lowercase.
   * Therefore, we want to ensure that the headers are always lowercase and unique
   * for compliance with HTTP/2.
   *
   * @see: https://www.rfc-editor.org/rfc/rfc7540#section-8.1.2
   */
  get _deleteSessionHeader() {
    return {
      'set-cookie': [
        `${cookieName(this.options.cookie?.name)}=`,
        ...this._cookieAttributes({ expires: 'now' }),
        // `auth-provider=`,
        // ...this._cookieAttributes({ expires: 'now' }),
      ].join(';'),
    }
  }

  constructor(
<<<<<<< HEAD
    event: APIGatewayProxyEvent | Request,
    _context: LambdaContext, // @TODO: we should make this generic, not sure its required
    options: DbAuthHandlerOptions<TUser>
=======
    event: APIGatewayProxyEvent,
    context: LambdaContext,
    options: DbAuthHandlerOptions<TUser, TUserAttributes>
>>>>>>> 1075258d
  ) {
    this.options = options
    this.event = event
    this.httpMethod = isFetchApiRequest(event) ? event.method : event.httpMethod

    this.cookie = extractCookie(event) || ''

    this._validateOptions()

    this.db = this.options.db
    this.dbAccessor = this.db[this.options.authModelAccessor]
    this.dbCredentialAccessor = this.options.credentialModelAccessor
      ? this.db[this.options.credentialModelAccessor]
      : null
    this.hasInvalidSession = false
    this.allowedUserFields =
      this.options.allowedUserFields || DEFAULT_ALLOWED_USER_FIELDS

    const sessionExpiresAt = new Date()
    sessionExpiresAt.setSeconds(
      sessionExpiresAt.getSeconds() +
        (this.options.login as LoginFlowOptions).expires
    )
    this.sessionExpiresDate = sessionExpiresAt.toUTCString()

    const webAuthnExpiresAt = new Date()
    webAuthnExpiresAt.setSeconds(
      webAuthnExpiresAt.getSeconds() +
        ((this.options?.webAuthn as WebAuthnFlowOptions)?.expires || 0)
    )
    this.webAuthnExpiresDate = webAuthnExpiresAt.toUTCString()

    // Note that we handle these headers differently in functions/graphql.ts
    // because it's handled by graphql-yoga, so we map the cors config to yoga config
    // See packages/graphql-server/src/__tests__/mapRwCorsToYoga.test.ts
    if (options.cors) {
      this.corsContext = createCorsContext(options.cors)
    }

    try {
      this.encryptedSession = getSession(this.cookie, this.options.cookie?.name)

      const [session, csrfToken] = decryptSession(this.encryptedSession)
      this.session = session
      this.sessionCsrfToken = csrfToken
    } catch (e) {
      // if session can't be decrypted, keep track so we can log them out when
      // the auth method is called
      if (e instanceof DbAuthError.SessionDecryptionError) {
        this.hasInvalidSession = true
      } else {
        throw e
      }
    }
  }

  // Initialize the request object. This is async now, because body in Fetch Request
  // is parsed async
  async init() {
    if (!this._normalizedRequest) {
      this._normalizedRequest = (await normalizeRequest(
        this.event
      )) as PartialRequest<Params>
    }
  }

  // Actual function that triggers everything else to happen: `login`, `signup`,
  // etc. is called from here, after some checks to make sure the request is good
  async invoke() {
    let corsHeaders = {}
    await this.init()
    if (this.corsContext) {
      corsHeaders = this.corsContext.getRequestHeaders(this.normalizedRequest)
      // Return CORS headers for OPTIONS requests
      if (this.corsContext.shouldHandleCors(this.normalizedRequest)) {
        return this._buildResponseWithCorsHeaders(
          { body: '', statusCode: 200 },
          corsHeaders
        )
      }
    }

    // if there was a problem decryption the session, just return the logout
    // response immediately
    if (this.hasInvalidSession) {
      return this._buildResponseWithCorsHeaders(
        this._ok(...this._logoutResponse()),
        corsHeaders
      )
    }

    try {
      const method = await this._getAuthMethod()

      // get the auth method the incoming request is trying to call
      if (!DbAuthHandler.METHODS.includes(method)) {
        return this._buildResponseWithCorsHeaders(this._notFound(), corsHeaders)
      }

      // make sure it's using the correct verb, GET vs POST
      if (this.httpMethod !== DbAuthHandler.VERBS[method]) {
        return this._buildResponseWithCorsHeaders(this._notFound(), corsHeaders)
      }

      // call whatever auth method was requested and return the body and headers
      const [body, headers, options = { statusCode: 200 }] = await this[
        method
      ]()

      return this._buildResponseWithCorsHeaders(
        this._ok(body, headers, options),
        corsHeaders
      )
    } catch (e: any) {
      if (e instanceof DbAuthError.WrongVerbError) {
        return this._buildResponseWithCorsHeaders(this._notFound(), corsHeaders)
      } else {
        return this._buildResponseWithCorsHeaders(
          this._badRequest(e.message || e),
          corsHeaders
        )
      }
    }
  }

  async forgotPassword() {
    const { enabled = true } = this.options.forgotPassword

    if (!enabled) {
      throw new DbAuthError.FlowNotEnabledError(
        (this.options.forgotPassword as ForgotPasswordFlowOptions)?.errors
          ?.flowNotEnabled || `Forgot password flow is not enabled`
      )
    }

    await this.init()

    const { username } = this.normalizedRequest.jsonBody || {}
    // was the username sent in at all?
    if (!username || username.trim() === '') {
      throw new DbAuthError.UsernameRequiredError(
        (this.options.forgotPassword as ForgotPasswordFlowOptions)?.errors
          ?.usernameRequired || `Username is required`
      )
    }
    let user

    try {
      user = await this.dbAccessor.findUnique({
        where: { [this.options.authFields.username]: username },
      })
    } catch (e) {
      throw new DbAuthError.GenericError()
    }

    if (user) {
      const tokenExpires = new Date()
      tokenExpires.setSeconds(
        tokenExpires.getSeconds() +
          (this.options.forgotPassword as ForgotPasswordFlowOptions).expires
      )

      // generate a token
      let token = md5(uuidv4())
      const buffer = Buffer.from(token)
      token = buffer.toString('base64').replace('=', '').substring(0, 16)

      // Store the token hash in the database so we can verify it later
      const tokenHash = hashToken(token)

      try {
        // set token and expires time
        user = await this.dbAccessor.update({
          where: {
            [this.options.authFields.id]: user[this.options.authFields.id],
          },
          data: {
            [this.options.authFields.resetToken]: tokenHash,
            [this.options.authFields.resetTokenExpiresAt]: tokenExpires,
          },
        })
      } catch (e) {
        throw new DbAuthError.GenericError()
      }

      // call user-defined handler in their functions/auth.js
      const response = await (
        this.options.forgotPassword as ForgotPasswordFlowOptions
      ).handler(this._sanitizeUser(user), token)

      return [
        response ? JSON.stringify(response) : '',
        {
          ...this._deleteSessionHeader,
        },
      ]
    } else {
      throw new DbAuthError.UsernameNotFoundError(
        (this.options.forgotPassword as ForgotPasswordFlowOptions)?.errors
          ?.usernameNotFound || `Username '${username} not found`
      )
    }
  }

  async getToken() {
    try {
      // Just return the encrypted session cookie, to be passed back in the Authorization header
      return [this.encryptedSession || '']
    } catch (e: any) {
      if (e instanceof DbAuthError.NotLoggedInError) {
        return this._logoutResponse()
      } else {
        return this._logoutResponse({ error: e.message })
      }
    }
  }

  async login() {
    const { enabled = true } = this.options.login

    if (!enabled) {
      throw new DbAuthError.FlowNotEnabledError(
        (this.options.login as LoginFlowOptions)?.errors?.flowNotEnabled ||
          `Login flow is not enabled`
      )
    }

    await this.init()
    const { username, password } = this.normalizedRequest.jsonBody || {}
    const dbUser = await this._verifyUser(username, password)
    const handlerUser = await (this.options.login as LoginFlowOptions).handler(
      dbUser
    )

    if (
      handlerUser == null ||
      handlerUser[this.options.authFields.id] == null
    ) {
      throw new DbAuthError.NoUserIdError()
    }

    return this._loginResponse(handlerUser)
  }

  logout() {
    return this._logoutResponse()
  }

  async resetPassword() {
    const { enabled = true } = this.options.resetPassword
    if (!enabled) {
      throw new DbAuthError.FlowNotEnabledError(
        (this.options.resetPassword as ResetPasswordFlowOptions)?.errors
          ?.flowNotEnabled || `Reset password flow is not enabled`
      )
    }

    await this.init()
    const { password, resetToken } = this.normalizedRequest.jsonBody || {}

    // is the resetToken present?
    if (resetToken == null || String(resetToken).trim() === '') {
      throw new DbAuthError.ResetTokenRequiredError(
        (
          this.options.resetPassword as ResetPasswordFlowOptions
        )?.errors?.resetTokenRequired
      )
    }

    // is password present?
    if (password == null || String(password).trim() === '') {
      throw new DbAuthError.PasswordRequiredError()
    }

    let user = await this._findUserByToken(resetToken as string)
    const [hashedPassword] = hashPassword(password, {
      salt: user.salt,
    })
    const [legacyHashedPassword] = legacyHashPassword(password, user.salt)

    if (
      (!(this.options.resetPassword as ResetPasswordFlowOptions)
        .allowReusedPassword &&
        user.hashedPassword === hashedPassword) ||
      user.hashedPassword === legacyHashedPassword
    ) {
      throw new DbAuthError.ReusedPasswordError(
        (
          this.options.resetPassword as ResetPasswordFlowOptions
        )?.errors?.reusedPassword
      )
    }

    try {
      // if we got here then we can update the password in the database
      user = await this.dbAccessor.update({
        where: {
          [this.options.authFields.id]: user[this.options.authFields.id],
        },
        data: {
          [this.options.authFields.hashedPassword]: hashedPassword,
        },
      })
    } catch (e) {
      throw new DbAuthError.GenericError()
    }

    await this._clearResetToken(user)

    // call the user-defined handler so they can decide what to do with this user
    const response = await (
      this.options.resetPassword as ResetPasswordFlowOptions
    ).handler(this._sanitizeUser(user))

    // returning the user from the handler means to log them in automatically
    if (response) {
      return this._loginResponse(user)
    } else {
      return this._logoutResponse({})
    }
  }

  async signup() {
    const { enabled = true } = this.options.signup
    if (!enabled) {
      throw new DbAuthError.FlowNotEnabledError(
        (this.options.signup as SignupFlowOptions)?.errors?.flowNotEnabled ||
          `Signup flow is not enabled`
      )
    }
    await this.init()

    // check if password is valid
    const { password } = this.normalizedRequest.jsonBody || {}
    ;(this.options.signup as SignupFlowOptions).passwordValidation?.(
      password as string
    )

    const userOrMessage = await this._createUser()

    // at this point `user` is either an actual user, in which case log the
    // user in automatically, or it's a string, which is a message to show
    // the user (something like "please verify your email")
    if (typeof userOrMessage === 'object') {
      const user = userOrMessage
      return this._loginResponse(user, 201)
    } else {
      const message = userOrMessage
      return [JSON.stringify({ message }), {}, { statusCode: 201 }]
    }
  }

  async validateResetToken() {
    await this.init()
    const { resetToken } = this.normalizedRequest.jsonBody || {}
    // is token present at all?
    if (!resetToken || String(resetToken).trim() === '') {
      throw new DbAuthError.ResetTokenRequiredError(
        (
          this.options.resetPassword as ResetPasswordFlowOptions
        )?.errors?.resetTokenRequired
      )
    }

    const user = await this._findUserByToken(resetToken)

    return [
      JSON.stringify(this._sanitizeUser(user)),
      {
        ...this._deleteSessionHeader,
      },
    ]
  }

  // browser submits WebAuthn credentials
  async webAuthnAuthenticate() {
    const { verifyAuthenticationResponse } = require('@simplewebauthn/server')
    const webAuthnOptions = this.options.webAuthn
    await this.init()

    const { rawId } = this.normalizedRequest.jsonBody || {}

    if (!rawId) {
      throw new DbAuthError.WebAuthnError('Missing Id in request')
    }

    if (!webAuthnOptions || !webAuthnOptions.enabled) {
      throw new DbAuthError.WebAuthnError('WebAuthn is not enabled')
    }

    const credential = await this.dbCredentialAccessor.findFirst({
      where: { id: rawId },
    })

    if (!credential) {
      throw new DbAuthError.WebAuthnError('Credentials not found')
    }

    const user = await this.dbAccessor.findFirst({
      where: {
        [this.options.authFields.id]:
          credential[webAuthnOptions.credentialFields.userId],
      },
    })

    let verification: VerifiedAuthenticationResponse
    try {
      const opts: VerifyAuthenticationResponseOpts = {
        response: this.normalizedRequest
          ?.jsonBody as AuthenticationResponseJSON, // by this point jsonBody has been validated
        expectedChallenge: user[this.options.authFields.challenge as string],
        expectedOrigin: webAuthnOptions.origin,
        expectedRPID: webAuthnOptions.domain,
        authenticator: {
          credentialID: base64url.toBuffer(
            credential[webAuthnOptions.credentialFields.id]
          ),
          credentialPublicKey:
            credential[webAuthnOptions.credentialFields.publicKey],
          counter: credential[webAuthnOptions.credentialFields.counter],
          transports: credential[webAuthnOptions.credentialFields.transports]
            ? JSON.parse(
                credential[webAuthnOptions.credentialFields.transports]
              )
            : DbAuthHandler.AVAILABLE_WEBAUTHN_TRANSPORTS,
        },
        requireUserVerification: true,
      }

      verification = await verifyAuthenticationResponse(opts)
    } catch (e: any) {
      throw new DbAuthError.WebAuthnError(e.message)
    } finally {
      // whether it worked or errored, clear the challenge in the user record
      // and user can get a new one next time they try to authenticate
      await this._saveChallenge(user[this.options.authFields.id], null)
    }

    const { verified, authenticationInfo } = verification

    if (verified) {
      // update counter in credentials
      await this.dbCredentialAccessor.update({
        where: {
          [webAuthnOptions.credentialFields.id]:
            credential[webAuthnOptions.credentialFields.id],
        },
        data: {
          [webAuthnOptions.credentialFields.counter]:
            authenticationInfo.newCounter,
        },
      })
    }

    // get the regular `login` cookies
    const [, loginHeaders] = this._loginResponse(user)
    const cookies = [
      this._webAuthnCookie(rawId, this.webAuthnExpiresDate),
      loginHeaders['set-cookie'],
    ].flat()

    return [verified, { 'set-cookie': cookies }]
  }

  // get options for a WebAuthn authentication
  async webAuthnAuthOptions() {
    const { generateAuthenticationOptions } = require('@simplewebauthn/server')

    if (this.options.webAuthn === undefined || !this.options.webAuthn.enabled) {
      throw new DbAuthError.WebAuthnError('WebAuthn is not enabled')
    }
    await this.init()

    const webAuthnOptions = this.options.webAuthn

    const credentialId = webAuthnSession(this.event)

    let user

    if (credentialId) {
      user = await this.dbCredentialAccessor
        .findFirst({
          where: { [webAuthnOptions.credentialFields.id]: credentialId },
        })
        .user()
    } else {
      // webauthn session not present, fallback to getting user from regular
      // session cookie
      user = await this._getCurrentUser()
    }

    // webauthn cookie has been tampered with or UserCredential has been deleted
    // from the DB, remove their cookie so it doesn't happen again
    if (!user) {
      return [
        { error: 'Log in with username and password to enable WebAuthn' },
        { 'set-cookie': this._webAuthnCookie('', 'now') },
        { statusCode: 400 },
      ]
    }

    const credentials = await this.dbCredentialAccessor.findMany({
      where: {
        [webAuthnOptions.credentialFields.userId]:
          user[this.options.authFields.id],
      },
    })

    const someOptions: GenerateAuthenticationOptionsOpts = {
      timeout: webAuthnOptions.timeout || 60000,
      allowCredentials: credentials.map((cred: Record<string, string>) => ({
        id: base64url.toBuffer(cred[webAuthnOptions.credentialFields.id]),
        type: 'public-key',
        transports: cred[webAuthnOptions.credentialFields.transports]
          ? JSON.parse(cred[webAuthnOptions.credentialFields.transports])
          : DbAuthHandler.AVAILABLE_WEBAUTHN_TRANSPORTS,
      })),
      userVerification: 'required',
      rpID: webAuthnOptions.domain,
    }

    const authOptions = generateAuthenticationOptions(someOptions)

    await this._saveChallenge(
      user[this.options.authFields.id],
      authOptions.challenge
    )

    return [authOptions]
  }

  // get options for WebAuthn registration
  async webAuthnRegOptions() {
    const { generateRegistrationOptions } = require('@simplewebauthn/server')

    if (!this.options?.webAuthn?.enabled) {
      throw new DbAuthError.WebAuthnError('WebAuthn is not enabled')
    }
    await this.init()

    const webAuthnOptions = this.options.webAuthn

    const user = await this._getCurrentUser()
    const options: GenerateRegistrationOptionsOpts = {
      rpName: webAuthnOptions.name,
      rpID: webAuthnOptions.domain,
      userID: user[this.options.authFields.id],
      userName: user[this.options.authFields.username],
      timeout: webAuthnOptions?.timeout || 60000,
      excludeCredentials: [],
      authenticatorSelection: {
        userVerification: 'required',
      },
      // Support the two most common algorithms: ES256, and RS256
      supportedAlgorithmIDs: [-7, -257],
    }

    // if a type is specified other than `any` assign it (the default behavior
    // of this prop if `undefined` means to allow any authenticator)
    if (webAuthnOptions.type && webAuthnOptions.type !== 'any') {
      options.authenticatorSelection = Object.assign(
        options.authenticatorSelection || {},
        { authenticatorAttachment: webAuthnOptions.type }
      )
    }

    const regOptions = generateRegistrationOptions(options)

    await this._saveChallenge(
      user[this.options.authFields.id],
      regOptions.challenge
    )

    return [regOptions]
  }

  // browser submits WebAuthn credentials for the first time on a new device
  async webAuthnRegister() {
    const { verifyRegistrationResponse } = require('@simplewebauthn/server')

    if (this.options.webAuthn === undefined || !this.options.webAuthn.enabled) {
      throw new DbAuthError.WebAuthnError('WebAuthn is not enabled')
    }
    await this.init()

    const user = await this._getCurrentUser()

    let verification: VerifiedRegistrationResponse
    try {
      const options: VerifyRegistrationResponseOpts = {
        response: this.normalizedRequest.jsonBody as RegistrationResponseJSON, // by this point jsonBody has been validated
        expectedChallenge: user[this.options.authFields.challenge as string],
        expectedOrigin: this.options.webAuthn.origin,
        expectedRPID: this.options.webAuthn.domain,
        requireUserVerification: true,
      }
      verification = await verifyRegistrationResponse(options)
    } catch (e: any) {
      throw new DbAuthError.WebAuthnError(e.message)
    }

    const { verified, registrationInfo } = verification
    let plainCredentialId

    if (verified && registrationInfo) {
      const { credentialPublicKey, credentialID, counter } = registrationInfo
      plainCredentialId = base64url.encode(Buffer.from(credentialID))

      const existingDevice = await this.dbCredentialAccessor.findFirst({
        where: {
          id: plainCredentialId,
          userId: user[this.options.authFields.id],
        },
      })

      if (!existingDevice) {
        const { transports } = this.normalizedRequest.jsonBody || {}
        await this.dbCredentialAccessor.create({
          data: {
            [this.options.webAuthn.credentialFields.id]: plainCredentialId,
            [this.options.webAuthn.credentialFields.userId]:
              user[this.options.authFields.id],
            [this.options.webAuthn.credentialFields.publicKey]:
              Buffer.from(credentialPublicKey),
            [this.options.webAuthn.credentialFields.transports]: transports
              ? JSON.stringify(transports)
              : null,
            [this.options.webAuthn.credentialFields.counter]: counter,
          },
        })
      }
    } else {
      throw new DbAuthError.WebAuthnError('Registration failed')
    }

    // clear challenge
    await this._saveChallenge(user[this.options.authFields.id], null)

    return [
      verified,
      {
        'set-cookie': this._webAuthnCookie(
          plainCredentialId,
          this.webAuthnExpiresDate
        ),
      },
    ]
  }

  // validates that we have all the ENV and options we need to login/signup
  _validateOptions() {
    // must have a SESSION_SECRET so we can encrypt/decrypt the cookie
    if (!process.env.SESSION_SECRET) {
      throw new DbAuthError.NoSessionSecretError()
    }

    // must have an expiration time set for the session cookie
    if (
      this.options?.login?.enabled !== false &&
      !this.options?.login?.expires
    ) {
      throw new DbAuthError.NoSessionExpirationError()
    }

    // must have a login handler to actually log a user in
    if (
      this.options?.login?.enabled !== false &&
      !this.options?.login?.handler
    ) {
      throw new DbAuthError.NoLoginHandlerError()
    }

    // must have a signup handler to define how to create a new user
    if (
      this.options?.signup?.enabled !== false &&
      !this.options?.signup?.handler
    ) {
      throw new DbAuthError.NoSignupHandlerError()
    }

    // must have a forgot password handler to define how to notify user of reset token
    if (
      this.options?.forgotPassword?.enabled !== false &&
      !this.options?.forgotPassword?.handler
    ) {
      throw new DbAuthError.NoForgotPasswordHandlerError()
    }

    // must have a reset password handler to define what to do with user once password changed
    if (
      this.options?.resetPassword?.enabled !== false &&
      !this.options?.resetPassword?.handler
    ) {
      throw new DbAuthError.NoResetPasswordHandlerError()
    }

    // must have webAuthn config if credentialModelAccessor present and vice versa
    if (
      (this.options?.credentialModelAccessor && !this.options?.webAuthn) ||
      (this.options?.webAuthn && !this.options?.credentialModelAccessor)
    ) {
      throw new DbAuthError.NoWebAuthnConfigError()
    }

    if (
      this.options?.webAuthn?.enabled &&
      (!this.options?.webAuthn?.name ||
        !this.options?.webAuthn?.domain ||
        !this.options?.webAuthn?.origin ||
        !this.options?.webAuthn?.credentialFields)
    ) {
      throw new DbAuthError.MissingWebAuthnConfigError()
    }
  }

  // Save challenge string for WebAuthn
  async _saveChallenge(userId: string | number, value: string | null) {
    await this.dbAccessor.update({
      where: {
        [this.options.authFields.id]: userId,
      },
      data: {
        [this.options.authFields.challenge as string]: value,
      },
    })
  }

  // returns the string for the webAuthn set-cookie header
  _webAuthnCookie(id: string, expires: string) {
    return [
      `webAuthn=${id}`,
      ...this._cookieAttributes({
        expires,
        options: { HttpOnly: false },
      }),
    ].join(';')
  }

  // removes any fields not explicitly allowed to be sent to the client before
  // sending a response over the wire
  _sanitizeUser(user: Record<string, unknown>) {
    const sanitized = JSON.parse(JSON.stringify(user))

    Object.keys(sanitized).forEach((key) => {
      if (!this.allowedUserFields.includes(key)) {
        delete sanitized[key]
      }
    })

    return sanitized
  }

  // Converts LambdaEvent or FetchRequest to
  _decodeEvent() {}

  // returns all the cookie attributes in an array with the proper expiration date
  //
  // pass the argument `expires` set to "now" to get the attributes needed to expire
  // the session, or "future" (or left out completely) to set to `futureExpiresDate`
  _cookieAttributes({
    expires = 'now',
    options = {},
  }: {
    expires?: 'now' | string
    options?: DbAuthHandlerOptions['cookie']
  }) {
    // TODO: When we drop support for specifying cookie attributes directly on
    // `options.cookie` we can get rid of all of this and just spread
    // `this.options.cookie?.attributes` directly into `cookieOptions` below
    const userCookieAttributes = this.options.cookie?.attributes
      ? { ...this.options.cookie?.attributes }
      : { ...this.options.cookie }
    if (!this.options.cookie?.attributes) {
      delete userCookieAttributes.name
    }

    const cookieOptions = { ...userCookieAttributes, ...options } || {
      ...options,
    }
    const meta = Object.keys(cookieOptions)
      .map((key) => {
        const optionValue =
          cookieOptions[key as keyof DbAuthHandlerOptions['cookie']]

        // Convert the options to valid cookie string
        if (optionValue === true) {
          return key
        } else if (optionValue === false) {
          return null
        } else {
          return `${key}=${optionValue}`
        }
      })
      .filter((v) => v)

    const expiresAt =
      expires === 'now' ? DbAuthHandler.PAST_EXPIRES_DATE : expires
    meta.push(`Expires=${expiresAt}`)

    return meta
  }

  // returns the set-cookie header to be returned in the request (effectively
  // creates the session)
  _createSessionHeader<TIdType = any>(
    data: DbAuthSession<TIdType>,
    csrfToken: string
  ): SetCookieHeader {
    const session = JSON.stringify(data) + ';' + csrfToken
    const encrypted = encryptSession(session)
    const cookie = [
      `${cookieName(this.options.cookie?.name)}=${encrypted}`,
      ...this._cookieAttributes({ expires: this.sessionExpiresDate }),
      // 'auth-provider=dbAuth',
      // ...this._cookieAttributes({ expires: this.sessionExpiresDate }), // TODO need this to be not http-only
    ].join(';')

    return { 'set-cookie': cookie }
  }

  // checks the CSRF token in the header against the CSRF token in the session
  // and throw an error if they are not the same (not used yet)
  _validateCsrf() {
    if (
      this.sessionCsrfToken !== this.normalizedRequest.headers.get('csrf-token')
    ) {
      throw new DbAuthError.CsrfTokenMismatchError()
    }
    return true
  }

  async _findUserByToken(token: string) {
    const tokenExpires = new Date()
    tokenExpires.setSeconds(
      tokenExpires.getSeconds() -
        (this.options.forgotPassword as ForgotPasswordFlowOptions).expires
    )

    const tokenHash = hashToken(token)

    const user = await this.dbAccessor.findFirst({
      where: {
        [this.options.authFields.resetToken]: tokenHash,
      },
    })

    // user not found with the given token
    if (!user) {
      throw new DbAuthError.ResetTokenInvalidError(
        (
          this.options.resetPassword as ResetPasswordFlowOptions
        )?.errors?.resetTokenInvalid
      )
    }

    // token has expired
    if (user[this.options.authFields.resetTokenExpiresAt] < tokenExpires) {
      await this._clearResetToken(user)
      throw new DbAuthError.ResetTokenExpiredError(
        (
          this.options.resetPassword as ResetPasswordFlowOptions
        )?.errors?.resetTokenExpired
      )
    }

    return user
  }

  // removes the resetToken from the database
  async _clearResetToken(user: Record<string, unknown>) {
    try {
      await this.dbAccessor.update({
        where: {
          [this.options.authFields.id]: user[this.options.authFields.id],
        },
        data: {
          [this.options.authFields.resetToken]: null,
          [this.options.authFields.resetTokenExpiresAt]: null,
        },
      })
    } catch (e) {
      throw new DbAuthError.GenericError()
    }
  }

  // verifies that a username and password are correct, and returns the user if so
  async _verifyUser(
    username: string | undefined,
    password: string | undefined
  ) {
    // do we have all the query params we need to check the user?
    if (
      !username ||
      username.toString().trim() === '' ||
      !password ||
      password.toString().trim() === ''
    ) {
      throw new DbAuthError.UsernameAndPasswordRequiredError(
        (
          this.options.login as LoginFlowOptions
        )?.errors?.usernameOrPasswordMissing
      )
    }

    const usernameMatchFlowOption = (this.options.login as LoginFlowOptions)
      ?.usernameMatch
    const findUniqueUserMatchCriteriaOptions =
      this._getUserMatchCriteriaOptions(username, usernameMatchFlowOption)
    let user

    try {
      // does user exist?
      user = await this.dbAccessor.findFirst({
        where: findUniqueUserMatchCriteriaOptions,
      })
    } catch (e) {
      throw new DbAuthError.GenericError()
    }

    if (!user) {
      throw new DbAuthError.UserNotFoundError(
        username,
        (this.options.login as LoginFlowOptions)?.errors?.usernameNotFound
      )
    }

    await this._verifyPassword(user, password)
    return user
  }

  // extracts scrypt strength options from hashed password (if present) and
  // compares the hashed plain text password just submitted using those options
  // with the one in the database. Falls back to the legacy CryptoJS algorihtm
  // if no options are present.
  async _verifyPassword(user: Record<string, unknown>, password: string) {
    const options = extractHashingOptions(
      user[this.options.authFields.hashedPassword] as string
    )

    if (Object.keys(options).length) {
      // hashed using the node:crypto algorithm
      const [hashedPassword] = hashPassword(password, {
        salt: user[this.options.authFields.salt] as string,
        options,
      })

      if (hashedPassword === user[this.options.authFields.hashedPassword]) {
        return user
      }
    } else {
      // fallback to old CryptoJS hashing
      const [legacyHashedPassword] = legacyHashPassword(
        password,
        user[this.options.authFields.salt] as string
      )

      if (
        legacyHashedPassword === user[this.options.authFields.hashedPassword]
      ) {
        const [newHashedPassword] = hashPassword(password, {
          salt: user[this.options.authFields.salt] as string,
        })

        // update user's hash to the new algorithm
        await this.dbAccessor.update({
          where: { id: user.id },
          data: { [this.options.authFields.hashedPassword]: newHashedPassword },
        })
        return user
      }
    }

    throw new DbAuthError.IncorrectPasswordError(
      user[this.options.authFields.username] as string,
      (this.options.login as LoginFlowOptions)?.errors?.incorrectPassword
    )
  }

  // gets the user from the database and returns only its ID
  async _getCurrentUser() {
    if (!this.session?.id) {
      throw new DbAuthError.NotLoggedInError()
    }

    const select = {
      [this.options.authFields.id]: true,
      [this.options.authFields.username]: true,
    }

    if (this.options.webAuthn?.enabled && this.options.authFields.challenge) {
      select[this.options.authFields.challenge] = true
    }

    let user

    try {
      user = await this.dbAccessor.findUnique({
        where: { [this.options.authFields.id]: this.session?.id },
        select,
      })
    } catch (e: any) {
      throw new DbAuthError.GenericError(e.message)
    }

    if (!user) {
      throw new DbAuthError.UserNotFoundError()
    }

    return user
  }

  // creates and returns a user, first checking that the username/password
  // values pass validation
  async _createUser() {
    await this.init()
    const { username, password, ...userAttributes } =
      this.normalizedRequest.jsonBody || {}
    if (
      this._validateField('username', username) &&
      this._validateField('password', password)
    ) {
      const usernameMatchFlowOption = (this.options.signup as SignupFlowOptions)
        ?.usernameMatch
      const findUniqueUserMatchCriteriaOptions =
        this._getUserMatchCriteriaOptions(username, usernameMatchFlowOption)

      const user = await this.dbAccessor.findFirst({
        where: findUniqueUserMatchCriteriaOptions,
      })

      if (user) {
        throw new DbAuthError.DuplicateUsernameError(
          username,
          (this.options.signup as SignupFlowOptions)?.errors?.usernameTaken
        )
      }

      // if we get here everything is good, call the app's signup handler
      const [hashedPassword, salt] = hashPassword(password)
      const newUser = await (this.options.signup as SignupFlowOptions).handler({
        username,
        hashedPassword,
        salt,
        userAttributes,
      })

      return newUser
    }
  }

  // figure out which auth method we're trying to call
  async _getAuthMethod() {
    await this.init()
    // try getting it from the query string, /.redwood/functions/auth?method=[methodName]
    let methodName = this.normalizedRequest.query.method as AuthMethodNames

    if (
      !DbAuthHandler.METHODS.includes(methodName) &&
      this.normalizedRequest.jsonBody
    ) {
      // try getting it from the body in JSON: { method: [methodName] }
      try {
        methodName = this.normalizedRequest.jsonBody.method
      } catch (e) {
        // there's no body, or it's not JSON, `handler` will return a 404
      }
    }

    return methodName
  }

  // checks that a single field meets validation requirements
  // currently checks for presence only
  _validateField(name: string, value: string | undefined): value is string {
    // check for presence
    if (!value || value.trim() === '') {
      throw new DbAuthError.FieldRequiredError(
        name,
        (this.options.signup as SignupFlowOptions)?.errors?.fieldMissing
      )
    } else {
      return true
    }
  }

  _loginResponse(
    user: Record<string, any>,
    statusCode = 200
  ): [
    { id: string },
    SetCookieHeader & CsrfTokenHeader,
    { statusCode: number }
  ] {
    const sessionData = this._sanitizeUser(user)

    // TODO: this needs to go into graphql somewhere so that each request makes a new CSRF token and sets it in both the encrypted session and the csrf-token header
    const csrfToken = DbAuthHandler.CSRF_TOKEN

    return [
      sessionData,
      {
        'csrf-token': csrfToken,
        // @TODO We need to have multiple Set-Cookie headers
        // Not sure how to do this yet!
        ...this._createSessionHeader(sessionData, csrfToken),
      },
      { statusCode },
    ]
  }

  _logoutResponse(
    response?: Record<string, unknown>
  ): [string, SetCookieHeader] {
    return [
      response ? JSON.stringify(response) : '',
      {
        ...this._deleteSessionHeader,
      },
    ]
  }

  _ok(body: string, headers = {}, options = { statusCode: 200 }) {
    return {
      statusCode: options.statusCode,
      // @TODO should we do a null check in body?!
      body: typeof body === 'string' ? body : JSON.stringify(body),
      headers: { 'Content-Type': 'application/json', ...headers },
    }
  }

  _notFound() {
    return {
      statusCode: 404,
    }
  }

  _badRequest(message: string) {
    return {
      statusCode: 400,
      body: JSON.stringify({ error: message }),
      headers: { 'Content-Type': 'application/json' },
    }
  }

  _buildResponseWithCorsHeaders(
    response: {
      body?: string
      statusCode: number
      headers?: Record<string, string>
    },
    corsHeaders: CorsHeaders
  ) {
    return {
      ...response,
      headers: {
        ...(response.headers || {}),
        ...corsHeaders,
      },
    }
  }

  _getUserMatchCriteriaOptions(
    username: string,
    usernameMatchFlowOption: string | undefined
  ) {
    // Each db provider has it owns rules for case insensitive comparison.
    // We are checking if you have defined one for your db choice here
    // https://www.prisma.io/docs/concepts/components/prisma-client/case-sensitivity
    const findUniqueUserMatchCriteriaOptions = !usernameMatchFlowOption
      ? { [this.options.authFields.username]: username }
      : {
          [this.options.authFields.username]: {
            equals: username,
            mode: usernameMatchFlowOption,
          },
        }

    return findUniqueUserMatchCriteriaOptions
  }
}<|MERGE_RESOLUTION|>--- conflicted
+++ resolved
@@ -305,27 +305,15 @@
   TIdType = any,
   TUserAttributes = Record<string, unknown>
 > {
-<<<<<<< HEAD
   event: Request | APIGatewayProxyEvent
   _normalizedRequest: PartialRequest<Params> | undefined
   httpMethod: string
-  options: DbAuthHandlerOptions<TUser>
+  options: DbAuthHandlerOptions<TUser, TUserAttributes>
   cookie: string
   db: PrismaClient
   dbAccessor: any
   dbCredentialAccessor: any
-=======
-  event: APIGatewayProxyEvent
-  context: LambdaContext
-  options: DbAuthHandlerOptions<TUser, TUserAttributes>
-  cookie: string | undefined
-  params: Params
-  db: PrismaClient
-  dbAccessor: any
-  dbCredentialAccessor: any
   allowedUserFields: string[]
-  headerCsrfToken: string | undefined
->>>>>>> 1075258d
   hasInvalidSession: boolean
   session: DbAuthSession<TIdType> | undefined
   sessionCsrfToken: string | undefined
@@ -413,15 +401,9 @@
   }
 
   constructor(
-<<<<<<< HEAD
     event: APIGatewayProxyEvent | Request,
-    _context: LambdaContext, // @TODO: we should make this generic, not sure its required
-    options: DbAuthHandlerOptions<TUser>
-=======
-    event: APIGatewayProxyEvent,
-    context: LambdaContext,
+    _context: LambdaContext, // @TODO:
     options: DbAuthHandlerOptions<TUser, TUserAttributes>
->>>>>>> 1075258d
   ) {
     this.options = options
     this.event = event
