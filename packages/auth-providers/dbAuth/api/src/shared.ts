--- conflicted
+++ resolved
@@ -2,7 +2,7 @@
 
 import type { APIGatewayProxyEvent } from 'aws-lambda'
 
-import { getEventHeader } from '@redwoodjs/api'
+import { getEventHeader, isFetchApiRequest } from '@redwoodjs/api'
 import { getConfig, getConfigPath } from '@redwoodjs/project-config'
 
 import * as DbAuthError from './errors'
@@ -36,28 +36,30 @@
   return getConfig(configPath).api.port
 }
 
-<<<<<<< HEAD
-// @TODO: reimplement eventGraphiQLHeadersCookie
-// Needs a re-implementation on the studio side, because using
-// body to send Auth headers requires this function to be async
-=======
 // When in development environment, check for auth impersonation cookie
 // if user has generated graphiql headers
-const eventGraphiQLHeadersCookie = (event: APIGatewayProxyEvent) => {
+const eventGraphiQLHeadersCookie = (event: APIGatewayProxyEvent | Request) => {
   if (process.env.NODE_ENV === 'development') {
-    if (event.headers['rw-studio-impersonation-cookie']) {
-      return event.headers['rw-studio-impersonation-cookie']
+    const impersationationHeader = getEventHeader(
+      event,
+      'rw-studio-impersonation-cookie'
+    )
+
+    if (impersationationHeader) {
+      return impersationationHeader
     }
 
     // TODO: Remove code below when we remove the old way of passing the cookie
     // from Studio, and decide it's OK to break compatibility with older Studio
     // versions
     try {
-      const jsonBody = JSON.parse(event.body ?? '{}')
-      return (
-        jsonBody?.extensions?.headers?.cookie ||
-        jsonBody?.extensions?.headers?.Cookie
-      )
+      if (!isFetchApiRequest(event)) {
+        const jsonBody = JSON.parse(event.body ?? '{}')
+        return (
+          jsonBody?.extensions?.headers?.cookie ||
+          jsonBody?.extensions?.headers?.Cookie
+        )
+      }
     } catch {
       // sometimes the event body isn't json
       return
@@ -66,7 +68,6 @@
 
   return
 }
->>>>>>> 6d74a227
 
 // decrypts session text using old CryptoJS algorithm (using node:crypto library)
 const legacyDecryptSession = (encryptedText: string) => {
@@ -96,8 +97,7 @@
   // @TODO Disabling Studio Auth impersonation: it uses body instead of headers
   // this feels a bit off, but also requires the parsing to become async
 
-  // return eventGraphiQLHeadersCookie(event) || eventHeadersCookie(event)
-  return getEventHeader(event, 'Cookie')
+  return eventGraphiQLHeadersCookie(event) || getEventHeader(event, 'Cookie')
 }
 
 function extractEncryptedSessionFromHeader(
@@ -219,7 +219,7 @@
     return null
   }
 
-  const webAuthnCookie = cookieHeader.split(';').find((cook) => {
+  const webAuthnCookie = cookieHeader.split(';').find((cook: string) => {
     return cook.split('=')[0].trim() === 'webAuthn'
   })
 
