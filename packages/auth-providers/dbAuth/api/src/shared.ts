--- conflicted
+++ resolved
@@ -87,10 +87,10 @@
   return eventGraphiQLHeadersCookie(event) || eventHeadersCookie(event)
 }
 
-<<<<<<< HEAD
 function extractEncryptedSessionFromHeader(event: APIGatewayProxyEvent) {
   return event.headers.authorization?.split(' ')[1]
-=======
+}
+
 // whether this encrypted session was made with the old CryptoJS algorithm
 export const isLegacySession = (text: string | undefined) => {
   if (!text) {
@@ -99,7 +99,6 @@
 
   const [_encryptedText, iv] = text.split('|')
   return !iv
->>>>>>> bbe22261
 }
 
 // decrypts the session cookie and returns an array: [data, csrf]
