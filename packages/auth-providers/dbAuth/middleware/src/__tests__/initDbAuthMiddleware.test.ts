--- conflicted
+++ resolved
@@ -2,7 +2,6 @@
 
 import { afterAll, beforeAll, describe, expect, it, vi } from 'vitest'
 
-import { dbAuthSession } from '@redwoodjs/auth-dbauth-api'
 import {
   MiddlewareRequest as MWRequest,
   MiddlewareRequest,
@@ -98,11 +97,6 @@
     )
 
     const res = await middleware(mwReq, MiddlewareResponse.next())
-<<<<<<< HEAD
-
-    expect(mwReq.serverAuthState.get()).toEqual({
-      cookieHeader: 'session=this_is_the_only_correct_session',
-=======
 
     expect(mwReq.serverAuthState.get()).toEqual({
       cookieHeader: 'session=this_is_the_only_correct_session',
@@ -117,6 +111,15 @@
         email: 'user-1@example.com',
         id: 'mocked-current-user-1',
       },
+      roles: ['f1driver'],
+    })
+
+    expect(options.extractRoles).toHaveBeenCalledWith({
+      currentUser: {
+        email: 'user-1@example.com',
+        id: 'mocked-current-user-1',
+      },
+      mockedSession: 'this_is_the_only_correct_session',
     })
 
     // Allow react render, because body is not defined, and status code not redirect
@@ -149,7 +152,6 @@
 
     expect(mwReq.serverAuthState.get()).toEqual({
       cookieHeader: 'bazinga_8911=this_is_the_only_correct_session',
->>>>>>> a51b1689
       currentUser: {
         email: 'user-1@example.com',
         id: 'mocked-current-user-1',
@@ -161,15 +163,8 @@
         email: 'user-1@example.com',
         id: 'mocked-current-user-1',
       },
-      roles: ['f1driver'],
-    })
-
-    expect(options.extractRoles).toHaveBeenCalledWith({
-      currentUser: {
-        email: 'user-1@example.com',
-        id: 'mocked-current-user-1',
-      },
-      mockedSession: 'this_is_the_only_correct_session',
+      // No extract roles function, so it should be empty
+      roles: [],
     })
 
     // Allow react render, because body is not defined, and status code not redirect
@@ -177,54 +172,6 @@
     expect(res).toHaveProperty('status', 200)
   })
 
-<<<<<<< HEAD
-  it('Will use the cookie name option correctly', async () => {
-    const cookieHeader = 'bazinga_8911=this_is_the_only_correct_session'
-
-    const options: DbAuthMiddlewareOptions = {
-      getCurrentUser: vi.fn(async () => {
-        return { id: 'mocked-current-user-1', email: 'user-1@example.com' }
-      }),
-      dbAuthHandler: vi.fn(),
-      cookieName: 'bazinga_%port%',
-    }
-    const [middleware] = initDbAuthMiddleware(options)
-
-    const mwReq = new MiddlewareRequest(
-      new Request('http://bazinga.new/kittens', {
-        method: 'GET',
-        headers: {
-          Cookie: cookieHeader,
-        },
-      }),
-    )
-
-    const res = await middleware(mwReq, MiddlewareResponse.next())
-
-    expect(mwReq.serverAuthState.get()).toEqual({
-      cookieHeader: 'bazinga_8911=this_is_the_only_correct_session',
-      currentUser: {
-        email: 'user-1@example.com',
-        id: 'mocked-current-user-1',
-      },
-      hasError: false,
-      isAuthenticated: true,
-      loading: false,
-      userMetadata: {
-        email: 'user-1@example.com',
-        id: 'mocked-current-user-1',
-      },
-      // No extract roles function, so it should be empty
-      roles: [],
-    })
-
-    // Allow react render, because body is not defined, and status code not redirect
-    expect(res).toHaveProperty('body', undefined)
-    expect(res).toHaveProperty('status', 200)
-  })
-
-=======
->>>>>>> a51b1689
   it('handles a currentUser request', async () => {
     const cookieHeader = 'session=this_is_the_only_correct_session'
     const request = new Request(
@@ -564,7 +511,6 @@
     //     //: 'POST',
     //   })
   })
-<<<<<<< HEAD
 
   describe('handle exception cases', async () => {
     const unauthenticatedServerAuthState = {
@@ -578,15 +524,6 @@
       vi.spyOn(console, 'error').mockImplementation(() => {})
     })
 
-=======
-
-  describe('handle exception cases', async () => {
-    beforeAll(() => {
-      // So that we don't see errors in console when running negative cases
-      vi.spyOn(console, 'error').mockImplementation(() => {})
-    })
-
->>>>>>> a51b1689
     it('handles a POST that is not one of the supported dbAuth verbs and still build headers when passing along the request', async () => {
       const request = new Request(
         'http://localhost:8911/middleware/dbauth/unsupportedVerb',
