{
  "name": "@redwoodjs/auth-auth0-web",
  "version": "3.2.0",
  "repository": {
    "type": "git",
    "url": "https://github.com/redwoodjs/redwood.git",
    "directory": "packages/auth-providers/auth0/web"
  },
  "license": "MIT",
  "main": "./dist/index.js",
  "types": "./dist/index.d.ts",
  "files": [
    "dist"
  ],
  "scripts": {
    "build": "yarn build:js && yarn build:types",
    "build:js": "babel src -d dist --extensions \".js,.ts,.tsx\" --copy-files --no-copy-ignored",
    "build:types": "tsc --build --verbose",
    "build:watch": "nodemon --watch src --ext \"js,ts,tsx,template\" --ignore dist --exec \"yarn build\"",
    "prepublishOnly": "NODE_ENV=production yarn build",
    "test": "jest src",
    "test:watch": "yarn test --watch"
  },
  "dependencies": {
    "@babel/runtime-corejs3": "7.20.13",
    "@redwoodjs/auth": "3.2.0",
    "core-js": "3.27.2"
  },
  "devDependencies": {
    "@auth0/auth0-spa-js": "1.22.6",
    "@babel/cli": "7.20.7",
    "@babel/core": "7.20.12",
<<<<<<< HEAD
    "@types/react": "18.0.27",
=======
    "@testing-library/react-hooks": "8.0.1",
    "@types/react": "17.0.53",
>>>>>>> 960724a0
    "jest": "29.3.1",
    "react": "18.2.0",
    "typescript": "4.7.4"
  },
  "peerDependencies": {
    "@auth0/auth0-spa-js": "1.22.6"
  },
  "gitHead": "3905ed045508b861b495f8d5630d76c7a157d8f1"
}<|MERGE_RESOLUTION|>--- conflicted
+++ resolved
@@ -30,14 +30,8 @@
     "@auth0/auth0-spa-js": "1.22.6",
     "@babel/cli": "7.20.7",
     "@babel/core": "7.20.12",
-<<<<<<< HEAD
     "@types/react": "18.0.27",
-=======
-    "@testing-library/react-hooks": "8.0.1",
-    "@types/react": "17.0.53",
->>>>>>> 960724a0
     "jest": "29.3.1",
-    "react": "18.2.0",
     "typescript": "4.7.4"
   },
   "peerDependencies": {
