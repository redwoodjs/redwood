--- conflicted
+++ resolved
@@ -1,10 +1,6 @@
 {
   "name": "@redwoodjs/auth-auth0-setup",
-<<<<<<< HEAD
   "version": "0.0.0-experimental-streaming.8",
-=======
-  "version": "5.0.0",
->>>>>>> c792d73a
   "repository": {
     "type": "git",
     "url": "https://github.com/redwoodjs/redwood.git",
@@ -26,15 +22,9 @@
     "test:watch": "yarn test --watch"
   },
   "dependencies": {
-<<<<<<< HEAD
-    "@babel/runtime-corejs3": "7.21.0",
+    "@babel/runtime-corejs3": "7.21.5",
     "@redwoodjs/cli-helpers": "0.0.0-experimental-streaming.8",
-    "core-js": "3.30.0"
-=======
-    "@babel/runtime-corejs3": "7.21.5",
-    "@redwoodjs/cli-helpers": "5.0.0",
     "core-js": "3.30.2"
->>>>>>> c792d73a
   },
   "devDependencies": {
     "@babel/cli": "7.21.5",
