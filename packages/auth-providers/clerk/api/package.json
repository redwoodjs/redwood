{
  "name": "@redwoodjs/auth-clerk-api",
  "version": "6.0.7",
  "repository": {
    "type": "git",
    "url": "https://github.com/redwoodjs/redwood.git",
    "directory": "packages/auth-providers/clerk/api"
  },
  "license": "MIT",
  "main": "./dist/index.js",
  "types": "./dist/index.d.ts",
  "files": [
    "dist"
  ],
  "scripts": {
    "build": "yarn build:js && yarn build:types",
    "build:js": "babel src -d dist --extensions \".js,.jsx,.ts,.tsx\" --copy-files --no-copy-ignored",
    "build:types": "tsc --build --verbose",
    "build:watch": "nodemon --watch src --ext \"js,jsx,ts,tsx,template\" --ignore dist --exec \"yarn build\"",
    "prepublishOnly": "NODE_ENV=production yarn build",
    "test": "jest src",
    "test:watch": "yarn test --watch"
  },
  "dependencies": {
<<<<<<< HEAD
    "@babel/runtime-corejs3": "7.23.5",
    "@clerk/clerk-sdk-node": "4.12.21",
=======
    "@babel/runtime-corejs3": "7.23.4",
    "@clerk/clerk-sdk-node": "4.12.22",
>>>>>>> 22821b14
    "core-js": "3.33.3"
  },
  "devDependencies": {
    "@babel/cli": "7.23.4",
    "@babel/core": "^7.22.20",
    "@redwoodjs/api": "6.0.7",
    "@types/aws-lambda": "8.10.126",
    "jest": "29.7.0",
    "typescript": "5.3.2"
  },
  "gitHead": "3905ed045508b861b495f8d5630d76c7a157d8f1"
}<|MERGE_RESOLUTION|>--- conflicted
+++ resolved
@@ -22,13 +22,8 @@
     "test:watch": "yarn test --watch"
   },
   "dependencies": {
-<<<<<<< HEAD
     "@babel/runtime-corejs3": "7.23.5",
-    "@clerk/clerk-sdk-node": "4.12.21",
-=======
-    "@babel/runtime-corejs3": "7.23.4",
     "@clerk/clerk-sdk-node": "4.12.22",
->>>>>>> 22821b14
     "core-js": "3.33.3"
   },
   "devDependencies": {
