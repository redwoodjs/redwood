--- conflicted
+++ resolved
@@ -22,13 +22,8 @@
     "test:watch": "yarn test --watch"
   },
   "dependencies": {
-<<<<<<< HEAD
     "@babel/runtime-corejs3": "7.22.6",
-    "@clerk/clerk-sdk-node": "4.10.12",
-=======
-    "@babel/runtime-corejs3": "7.22.5",
     "@clerk/clerk-sdk-node": "4.10.15",
->>>>>>> 0b7c659a
     "core-js": "3.31.0"
   },
   "devDependencies": {
