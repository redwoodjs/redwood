--- conflicted
+++ resolved
@@ -22,15 +22,9 @@
     "test:watch": "yarn test --watch"
   },
   "dependencies": {
-<<<<<<< HEAD
     "@babel/runtime-corejs3": "7.23.5",
-    "@redwoodjs/cli-helpers": "6.4.1",
+    "@redwoodjs/cli-helpers": "6.4.2",
     "core-js": "3.33.3"
-=======
-    "@babel/runtime-corejs3": "7.23.2",
-    "@redwoodjs/cli-helpers": "6.4.2",
-    "core-js": "3.33.2"
->>>>>>> 0c996176
   },
   "devDependencies": {
     "@babel/cli": "7.23.4",
