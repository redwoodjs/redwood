--- conflicted
+++ resolved
@@ -22,15 +22,9 @@
     "test:watch": "yarn test --watch"
   },
   "dependencies": {
-<<<<<<< HEAD
     "@babel/runtime-corejs3": "7.22.5",
-    "@redwoodjs/cli-helpers": "5.3.1",
+    "@redwoodjs/cli-helpers": "5.3.2",
     "core-js": "3.31.0"
-=======
-    "@babel/runtime-corejs3": "7.22.3",
-    "@redwoodjs/cli-helpers": "5.3.2",
-    "core-js": "3.30.2"
->>>>>>> 930d13a2
   },
   "devDependencies": {
     "@babel/cli": "7.22.5",
