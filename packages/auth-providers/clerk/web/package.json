{
  "name": "@redwoodjs/auth-clerk-web",
  "version": "8.0.0",
  "repository": {
    "type": "git",
    "url": "git+https://github.com/redwoodjs/redwood.git",
    "directory": "packages/auth-providers/clerk/web"
  },
  "license": "MIT",
  "type": "module",
  "exports": {
    ".": {
      "import": {
        "types": "./dist/index.d.ts",
        "default": "./dist/index.js"
      },
      "default": {
        "types": "./dist/cjs/index.d.ts",
        "default": "./dist/cjs/index.js"
      }
    },
    "./dist/clerk": {
      "import": {
        "types": "./dist/clerk.d.ts",
        "default": "./dist/clerk.js"
      },
      "default": {
        "types": "./dist/cjs/clerk.d.ts",
        "default": "./dist/cjs/clerk.js"
      }
    }
  },
  "main": "./dist/cjs/index.js",
  "module": "./dist/index.js",
  "types": "./dist/index.d.ts",
  "files": [
    "dist"
  ],
  "scripts": {
    "build": "tsx ./build.ts",
    "build:pack": "yarn pack -o redwoodjs-auth-clerk-web.tgz",
    "build:types": "tsc --build --verbose ./tsconfig.build.json",
    "build:types-cjs": "tsc --build --verbose ./tsconfig.cjs.json",
    "build:watch": "nodemon --watch src --ext \"js,jsx,ts,tsx,template\" --ignore dist --exec \"yarn build\"",
    "check:attw": "yarn rw-fwtools-attw",
    "check:package": "concurrently npm:check:attw yarn:publint",
    "prepublishOnly": "NODE_ENV=production yarn build",
    "test": "vitest run",
    "test:watch": "vitest watch"
  },
  "dependencies": {
    "@redwoodjs/auth": "workspace:*"
  },
  "devDependencies": {
<<<<<<< HEAD
    "@clerk/clerk-react": "4.32.4",
    "@clerk/types": "3.65.3",
=======
    "@clerk/clerk-react": "4.32.3",
    "@clerk/types": "3.65.4",
>>>>>>> 165cd759
    "@redwoodjs/framework-tools": "workspace:*",
    "@types/react": "^18.2.55",
    "concurrently": "8.2.2",
    "publint": "0.2.12",
    "react": "19.0.0-rc-f2df5694-20240916",
    "tsx": "4.19.2",
    "typescript": "5.6.2",
    "vitest": "2.0.5"
  },
  "peerDependencies": {
    "@clerk/clerk-react": "4.32.4"
  },
  "gitHead": "3905ed045508b861b495f8d5630d76c7a157d8f1"
}<|MERGE_RESOLUTION|>--- conflicted
+++ resolved
@@ -52,13 +52,8 @@
     "@redwoodjs/auth": "workspace:*"
   },
   "devDependencies": {
-<<<<<<< HEAD
     "@clerk/clerk-react": "4.32.4",
-    "@clerk/types": "3.65.3",
-=======
-    "@clerk/clerk-react": "4.32.3",
     "@clerk/types": "3.65.4",
->>>>>>> 165cd759
     "@redwoodjs/framework-tools": "workspace:*",
     "@types/react": "^18.2.55",
     "concurrently": "8.2.2",
