{
  "name": "@redwoodjs/auth-clerk-web",
  "version": "7.0.0",
  "repository": {
    "type": "git",
    "url": "https://github.com/redwoodjs/redwood.git",
    "directory": "packages/auth-providers/clerk/web"
  },
  "license": "MIT",
  "main": "./dist/index.js",
  "types": "./dist/index.d.ts",
  "files": [
    "dist"
  ],
  "scripts": {
    "build": "yarn build:js && yarn build:types",
    "build:js": "babel src -d dist --extensions \".js,.jsx,.ts,.tsx\" --copy-files --no-copy-ignored",
    "build:pack": "yarn pack -o redwoodjs-auth-clerk-web.tgz",
    "build:types": "tsc --build --verbose",
    "build:watch": "nodemon --watch src --ext \"js,jsx,ts,tsx,template\" --ignore dist --exec \"yarn build\"",
    "prepublishOnly": "NODE_ENV=production yarn build",
    "test": "vitest run src",
    "test:watch": "vitest watch src"
  },
  "dependencies": {
    "@babel/runtime-corejs3": "7.23.9",
<<<<<<< HEAD
    "@redwoodjs/auth": "6.0.7",
=======
    "@redwoodjs/auth": "7.0.0",
>>>>>>> 49965f4d
    "core-js": "3.35.1"
  },
  "devDependencies": {
    "@babel/cli": "7.23.9",
    "@babel/core": "^7.22.20",
    "@clerk/clerk-react": "4.30.3",
    "@clerk/types": "3.60.0",
    "@types/react": "^18.2.55",
<<<<<<< HEAD
    "react": "0.0.0-experimental-e5205658f-20230913",
=======
    "react": "18.2.0",
>>>>>>> 49965f4d
    "typescript": "5.3.3",
    "vitest": "1.2.2"
  },
  "peerDependencies": {
    "@clerk/clerk-react": "4.30.3"
  },
  "gitHead": "3905ed045508b861b495f8d5630d76c7a157d8f1"
}<|MERGE_RESOLUTION|>--- conflicted
+++ resolved
@@ -24,11 +24,7 @@
   },
   "dependencies": {
     "@babel/runtime-corejs3": "7.23.9",
-<<<<<<< HEAD
-    "@redwoodjs/auth": "6.0.7",
-=======
     "@redwoodjs/auth": "7.0.0",
->>>>>>> 49965f4d
     "core-js": "3.35.1"
   },
   "devDependencies": {
@@ -37,11 +33,7 @@
     "@clerk/clerk-react": "4.30.3",
     "@clerk/types": "3.60.0",
     "@types/react": "^18.2.55",
-<<<<<<< HEAD
     "react": "0.0.0-experimental-e5205658f-20230913",
-=======
-    "react": "18.2.0",
->>>>>>> 49965f4d
     "typescript": "5.3.3",
     "vitest": "1.2.2"
   },
