--- conflicted
+++ resolved
@@ -29,13 +29,8 @@
   "devDependencies": {
     "@babel/cli": "7.21.5",
     "@babel/core": "7.21.8",
-<<<<<<< HEAD
     "@clerk/clerk-react": "4.16.1",
-    "@clerk/types": "3.36.0",
-=======
-    "@clerk/clerk-react": "4.15.4",
     "@clerk/types": "3.38.0",
->>>>>>> 32d79176
     "@types/react": "18.2.6",
     "jest": "29.5.0",
     "react": "18.2.0",
