--- conflicted
+++ resolved
@@ -30,11 +30,7 @@
     "@babel/cli": "7.20.7",
     "@babel/core": "7.20.12",
     "@clerk/clerk-react": "4.8.4",
-<<<<<<< HEAD
-    "@clerk/types": "2.21.0",
-=======
     "@clerk/types": "3.24.1",
->>>>>>> 7a3d5245
     "@types/react": "18.0.27",
     "jest": "29.4.0",
     "react": "18.2.0",
