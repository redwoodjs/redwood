{
  "name": "@redwoodjs/auth-clerk-web",
  "version": "4.0.0",
  "repository": {
    "type": "git",
    "url": "https://github.com/redwoodjs/redwood.git",
    "directory": "packages/auth-providers/clerk/web"
  },
  "license": "MIT",
  "main": "./dist/index.js",
  "types": "./dist/index.d.ts",
  "files": [
    "dist"
  ],
  "scripts": {
    "build": "yarn build:js && yarn build:types",
    "build:js": "babel src -d dist --extensions \".js,.ts,.tsx\" --copy-files --no-copy-ignored",
    "build:types": "tsc --build --verbose",
    "build:watch": "nodemon --watch src --ext \"js,ts,tsx,template\" --ignore dist --exec \"yarn build\"",
    "prepublishOnly": "NODE_ENV=production yarn build",
    "test": "jest src",
    "test:watch": "yarn test --watch"
  },
  "dependencies": {
    "@babel/runtime-corejs3": "7.21.0",
    "@redwoodjs/auth": "4.0.0",
    "core-js": "3.30.0"
  },
  "devDependencies": {
    "@babel/cli": "7.21.0",
<<<<<<< HEAD
    "@babel/core": "7.21.4",
    "@clerk/clerk-react": "4.14.1",
=======
    "@babel/core": "7.21.3",
    "@clerk/clerk-react": "4.14.2",
>>>>>>> 2e9ae55e
    "@clerk/types": "3.33.0",
    "@types/react": "18.0.33",
    "jest": "29.5.0",
    "react": "18.2.0",
    "typescript": "5.0.3"
  },
  "peerDependencies": {
    "@clerk/clerk-react": "4.14.2"
  },
  "gitHead": "3905ed045508b861b495f8d5630d76c7a157d8f1"
}<|MERGE_RESOLUTION|>--- conflicted
+++ resolved
@@ -28,13 +28,8 @@
   },
   "devDependencies": {
     "@babel/cli": "7.21.0",
-<<<<<<< HEAD
     "@babel/core": "7.21.4",
-    "@clerk/clerk-react": "4.14.1",
-=======
-    "@babel/core": "7.21.3",
     "@clerk/clerk-react": "4.14.2",
->>>>>>> 2e9ae55e
     "@clerk/types": "3.33.0",
     "@types/react": "18.0.33",
     "jest": "29.5.0",
