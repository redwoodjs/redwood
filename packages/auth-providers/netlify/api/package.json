{
  "name": "@redwoodjs/auth-netlify-api",
  "version": "5.3.2",
  "repository": {
    "type": "git",
    "url": "https://github.com/redwoodjs/redwood.git",
    "directory": "packages/auth-providers/netlify/api"
  },
  "license": "MIT",
  "main": "./dist/index.js",
  "types": "./dist/index.d.ts",
  "files": [
    "dist"
  ],
  "scripts": {
    "build": "yarn build:js && yarn build:types",
    "build:js": "babel src -d dist --extensions \".js,.ts,.tsx\" --copy-files --no-copy-ignored",
    "build:types": "tsc --build --verbose",
    "build:watch": "nodemon --watch src --ext \"js,ts,tsx,template\" --ignore dist --exec \"yarn build\"",
    "prepublishOnly": "NODE_ENV=production yarn build",
    "test": "jest src",
    "test:watch": "yarn test --watch"
  },
  "dependencies": {
    "@babel/runtime-corejs3": "7.22.5",
    "core-js": "3.31.0",
    "jsonwebtoken": "9.0.0"
  },
  "devDependencies": {
<<<<<<< HEAD
    "@babel/cli": "7.22.5",
    "@babel/core": "7.22.5",
    "@redwoodjs/api": "5.3.1",
    "@types/aws-lambda": "8.10.119",
=======
    "@babel/cli": "7.21.5",
    "@babel/core": "7.22.1",
    "@redwoodjs/api": "5.3.2",
    "@types/aws-lambda": "8.10.115",
>>>>>>> 930d13a2
    "@types/jsonwebtoken": "9.0.2",
    "jest": "29.5.0",
    "typescript": "5.1.3"
  },
  "gitHead": "3905ed045508b861b495f8d5630d76c7a157d8f1"
}<|MERGE_RESOLUTION|>--- conflicted
+++ resolved
@@ -27,17 +27,10 @@
     "jsonwebtoken": "9.0.0"
   },
   "devDependencies": {
-<<<<<<< HEAD
     "@babel/cli": "7.22.5",
     "@babel/core": "7.22.5",
-    "@redwoodjs/api": "5.3.1",
+    "@redwoodjs/api": "5.3.2",
     "@types/aws-lambda": "8.10.119",
-=======
-    "@babel/cli": "7.21.5",
-    "@babel/core": "7.22.1",
-    "@redwoodjs/api": "5.3.2",
-    "@types/aws-lambda": "8.10.115",
->>>>>>> 930d13a2
     "@types/jsonwebtoken": "9.0.2",
     "jest": "29.5.0",
     "typescript": "5.1.3"
