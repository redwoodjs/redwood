--- conflicted
+++ resolved
@@ -13,29 +13,7 @@
   force: boolean
 }
 
-<<<<<<< HEAD
-export const handler = async ({ rwVersion, force: forceArg }: Args) => {
-  standardAuthHandler({
-    setupTemplateDir: __dirname,
-    rwVersion,
-    forceArg,
-    provider: 'netlify',
-    authDecoderImport:
-      "import { netlifyAuthDecoder as authDecoder } from '@redwoodjs/auth-providers-api'",
-    apiPackages: ['@redwoodjs/auth-providers-api'],
-    webPackages: [
-      '@redwoodjs/auth-providers-web',
-      'netlify-identity-widget@1.9.2',
-      '@types/netlify-identity-widget',
-    ],
-    notes: [
-      'You will need to enable Identity on your Netlify site and configure the API endpoint.',
-      'See: https://github.com/netlify/netlify-identity-widget#localhost',
-    ],
-  })
-=======
 export async function handler(options: Args) {
   const { handler } = await import('./setupHandler')
   return handler(options)
->>>>>>> fd44ff3f
 }