--- conflicted
+++ resolved
@@ -23,13 +23,8 @@
   },
   "dependencies": {
     "@babel/runtime-corejs3": "7.21.0",
-<<<<<<< HEAD
     "@redwoodjs/cli-helpers": "0.0.0-experimental-streaming.4",
-    "core-js": "3.29.1"
-=======
-    "@redwoodjs/cli-helpers": "4.0.0",
     "core-js": "3.30.0"
->>>>>>> af7a998d
   },
   "devDependencies": {
     "@babel/cli": "7.21.0",
