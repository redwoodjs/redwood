--- conflicted
+++ resolved
@@ -31,13 +31,8 @@
     "@babel/core": "7.22.17",
     "@types/netlify-identity-widget": "1.9.3",
     "@types/react": "18.2.14",
-<<<<<<< HEAD
-    "jest": "29.6.4",
+    "jest": "29.7.0",
     "react": "0.0.0-experimental-e5205658f-20230913",
-=======
-    "jest": "29.7.0",
-    "react": "18.3.0-canary-035a41c4e-20230704",
->>>>>>> 49e6221d
     "typescript": "5.2.2"
   },
   "peerDependencies": {
