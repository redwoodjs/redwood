--- conflicted
+++ resolved
@@ -30,13 +30,8 @@
   "devDependencies": {
     "@babel/cli": "7.23.9",
     "@babel/core": "^7.22.20",
-<<<<<<< HEAD
     "@types/react": "^18.2.37",
-    "firebase": "10.6.0",
-=======
-    "@types/react": "18.2.37",
     "firebase": "10.7.0",
->>>>>>> cd65bf6f
     "jest": "29.7.0",
     "react": "0.0.0-experimental-e5205658f-20230913",
     "typescript": "5.3.3"
