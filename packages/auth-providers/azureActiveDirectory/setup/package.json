{
  "name": "@redwoodjs/auth-azure-active-directory-setup",
  "version": "6.4.1",
  "repository": {
    "type": "git",
    "url": "https://github.com/redwoodjs/redwood.git",
    "directory": "packages/auth-providers/azureActiveDirectory/setup"
  },
  "license": "MIT",
  "main": "./dist/index.js",
  "types": "./dist/index.d.ts",
  "files": [
    "dist"
  ],
  "scripts": {
    "build": "yarn build:js && yarn build:types",
    "build:js": "babel src -d dist --extensions \".js,.jsx,.ts,.tsx\" --copy-files --no-copy-ignored",
    "build:types": "tsc --build --verbose",
    "build:watch": "nodemon --watch src --ext \"js,jsx,ts,tsx,template\" --ignore dist --exec \"yarn build\"",
    "prepublishOnly": "NODE_ENV=production yarn build",
    "test": "jest src",
    "test:watch": "yarn test --watch"
  },
  "dependencies": {
<<<<<<< HEAD
    "@babel/runtime-corejs3": "7.23.4",
    "@redwoodjs/cli-helpers": "6.4.0",
    "core-js": "3.33.3"
=======
    "@babel/runtime-corejs3": "7.23.2",
    "@redwoodjs/cli-helpers": "6.4.1",
    "core-js": "3.33.2"
>>>>>>> 17c1989d
  },
  "devDependencies": {
    "@babel/cli": "7.23.4",
    "@babel/core": "^7.22.20",
    "@types/yargs": "17.0.31",
    "jest": "29.7.0",
    "typescript": "5.3.2"
  },
  "gitHead": "3905ed045508b861b495f8d5630d76c7a157d8f1"
}<|MERGE_RESOLUTION|>--- conflicted
+++ resolved
@@ -22,15 +22,9 @@
     "test:watch": "yarn test --watch"
   },
   "dependencies": {
-<<<<<<< HEAD
     "@babel/runtime-corejs3": "7.23.4",
-    "@redwoodjs/cli-helpers": "6.4.0",
+    "@redwoodjs/cli-helpers": "6.4.1",
     "core-js": "3.33.3"
-=======
-    "@babel/runtime-corejs3": "7.23.2",
-    "@redwoodjs/cli-helpers": "6.4.1",
-    "core-js": "3.33.2"
->>>>>>> 17c1989d
   },
   "devDependencies": {
     "@babel/cli": "7.23.4",
