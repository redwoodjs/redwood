--- conflicted
+++ resolved
@@ -29,13 +29,8 @@
   },
   "devDependencies": {
     "@babel/cli": "7.21.5",
-<<<<<<< HEAD
     "@babel/core": "7.22.1",
-    "@redwoodjs/api": "5.2.3",
-=======
-    "@babel/core": "7.21.8",
     "@redwoodjs/api": "5.2.4",
->>>>>>> 2ecc4e49
     "@types/aws-lambda": "8.10.115",
     "@types/jsonwebtoken": "9.0.2",
     "jest": "29.5.0",
