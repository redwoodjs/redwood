--- conflicted
+++ resolved
@@ -31,11 +31,7 @@
     "@babel/cli": "7.20.7",
     "@babel/core": "7.20.12",
     "@types/netlify-identity-widget": "1.9.3",
-<<<<<<< HEAD
     "@types/react": "18.0.27",
-=======
-    "@types/react": "17.0.53",
->>>>>>> 960724a0
     "jest": "29.3.1",
     "react": "18.2.0",
     "typescript": "4.7.4"
