import fs from 'fs'
import path from 'path'

import { getPaths, standardAuthHandler } from '@redwoodjs/cli-helpers'

import type { Args } from './setup'

export async function handler({ force: forceArg }: Args) {
  const { version } = JSON.parse(
    fs.readFileSync(path.resolve(__dirname, '../package.json'), 'utf-8')
  )

  standardAuthHandler({
    basedir: __dirname,
    forceArg,
    provider: 'supertokens',
    authDecoderImport:
      "import { authDecoder } from '@redwoodjs/auth-supertokens-api'",
    apiPackages: [
      `@redwoodjs/auth-supertokens-api@${version}`,
      'supertokens-node@^15',
    ],
    webPackages: [
      `@redwoodjs/auth-supertokens-web@${version}`,
      'supertokens-auth-react@~0.34.0',
      'supertokens-web-js@~0.7.0',
    ],
<<<<<<< HEAD
    extraTasks: [extraTask],
=======
    extraTasks: [addRoutingLogic],
>>>>>>> 8d647523
    notes: [
      "We've implemented SuperToken's EmailPassword with Social / Enterprise (OAuth 2.0, SAML) login recipe,",
      'but feel free to switch to something that better fits your needs. See https://supertokens.com/docs/guides.',
      '',
      "To get things working, you'll need to add quite a few env vars to your .env file.",
      'See https://redwoodjs.com/docs/auth/supertokens for a full walkthrough.',
    ],
  })
}

// Exported for testing.
export const addRoutingLogic = {
  title: `Adding SuperTokens routing logic to Routes.{jsx,tsx}...`,
  task: () => {
    const routesPath = getPaths().web.routes

    let content = fs.readFileSync(routesPath, 'utf-8')

    // Remove the old setup if it's there.
    content = content
      .replace("import SuperTokens from 'supertokens-auth-react'", '')
      .replace(/if \(SuperTokens.canHandleRoute\(\)\) {[^}]+}/, '')

    if (!/\s*if\s*\(canHandleRoute\(PreBuiltUI\)\)\s*\{/.test(content)) {
      let hasImportedSuperTokensFunctions = false

      content = content
        .split('\n')
        .reduce<string[]>((acc, line) => {
          // Add the SuperTokens import before the first import from a RedwoodJS package.
          if (
            !hasImportedSuperTokensFunctions &&
            line.includes('import') &&
            line.includes('@redwoodjs')
          ) {
            acc.push(
              "import { canHandleRoute, getRoutingComponent } from 'supertokens-auth-react/ui'"
            )
            acc.push('')

            hasImportedSuperTokensFunctions = true
          }

          acc.push(line)

          return acc
        }, [])
        .join('\n')
      content = content.replace(
        "import { useAuth } from './auth'",
        "import { useAuth, PreBuiltUI } from './auth'"
      )

      content = content.replace(
        /const Routes = \(\) => \{\n/,
        'const Routes = () => {\n' +
          '  if (canHandleRoute(PreBuiltUI)) {\n' +
          '    return getRoutingComponent(PreBuiltUI)\n' +
          '  }\n\n'
      )

      fs.writeFileSync(routesPath, content)
    }
  },
}<|MERGE_RESOLUTION|>--- conflicted
+++ resolved
@@ -25,11 +25,7 @@
       'supertokens-auth-react@~0.34.0',
       'supertokens-web-js@~0.7.0',
     ],
-<<<<<<< HEAD
-    extraTasks: [extraTask],
-=======
     extraTasks: [addRoutingLogic],
->>>>>>> 8d647523
     notes: [
       "We've implemented SuperToken's EmailPassword with Social / Enterprise (OAuth 2.0, SAML) login recipe,",
       'but feel free to switch to something that better fits your needs. See https://supertokens.com/docs/guides.',
