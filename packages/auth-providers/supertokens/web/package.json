--- conflicted
+++ resolved
@@ -28,13 +28,8 @@
   },
   "devDependencies": {
     "@babel/cli": "7.21.0",
-<<<<<<< HEAD
     "@babel/core": "7.21.4",
-    "@types/react": "18.0.31",
-=======
-    "@babel/core": "7.21.3",
     "@types/react": "18.0.33",
->>>>>>> c9c02078
     "jest": "29.5.0",
     "react": "18.2.0",
     "supertokens-auth-react": "0.31.5",
