{
  "name": "@redwoodjs/auth-supertokens-web",
  "version": "4.0.0",
  "repository": {
    "type": "git",
    "url": "https://github.com/redwoodjs/redwood.git",
    "directory": "packages/auth-providers/supertokens/web"
  },
  "license": "MIT",
  "main": "./dist/index.js",
  "types": "./dist/index.d.ts",
  "files": [
    "dist"
  ],
  "scripts": {
    "build": "yarn build:js && yarn build:types",
    "build:js": "babel src -d dist --extensions \".js,.ts,.tsx\" --copy-files --no-copy-ignored",
    "build:types": "tsc --build --verbose",
    "build:watch": "nodemon --watch src --ext \"js,ts,tsx,template\" --ignore dist --exec \"yarn build\"",
    "prepublishOnly": "NODE_ENV=production yarn build",
    "test": "jest src",
    "test:watch": "yarn test --watch"
  },
  "dependencies": {
    "@babel/runtime-corejs3": "7.20.13",
    "@redwoodjs/auth": "4.0.0",
    "core-js": "3.27.2"
  },
  "devDependencies": {
    "@babel/cli": "7.20.7",
    "@babel/core": "7.20.12",
    "@types/react": "18.0.27",
    "jest": "29.4.1",
    "react": "18.2.0",
<<<<<<< HEAD
    "supertokens-auth-react": "0.30.2",
    "typescript": "4.9.4"
=======
    "typescript": "4.9.5"
>>>>>>> a8d8cc95
  },
  "peerDependencies": {
    "supertokens-auth-react": "0.30.2"
  },
  "gitHead": "3905ed045508b861b495f8d5630d76c7a157d8f1"
}<|MERGE_RESOLUTION|>--- conflicted
+++ resolved
@@ -32,12 +32,8 @@
     "@types/react": "18.0.27",
     "jest": "29.4.1",
     "react": "18.2.0",
-<<<<<<< HEAD
     "supertokens-auth-react": "0.30.2",
-    "typescript": "4.9.4"
-=======
     "typescript": "4.9.5"
->>>>>>> a8d8cc95
   },
   "peerDependencies": {
     "supertokens-auth-react": "0.30.2"
