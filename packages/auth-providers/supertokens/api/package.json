--- conflicted
+++ resolved
@@ -28,15 +28,9 @@
     "jwks-rsa": "3.0.1"
   },
   "devDependencies": {
-<<<<<<< HEAD
     "@babel/cli": "7.22.5",
     "@babel/core": "7.22.5",
-    "@redwoodjs/api": "5.3.1",
-=======
-    "@babel/cli": "7.21.5",
-    "@babel/core": "7.22.1",
     "@redwoodjs/api": "5.3.2",
->>>>>>> 930d13a2
     "@types/jsonwebtoken": "9.0.2",
     "jest": "29.5.0",
     "typescript": "5.1.3"
