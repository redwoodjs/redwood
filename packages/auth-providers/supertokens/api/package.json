--- conflicted
+++ resolved
@@ -33,13 +33,8 @@
     "@babel/core": "^7.22.20",
     "@redwoodjs/api": "workspace:*",
     "@types/jsonwebtoken": "9.0.6",
-<<<<<<< HEAD
-    "typescript": "5.3.3",
+    "typescript": "5.4.3",
     "vitest": "1.4.0"
-=======
-    "typescript": "5.4.3",
-    "vitest": "1.3.1"
->>>>>>> 9d737f33
   },
   "peerDependencies": {
     "supertokens-node": "15.2.1"
