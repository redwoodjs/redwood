--- conflicted
+++ resolved
@@ -1,11 +1,6 @@
 import c from 'ansi-colors'
 
-<<<<<<< HEAD
-import { getConfig } from '@redwoodjs/internal'
-=======
 import { getConfig } from '@redwoodjs/internal/dist/config'
-import { getPaths } from '@redwoodjs/internal/dist/paths'
->>>>>>> 6588a590
 
 import createFastifyInstance from './fastify'
 import withApiProxy from './plugins/withApiProxy'
