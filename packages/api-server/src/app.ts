--- conflicted
+++ resolved
@@ -1,6 +1,5 @@
 import Fastify, { FastifyInstance, FastifyServerOptions } from 'fastify'
 
-<<<<<<< HEAD
 const DEFAULT_OPTIONS = {
   logger: {
     level: process.env.NODE_ENV === 'development' ? 'debug' : 'warn',
@@ -9,13 +8,7 @@
 
 export const createApp = (options?: FastifyServerOptions): FastifyInstance => {
   const app = Fastify(options || DEFAULT_OPTIONS)
-=======
-export const createApp = (): FastifyInstance => {
-  const app = Fastify({
-    logger: true,
-  })
->>>>>>> 6f50c6b9
-
+  
   return app
 }
 
