--- conflicted
+++ resolved
@@ -1,28 +1,7 @@
 #!/usr/bin/env node
 import yargs from 'yargs'
 
-<<<<<<< HEAD
-import { server, setLambdaFunctions } from './http'
-import { requestHandler } from './requestHandlers/awsLambda'
-
-const { port, functions, socket, routePrefix } = yargs
-  .option('port', { default: 8911, type: 'number' })
-  .option('socket', { type: 'string' })
-  .option('functions', {
-    alias: 'f',
-    required: true,
-    type: 'string',
-    desc: 'Path where your Serverless Functions are stored',
-  })
-  .option('routePrefix', {
-    default: '/',
-    type: 'string',
-    desc:
-      'Route prefix where your Serverless Functions are served',
-  }).argv
-=======
 import { http } from './http'
->>>>>>> 44608cc8
 
 if (process.argv0 === 'api-server') {
   console.log()
@@ -32,27 +11,15 @@
   console.log()
 }
 
-const { port, socket } = yargs
+const { port, socket, routePrefix } = yargs
   .option('port', { default: 8911, type: 'number', alias: 'p' })
-  .option('socket', { type: 'string' }).argv
+  .option('socket', { type: 'string' })
+  .option('routePrefix', {
+    default: '/',
+    type: 'string',
+    desc: 'Route prefix where your Serverless Functions are served',
+  }).argv
 
-<<<<<<< HEAD
-  process.on('exit', () => {
-    app.close(() => {
-      if (socket) {
-        rmSync(socket)
-      }
-    })
-  })
-} catch (e) {
-  console.error(e)
-  process.exit(1)
-}
-
-export {
-  routePrefix
-}
-=======
 http({ port, socket }).on('listening', () => {
   if (socket) {
     console.log(`Listening on ${socket}`)
@@ -61,4 +28,5 @@
   }
   console.log()
 })
->>>>>>> 44608cc8
+
+export { routePrefix }