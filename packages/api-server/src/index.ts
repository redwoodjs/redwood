--- conflicted
+++ resolved
@@ -8,11 +8,7 @@
 import { server, setLambdaFunctions } from './http'
 import { requestHandler } from './requestHandlers/awsLambda'
 
-<<<<<<< HEAD
-const { port, functions, socket } = yargs
-=======
 const { port, functions, routePrefix } = yargs
->>>>>>> 38155a53
   .option('port', { default: 8911, type: 'number' })
   .option('socket', { type: 'string' })
   .option('functions', {
