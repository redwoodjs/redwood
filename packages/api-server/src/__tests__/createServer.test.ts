--- conflicted
+++ resolved
@@ -314,15 +314,10 @@
 
   it("throws if `--port` can't be converted to an integer", () => {
     expect(() => {
-<<<<<<< HEAD
-      resolveOptions({}, ['--port', 'eight-nine-ten'])
+      resolveOptions({ parseArgs: true }, ['--port', 'eight-nine-ten'])
     }).toThrowErrorMatchingInlineSnapshot(
       `[Error: \`port\` must be an integer]`
     )
-=======
-      resolveOptions({ parseArgs: true }, ['--port', 'eight-nine-ten'])
-    }).toThrowErrorMatchingInlineSnapshot(`"\`port\` must be an integer"`)
->>>>>>> 4773fc86
   })
 
   it('parses `--apiRootPath`', () => {
