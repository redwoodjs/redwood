{
  "extends": "../../tsconfig.compilerOption.json",
  "compilerOptions": {
<<<<<<< HEAD
    "rootDir": ".",
=======
    "isolatedModules": true,
>>>>>>> 68c6a573
    "emitDeclarationOnly": false,
    "noEmit": true
  },
  "include": ["."],
  "references": [
    { "path": "../internal" },
    { "path": "../project-config" },
    { "path": "../adapters/fastify/web" },
    { "path": "../web-server" },
    { "path": "../realtime" }
  ],
  "exclude": ["dist", "node_modules", "**/__mocks__", "**/__tests__/fixtures"]
}<|MERGE_RESOLUTION|>--- conflicted
+++ resolved
@@ -1,11 +1,7 @@
 {
   "extends": "../../tsconfig.compilerOption.json",
   "compilerOptions": {
-<<<<<<< HEAD
-    "rootDir": ".",
-=======
     "isolatedModules": true,
->>>>>>> 68c6a573
     "emitDeclarationOnly": false,
     "noEmit": true
   },
