{
  "name": "@redwoodjs/api-server",
<<<<<<< HEAD
  "version": "3.6.1",
=======
  "version": "3.7.0",
>>>>>>> ba2f3cc3
  "description": "Redwood's HTTP server for Serverless Functions",
  "repository": {
    "type": "git",
    "url": "https://github.com/redwoodjs/redwood.git",
    "directory": "packages/api-server"
  },
  "license": "MIT",
  "main": "dist/cliHandlers",
  "bin": {
    "rw-api-server-watch": "./dist/watch.js",
    "rw-log-formatter": "./dist/logFormatter/bin.js",
    "rw-server": "./dist/index.js"
  },
  "files": [
    "dist"
  ],
  "scripts": {
    "build": "yarn build:js && yarn build:types",
    "build:js": "babel src -d dist --extensions \".js,.ts,.tsx\"",
    "build:types": "tsc --build --verbose",
    "build:watch": "nodemon --watch src --ext \"js,ts,tsx\" --ignore dist --exec \"yarn build && yarn fix:permissions\"",
    "fix:permissions": "chmod +x dist/index.js; chmod +x dist/watch.js",
    "prepublishOnly": "NODE_ENV=production yarn build",
    "test": "jest src",
    "test:watch": "yarn test --watch"
  },
  "dependencies": {
    "@babel/plugin-transform-runtime": "7.19.6",
    "@babel/runtime-corejs3": "7.20.6",
    "@fastify/http-proxy": "8.4.0",
    "@fastify/static": "6.6.0",
    "@fastify/url-data": "5.2.0",
    "ansi-colors": "4.1.3",
    "chalk": "4.1.2",
    "chokidar": "3.5.3",
    "core-js": "3.26.1",
    "fast-json-parse": "1.0.3",
    "fastify": "4.10.2",
    "fastify-raw-body": "4.1.3",
    "lodash.escape": "4.0.1",
    "pretty-bytes": "5.6.0",
    "pretty-ms": "7.0.1",
    "qs": "6.11.0",
    "split2": "4.1.0",
    "yargs": "17.6.2"
  },
  "devDependencies": {
    "@babel/cli": "7.19.3",
    "@babel/core": "7.20.5",
    "@types/aws-lambda": "8.10.109",
    "@types/lodash.escape": "4.0.7",
    "@types/qs": "6.9.7",
    "@types/split2": "3.2.1",
    "@types/yargs": "17.0.17",
    "aws-lambda": "1.0.7",
    "jest": "29.3.1",
    "typescript": "4.7.4"
  },
  "gitHead": "3905ed045508b861b495f8d5630d76c7a157d8f1"
}<|MERGE_RESOLUTION|>--- conflicted
+++ resolved
@@ -1,10 +1,6 @@
 {
   "name": "@redwoodjs/api-server",
-<<<<<<< HEAD
-  "version": "3.6.1",
-=======
   "version": "3.7.0",
->>>>>>> ba2f3cc3
   "description": "Redwood's HTTP server for Serverless Functions",
   "repository": {
     "type": "git",
