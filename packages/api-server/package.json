--- conflicted
+++ resolved
@@ -19,12 +19,7 @@
     "chokidar": "3.5.2",
     "dotenv-defaults": "2.0.2",
     "express": "4.17.1",
-<<<<<<< HEAD
-    "http-proxy-middleware": "2.0.0",
-=======
-    "glob": "7.1.7",
     "http-proxy-middleware": "2.0.1",
->>>>>>> 5a0d6253
     "lodash.escape": "4.0.1",
     "morgan": "1.10.0",
     "qs": "6.9.3",
