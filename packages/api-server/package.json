{
  "name": "@redwoodjs/api-server",
  "version": "7.0.0",
  "description": "Redwood's HTTP server for Serverless Functions",
  "repository": {
    "type": "git",
    "url": "https://github.com/redwoodjs/redwood.git",
    "directory": "packages/api-server"
  },
  "license": "MIT",
  "main": "./dist/createServer.js",
  "types": "./dist/createServer.d.ts",
  "bin": {
    "rw-api-server-watch": "./dist/watch.js",
    "rw-log-formatter": "./dist/logFormatter/bin.js",
    "rw-server": "./dist/bin.js"
  },
  "files": [
    "dist"
  ],
  "scripts": {
    "build": "tsx ./build.mts && yarn build:types",
    "build:pack": "yarn pack -o redwoodjs-api-server.tgz",
    "build:types": "tsc --build --verbose tsconfig.build.json",
    "build:watch": "nodemon --watch src --ext \"js,jsx,ts,tsx\" --ignore dist --exec \"yarn build && yarn fix:permissions\"",
    "fix:permissions": "chmod +x dist/index.js; chmod +x dist/watch.js",
    "prepublishOnly": "NODE_ENV=production yarn build",
    "test": "vitest run",
    "test:watch": "vitest watch"
  },
  "dependencies": {
    "@fastify/url-data": "5.4.0",
    "@redwoodjs/context": "workspace:*",
    "@redwoodjs/fastify-web": "workspace:*",
    "@redwoodjs/project-config": "workspace:*",
    "@redwoodjs/web-server": "workspace:*",
    "chalk": "4.1.2",
    "chokidar": "3.5.3",
    "dotenv-defaults": "5.0.2",
    "fast-glob": "3.3.2",
    "fast-json-parse": "1.0.3",
    "fastify": "4.26.2",
    "fastify-raw-body": "4.3.0",
    "lodash": "4.17.21",
    "pretty-bytes": "5.6.0",
    "pretty-ms": "7.0.1",
    "qs": "6.11.2",
    "split2": "4.2.0",
    "yargs": "17.7.2"
  },
  "devDependencies": {
    "@redwoodjs/framework-tools": "workspace:*",
    "@types/aws-lambda": "8.10.126",
    "@types/lodash": "4.14.202",
    "@types/qs": "6.9.11",
    "@types/split2": "4.2.3",
    "@types/yargs": "17.0.32",
    "aws-lambda": "1.0.7",
    "pino-abstract-transport": "1.1.0",
<<<<<<< HEAD
    "tsx": "4.7.1",
    "typescript": "5.3.3",
=======
    "tsx": "4.6.2",
    "typescript": "5.4.3",
>>>>>>> cf861f81
    "vitest": "1.3.1"
  },
  "peerDependencies": {
    "@redwoodjs/graphql-server": "workspace:*"
  },
  "peerDependenciesMeta": {
    "@redwoodjs/graphql-server": {
      "optional": true
    }
  },
  "gitHead": "3905ed045508b861b495f8d5630d76c7a157d8f1"
}<|MERGE_RESOLUTION|>--- conflicted
+++ resolved
@@ -57,13 +57,8 @@
     "@types/yargs": "17.0.32",
     "aws-lambda": "1.0.7",
     "pino-abstract-transport": "1.1.0",
-<<<<<<< HEAD
     "tsx": "4.7.1",
-    "typescript": "5.3.3",
-=======
-    "tsx": "4.6.2",
     "typescript": "5.4.3",
->>>>>>> cf861f81
     "vitest": "1.3.1"
   },
   "peerDependencies": {
