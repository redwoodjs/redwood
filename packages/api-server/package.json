{
  "name": "@redwoodjs/api-server",
<<<<<<< HEAD
  "version": "2.1.1",
=======
  "version": "2.2.0",
>>>>>>> 40010637
  "description": "Redwood's HTTP server for Serverless Functions",
  "repository": {
    "type": "git",
    "url": "https://github.com/redwoodjs/redwood.git",
    "directory": "packages/api-server"
  },
  "license": "MIT",
  "main": "dist/cliHandlers",
  "bin": {
    "rw-api-server-watch": "./dist/watch.js",
    "rw-log-formatter": "./dist/logFormatter/bin.js",
    "rw-server": "./dist/index.js"
  },
  "files": [
    "dist"
  ],
  "scripts": {
    "build": "yarn build:js && yarn build:types",
    "build:js": "babel src -d dist --extensions \".js,.ts,.tsx\"",
    "build:types": "tsc --build --verbose",
    "build:watch": "nodemon --watch src --ext \"js,ts,tsx\" --ignore dist --exec \"yarn build && yarn fix:permissions\"",
    "fix:permissions": "chmod +x dist/index.js; chmod +x dist/watch.js",
    "prepublishOnly": "NODE_ENV=production yarn build",
    "test": "jest src",
    "test:watch": "yarn test --watch"
  },
  "dependencies": {
    "@babel/plugin-transform-runtime": "7.16.7",
    "@babel/runtime-corejs3": "7.16.7",
    "@fastify/http-proxy": "7.1.0",
    "@fastify/static": "5.0.2",
    "@fastify/url-data": "4.0.0",
    "ansi-colors": "4.1.3",
    "chalk": "4.1.2",
    "chokidar": "3.5.3",
<<<<<<< HEAD
    "core-js": "3.24.0",
=======
    "core-js": "3.23.5",
>>>>>>> 40010637
    "fast-json-parse": "1.0.3",
    "fastify": "3.29.1",
    "fastify-raw-body": "3.2.0",
    "lodash.escape": "4.0.1",
    "pretty-bytes": "5.6.0",
    "pretty-ms": "7.0.1",
    "qs": "6.11.0",
    "split2": "4.1.0",
    "yargs": "17.5.1"
  },
  "devDependencies": {
    "@babel/cli": "7.16.7",
    "@babel/core": "7.16.7",
    "@types/aws-lambda": "8.10.101",
    "@types/lodash.escape": "4.0.7",
    "@types/qs": "6.9.7",
    "@types/split2": "3.2.1",
    "@types/yargs": "17.0.10",
    "aws-lambda": "1.0.7",
    "jest": "27.5.1",
    "typescript": "4.7.4"
  },
  "gitHead": "3905ed045508b861b495f8d5630d76c7a157d8f1"
}<|MERGE_RESOLUTION|>--- conflicted
+++ resolved
@@ -1,10 +1,6 @@
 {
   "name": "@redwoodjs/api-server",
-<<<<<<< HEAD
-  "version": "2.1.1",
-=======
   "version": "2.2.0",
->>>>>>> 40010637
   "description": "Redwood's HTTP server for Serverless Functions",
   "repository": {
     "type": "git",
@@ -40,11 +36,7 @@
     "ansi-colors": "4.1.3",
     "chalk": "4.1.2",
     "chokidar": "3.5.3",
-<<<<<<< HEAD
     "core-js": "3.24.0",
-=======
-    "core-js": "3.23.5",
->>>>>>> 40010637
     "fast-json-parse": "1.0.3",
     "fastify": "3.29.1",
     "fastify-raw-body": "3.2.0",
