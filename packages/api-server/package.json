--- conflicted
+++ resolved
@@ -1,11 +1,7 @@
 {
   "name": "@redwoodjs/api-server",
   "description": "Redwood's HTTP server for Serverless Functions",
-<<<<<<< HEAD
   "version": "0.28.4",
-=======
-  "version": "0.28.3",
->>>>>>> fb97c8a4
   "bin": {
     "api-server": "./dist/index.js",
     "rw-api-server": "./dist/index.js",
