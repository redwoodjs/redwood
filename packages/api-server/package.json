--- conflicted
+++ resolved
@@ -31,19 +31,11 @@
   "dependencies": {
     "@fastify/multipart": "8.3.0",
     "@fastify/url-data": "5.4.0",
-<<<<<<< HEAD
     "@redwoodjs/context": "workspace:*",
     "@redwoodjs/fastify-web": "workspace:*",
     "@redwoodjs/internal": "workspace:*",
     "@redwoodjs/project-config": "workspace:*",
     "@redwoodjs/web-server": "workspace:*",
-=======
-    "@redwoodjs/context": "8.4.1",
-    "@redwoodjs/fastify-web": "8.4.1",
-    "@redwoodjs/internal": "8.4.1",
-    "@redwoodjs/project-config": "8.4.1",
-    "@redwoodjs/web-server": "8.4.1",
->>>>>>> 85511daa
     "chalk": "4.1.2",
     "chokidar": "3.6.0",
     "dotenv-defaults": "5.0.2",
@@ -59,11 +51,7 @@
     "yargs": "17.7.2"
   },
   "devDependencies": {
-<<<<<<< HEAD
     "@redwoodjs/framework-tools": "workspace:*",
-=======
-    "@redwoodjs/framework-tools": "8.4.1",
->>>>>>> 85511daa
     "@types/aws-lambda": "8.10.145",
     "@types/lodash": "4.17.10",
     "@types/qs": "6.9.16",
@@ -75,11 +63,7 @@
     "vitest": "2.0.5"
   },
   "peerDependencies": {
-<<<<<<< HEAD
     "@redwoodjs/graphql-server": "workspace:*"
-=======
-    "@redwoodjs/graphql-server": "8.4.1"
->>>>>>> 85511daa
   },
   "peerDependenciesMeta": {
     "@redwoodjs/graphql-server": {
