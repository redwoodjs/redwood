--- conflicted
+++ resolved
@@ -57,13 +57,8 @@
     "typescript": "4.6.3"
   },
   "peerDependencies": {
-<<<<<<< HEAD
     "@clerk/clerk-sdk-node": "3.2.4",
-    "@magic-sdk/admin": "1.3.4",
-=======
-    "@clerk/clerk-sdk-node": "2.10.0",
     "@magic-sdk/admin": "1.4.0",
->>>>>>> f66f66a7
     "firebase-admin": "10.0.2"
   },
   "peerDependenciesMeta": {
