{
  "name": "@redwoodjs/api",
  "version": "0.41.0",
  "files": [
    "dist",
    "logger",
    "webhooks"
  ],
  "main": "./dist/index.js",
  "types": "./dist/index.d.ts",
  "license": "MIT",
  "dependencies": {
    "@babel/runtime-corejs3": "7.16.5",
    "@prisma/client": "3.7.0",
    "crypto-js": "4.1.1",
    "jsonwebtoken": "8.5.1",
    "jwks-rsa": "2.0.5",
    "md5": "2.3.0",
    "pascalcase": "1.0.0",
    "pino": "7.6.0",
    "uuid": "8.3.2"
  },
  "repository": {
    "type": "git",
    "url": "https://github.com/redwoodjs/redwood.git",
    "directory": "packages/api"
  },
  "devDependencies": {
    "@babel/cli": "7.16.0",
    "@redwoodjs/auth": "0.41.0",
    "@types/crypto-js": "4.0.2",
    "@types/jsonwebtoken": "8.5.6",
    "@types/md5": "2.3.1",
    "aws-lambda": "1.0.7",
    "jest": "27.4.5",
<<<<<<< HEAD
    "split2": "4.1.0",
    "supertokens-node": "^8.3.0",
=======
>>>>>>> 9c11a5da
    "typescript": "4.5.4"
  },
  "scripts": {
    "build": "yarn build:js && yarn build:types",
    "prepublishOnly": "NODE_ENV=production yarn build",
    "build:js": "babel src -d dist --extensions \".js,.ts,.tsx\"",
    "build:types": "tsc --build --verbose",
    "build:watch": "nodemon --watch src --ext \"js,ts,tsx\" --ignore dist --exec \"yarn build\"",
    "test": "jest src",
    "test:watch": "yarn test --watch"
  },
  "gitHead": "8be6a35c2dfd5aaeb12d55be4f0c77eefceb7762"
}<|MERGE_RESOLUTION|>--- conflicted
+++ resolved
@@ -33,11 +33,7 @@
     "@types/md5": "2.3.1",
     "aws-lambda": "1.0.7",
     "jest": "27.4.5",
-<<<<<<< HEAD
-    "split2": "4.1.0",
     "supertokens-node": "^8.3.0",
-=======
->>>>>>> 9c11a5da
     "typescript": "4.5.4"
   },
   "scripts": {
