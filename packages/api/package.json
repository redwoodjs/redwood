--- conflicted
+++ resolved
@@ -48,12 +48,8 @@
   "devDependencies": {
     "@babel/cli": "7.16.7",
     "@babel/core": "7.16.7",
-<<<<<<< HEAD
-    "@clerk/clerk-sdk-node": "3.8.6",
-=======
     "@clerk/clerk-sdk-node": "3.9.0",
     "@redwoodjs/auth": "2.1.1",
->>>>>>> 20bf7c1a
     "@simplewebauthn/server": "5.3.0",
     "@types/aws-lambda": "8.10.101",
     "@types/crypto-js": "4.1.1",
