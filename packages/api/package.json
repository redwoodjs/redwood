{
  "name": "@redwoodjs/api",
  "version": "0.36.4",
  "files": [
    "dist",
    "logger",
    "webhooks"
  ],
  "main": "./dist/index.js",
  "types": "./dist/index.d.ts",
  "license": "MIT",
  "dependencies": {
    "@prisma/client": "2.30.3",
    "@types/pino": "6.3.11",
<<<<<<< HEAD
    "core-js": "3.16.3",
=======
    "core-js": "3.17.3",
>>>>>>> 07f4e135
    "crypto-js": "4.1.1",
    "jsonwebtoken": "8.5.1",
    "jwks-rsa": "2.0.4",
    "pino": "6.13.2",
    "pino-pretty": "5.1.3"
  },
  "devDependencies": {
    "@babel/cli": "7.14.8",
    "@redwoodjs/auth": "0.36.4",
    "@types/crypto-js": "4.0.2",
    "@types/jsonwebtoken": "8.5.5",
    "@types/lodash.merge": "4.6.6",
    "@types/lodash.omitby": "4.6.6",
    "jest": "27.0.6",
    "split2": "3.2.2",
    "typescript": "4.3.5"
  },
  "jest": {
    "testPathIgnorePatterns": [
      "/dist/"
    ]
  },
  "scripts": {
    "build": "yarn build:js && yarn build:types",
    "prepublishOnly": "NODE_ENV=production yarn build",
    "build:js": "babel src -d dist --extensions \".js,.ts,.tsx\"",
    "build:types": "tsc --build --verbose",
    "build:watch": "nodemon --watch src --ext \"js,ts,tsx\" --ignore dist --exec \"yarn build\"",
    "test": "jest",
    "test:watch": "yarn test --watch"
  },
  "gitHead": "8be6a35c2dfd5aaeb12d55be4f0c77eefceb7762"
}<|MERGE_RESOLUTION|>--- conflicted
+++ resolved
@@ -12,11 +12,7 @@
   "dependencies": {
     "@prisma/client": "2.30.3",
     "@types/pino": "6.3.11",
-<<<<<<< HEAD
-    "core-js": "3.16.3",
-=======
     "core-js": "3.17.3",
->>>>>>> 07f4e135
     "crypto-js": "4.1.1",
     "jsonwebtoken": "8.5.1",
     "jwks-rsa": "2.0.4",
