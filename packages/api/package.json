--- conflicted
+++ resolved
@@ -57,13 +57,8 @@
     "typescript": "4.6.3"
   },
   "peerDependencies": {
-<<<<<<< HEAD
-    "@clerk/clerk-sdk-node": "^3.2.0",
-    "@magic-sdk/admin": "1.3.4",
-=======
     "@clerk/clerk-sdk-node": "3.3.5",
     "@magic-sdk/admin": "1.4.1",
->>>>>>> 261b1dc0
     "firebase-admin": "10.0.2"
   },
   "peerDependenciesMeta": {
