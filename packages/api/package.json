{
  "name": "@redwoodjs/api",
  "version": "2.2.4",
  "repository": {
    "type": "git",
    "url": "https://github.com/redwoodjs/redwood.git",
    "directory": "packages/api"
  },
  "license": "MIT",
  "main": "./dist/index.js",
  "types": "./dist/index.d.ts",
  "bin": {
    "redwood": "./dist/bins/redwood.js",
    "rw": "./dist/bins/redwood.js",
    "rwfw": "./dist/bins/rwfw.js",
    "tsc": "./dist/bins/tsc.js"
  },
  "files": [
    "dist",
    "logger",
    "webhooks"
  ],
  "scripts": {
    "build": "yarn build:js && yarn build:types",
    "build:js": "babel src -d dist --extensions \".js,.ts,.tsx\"",
    "build:types": "tsc --build --verbose",
    "build:watch": "nodemon --watch src --ext \"js,ts,tsx\" --ignore dist --exec \"yarn build\"",
    "prepublishOnly": "NODE_ENV=production yarn build",
    "test": "jest src",
    "test:watch": "yarn test --watch"
  },
  "dependencies": {
    "@babel/runtime-corejs3": "7.19.0",
    "@prisma/client": "4.3.1",
    "base64url": "3.0.1",
    "core-js": "3.25.1",
    "cross-undici-fetch": "0.4.14",
    "crypto-js": "4.1.1",
    "humanize-string": "2.1.0",
    "jsonwebtoken": "8.5.1",
    "jwks-rsa": "2.0.5",
    "md5": "2.3.0",
    "pascalcase": "1.0.0",
<<<<<<< HEAD
    "pino": "8.4.2",
    "title-case": "3.0.3"
=======
    "pino": "8.5.0",
    "title-case": "3.0.3",
    "uuid": "8.3.2"
>>>>>>> 3d8c9926
  },
  "devDependencies": {
    "@babel/cli": "7.18.10",
    "@babel/core": "7.19.0",
    "@clerk/clerk-sdk-node": "3.9.2",
    "@redwoodjs/auth": "2.2.4",
    "@simplewebauthn/server": "6.2.0",
    "@types/aws-lambda": "8.10.101",
    "@types/crypto-js": "4.1.1",
    "@types/jsonwebtoken": "8.5.9",
    "@types/md5": "2.3.2",
    "@types/pascalcase": "1.0.1",
    "@types/split2": "3.2.1",
    "aws-lambda": "1.0.7",
    "jest": "29.0.3",
    "split2": "4.1.0",
    "typescript": "4.7.4"
  },
  "gitHead": "3905ed045508b861b495f8d5630d76c7a157d8f1"
}<|MERGE_RESOLUTION|>--- conflicted
+++ resolved
@@ -41,14 +41,8 @@
     "jwks-rsa": "2.0.5",
     "md5": "2.3.0",
     "pascalcase": "1.0.0",
-<<<<<<< HEAD
-    "pino": "8.4.2",
+    "pino": "8.5.0",
     "title-case": "3.0.3"
-=======
-    "pino": "8.5.0",
-    "title-case": "3.0.3",
-    "uuid": "8.3.2"
->>>>>>> 3d8c9926
   },
   "devDependencies": {
     "@babel/cli": "7.18.10",
