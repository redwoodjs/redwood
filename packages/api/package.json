{
  "name": "@redwoodjs/api",
  "version": "0.37.0",
  "files": [
    "dist",
    "logger",
    "webhooks"
  ],
  "main": "./dist/index.js",
  "types": "./dist/index.d.ts",
  "license": "MIT",
  "dependencies": {
    "@prisma/client": "2.30.3",
    "core-js": "3.17.3",
    "crypto-js": "4.1.1",
    "jsonwebtoken": "8.5.1",
    "jwks-rsa": "2.0.4",
<<<<<<< HEAD
    "lodash.merge": "4.6.2",
    "lodash.omitby": "4.6.0",
    "pino": "^7.0.0-rc.6",
    "pino-pretty": "7.0.1",
=======
    "pino": "6.13.2",
    "pino-pretty": "5.1.3",
>>>>>>> 1902ad94
    "uuid": "8.3.2"
  },
  "devDependencies": {
    "@redwoodjs/auth": "0.37.0",
    "@types/crypto-js": "4.0.2",
    "@types/jsonwebtoken": "8.5.5",
    "@types/lodash.merge": "4.6.6",
    "@types/lodash.omitby": "4.6.6",
    "split2": "3.2.2"
  },
  "jest": {
    "testPathIgnorePatterns": [
      "/dist/"
    ]
  },
  "scripts": {
    "build": "yarn build:js && yarn build:types",
    "prepublishOnly": "yarn cross-env NODE_ENV=production yarn build",
    "build:js": "babel src -d dist --extensions \".js,.ts,.tsx\"",
    "build:types": "tsc --build --verbose",
    "build:watch": "nodemon --watch src --ext \"js,ts,tsx\" --ignore dist --exec \"yarn build\"",
    "test": "jest",
    "test:watch": "yarn test --watch"
  },
  "gitHead": "8be6a35c2dfd5aaeb12d55be4f0c77eefceb7762"
}<|MERGE_RESOLUTION|>--- conflicted
+++ resolved
@@ -15,15 +15,10 @@
     "crypto-js": "4.1.1",
     "jsonwebtoken": "8.5.1",
     "jwks-rsa": "2.0.4",
-<<<<<<< HEAD
     "lodash.merge": "4.6.2",
     "lodash.omitby": "4.6.0",
     "pino": "^7.0.0-rc.6",
     "pino-pretty": "7.0.1",
-=======
-    "pino": "6.13.2",
-    "pino-pretty": "5.1.3",
->>>>>>> 1902ad94
     "uuid": "8.3.2"
   },
   "devDependencies": {
