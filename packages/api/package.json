--- conflicted
+++ resolved
@@ -32,12 +32,8 @@
   "dependencies": {
     "@babel/runtime-corejs3": "7.16.7",
     "@prisma/client": "3.15.2",
-<<<<<<< HEAD
     "base64url": "3.0.1",
-    "core-js": "3.23.2",
-=======
     "core-js": "3.23.3",
->>>>>>> 2bfc1529
     "cross-undici-fetch": "0.1.27",
     "crypto-js": "4.1.1",
     "humanize-string": "2.1.0",
