--- conflicted
+++ resolved
@@ -1,10 +1,6 @@
 {
   "name": "@redwoodjs/api",
-<<<<<<< HEAD
   "version": "0.19.3",
-=======
-  "version": "0.19.2",
->>>>>>> 5507b340
   "files": [
     "dist"
   ],
@@ -12,13 +8,8 @@
   "types": "./dist/index.d.ts",
   "license": "MIT",
   "dependencies": {
-<<<<<<< HEAD
-    "@prisma/client": "2.6.2",
+    "@prisma/client": "2.8.1",
     "@redwoodjs/internal": "^0.19.3",
-=======
-    "@prisma/client": "2.8.1",
-    "@redwoodjs/internal": "^0.19.2",
->>>>>>> 5507b340
     "apollo-server-lambda": "2.17.0",
     "core-js": "3.6.5",
     "graphql": "^15.3.0",
@@ -31,13 +22,8 @@
     "merge-graphql-schemas": "^1.7.6"
   },
   "devDependencies": {
-<<<<<<< HEAD
     "@redwoodjs/auth": "^0.19.3",
     "@redwoodjs/dev-server": "^0.19.3",
-=======
-    "@redwoodjs/auth": "^0.19.2",
-    "@redwoodjs/dev-server": "^0.19.2",
->>>>>>> 5507b340
     "@types/jsonwebtoken": "^8.3.9",
     "@types/lodash.merge": "^4.6.6",
     "@types/lodash.omitby": "^4.6.6"
