{
  "name": "@redwoodjs/api",
<<<<<<< HEAD
  "version": "0.30.1",
=======
  "version": "0.30.0",
>>>>>>> 36b6f91d
  "files": [
    "dist",
    "logger"
  ],
  "main": "./dist/index.js",
  "types": "./dist/index.d.ts",
  "license": "MIT",
  "dependencies": {
    "@graphql-tools/merge": "6.2.10",
    "@prisma/client": "2.21.2",
<<<<<<< HEAD
    "@redwoodjs/api-server": "^0.30.1",
    "@redwoodjs/internal": "^0.30.1",
=======
    "@redwoodjs/internal": "^0.30.0",
>>>>>>> 36b6f91d
    "@types/pino": "^6.3.6",
    "apollo-server-lambda": "2.22.2",
    "core-js": "3.10.1",
    "graphql": "15.5.0",
    "graphql-scalars": "1.9.0",
    "jsonwebtoken": "^8.5.1",
    "jwks-rsa": "^1.8.1",
    "lodash.merge": "^4.6.2",
    "lodash.omitby": "^4.6.0",
    "pino": "^6.11.1",
    "pino-pretty": "^4.7.0"
  },
  "devDependencies": {
<<<<<<< HEAD
    "@redwoodjs/auth": "^0.30.1",
    "@redwoodjs/dev-server": "^0.30.1",
=======
    "@redwoodjs/auth": "^0.30.0",
    "@redwoodjs/dev-server": "^0.30.0",
>>>>>>> 36b6f91d
    "@types/jsonwebtoken": "^8.3.9",
    "@types/lodash.merge": "^4.6.6",
    "@types/lodash.omitby": "^4.6.6",
    "split2": "^3.1.1"
  },
  "jest": {
    "testPathIgnorePatterns": [
      "/dist/"
    ]
  },
  "scripts": {
    "build": "yarn build:js && yarn build:types",
    "prepublishOnly": "yarn cross-env NODE_ENV=production yarn build",
    "build:js": "babel src -d dist --extensions \".js,.ts,.tsx\"",
    "build:types": "ttsc --build --verbose",
    "build:watch": "nodemon --watch src --ext \"js,ts,tsx\" --ignore dist --exec \"yarn build\"",
    "test": "jest",
    "test:watch": "yarn test --watch"
  },
  "gitHead": "c235e7d7186e5e258764699c0e0e1d5cc0fdd0b5"
}<|MERGE_RESOLUTION|>--- conflicted
+++ resolved
@@ -1,10 +1,6 @@
 {
   "name": "@redwoodjs/api",
-<<<<<<< HEAD
   "version": "0.30.1",
-=======
-  "version": "0.30.0",
->>>>>>> 36b6f91d
   "files": [
     "dist",
     "logger"
@@ -15,12 +11,8 @@
   "dependencies": {
     "@graphql-tools/merge": "6.2.10",
     "@prisma/client": "2.21.2",
-<<<<<<< HEAD
     "@redwoodjs/api-server": "^0.30.1",
     "@redwoodjs/internal": "^0.30.1",
-=======
-    "@redwoodjs/internal": "^0.30.0",
->>>>>>> 36b6f91d
     "@types/pino": "^6.3.6",
     "apollo-server-lambda": "2.22.2",
     "core-js": "3.10.1",
@@ -34,13 +26,8 @@
     "pino-pretty": "^4.7.0"
   },
   "devDependencies": {
-<<<<<<< HEAD
     "@redwoodjs/auth": "^0.30.1",
     "@redwoodjs/dev-server": "^0.30.1",
-=======
-    "@redwoodjs/auth": "^0.30.0",
-    "@redwoodjs/dev-server": "^0.30.0",
->>>>>>> 36b6f91d
     "@types/jsonwebtoken": "^8.3.9",
     "@types/lodash.merge": "^4.6.6",
     "@types/lodash.omitby": "^4.6.6",
