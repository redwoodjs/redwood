--- conflicted
+++ resolved
@@ -43,16 +43,10 @@
     "@types/md5": "2.3.2",
     "@types/split2": "3.2.1",
     "aws-lambda": "1.0.7",
-<<<<<<< HEAD
-    "jest": "27.4.7",
-    "supertokens-node": "8.3.0",
-    "typescript": "4.5.4"
-=======
     "jest": "27.5.1",
     "split2": "4.1.0",
     "supertokens-node": "8.6.0",
     "typescript": "4.5.5"
->>>>>>> 59d31b3f
   },
   "peerDependencies": {
     "@clerk/clerk-sdk-node": "2.9.3",
