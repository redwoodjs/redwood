{
  "name": "@redwoodjs/api",
  "version": "2.0.0",
  "repository": {
    "type": "git",
    "url": "https://github.com/redwoodjs/redwood.git",
    "directory": "packages/api"
  },
  "license": "MIT",
  "main": "./dist/index.js",
  "types": "./dist/index.d.ts",
  "bin": {
    "redwood": "./dist/bins/redwood.js",
    "rw": "./dist/bins/redwood.js",
    "rwfw": "./dist/bins/rwfw.js",
    "tsc": "./dist/bins/tsc.js"
  },
  "files": [
    "dist",
    "logger",
    "webhooks"
  ],
  "scripts": {
    "build": "yarn build:js && yarn build:types",
    "build:js": "babel src -d dist --extensions \".js,.ts,.tsx\"",
    "build:types": "tsc --build --verbose",
    "build:watch": "nodemon --watch src --ext \"js,ts,tsx\" --ignore dist --exec \"yarn build\"",
    "prepublishOnly": "NODE_ENV=production yarn build",
    "test": "jest src",
    "test:watch": "yarn test --watch"
  },
  "dependencies": {
    "@babel/runtime-corejs3": "7.16.7",
<<<<<<< HEAD
    "@prisma/client": "3.15.1",
    "base64url": "^3.0.1",
    "core-js": "3.23.1",
=======
    "@prisma/client": "3.15.2",
    "core-js": "3.23.2",
>>>>>>> 9ce4efa3
    "cross-undici-fetch": "0.1.27",
    "crypto-js": "4.1.1",
    "humanize-string": "2.1.0",
    "jsonwebtoken": "8.5.1",
    "jwks-rsa": "2.0.5",
    "md5": "2.3.0",
    "pascalcase": "1.0.0",
    "pino": "7.11.0",
    "title-case": "3.0.3",
    "uuid": "8.3.2"
  },
  "devDependencies": {
    "@babel/cli": "7.16.7",
    "@babel/core": "7.16.7",
    "@clerk/clerk-sdk-node": "3.6.1",
    "@redwoodjs/auth": "2.0.0",
    "@simplewebauthn/server": "^5.2.1",
    "@types/aws-lambda": "8.10.97",
    "@types/crypto-js": "4.1.1",
    "@types/jsonwebtoken": "8.5.8",
    "@types/md5": "2.3.2",
    "@types/pascalcase": "1.0.1",
    "@types/split2": "3.2.1",
    "@types/uuid": "8.3.4",
    "aws-lambda": "1.0.7",
    "jest": "27.5.1",
    "split2": "4.1.0",
    "typescript": "4.7.3"
  },
  "peerDependencies": {
    "@clerk/clerk-sdk-node": "3.6.1",
    "@magic-sdk/admin": "1.4.1",
    "firebase-admin": "10.2.0"
  },
  "peerDependenciesMeta": {
    "@clerk/clerk-sdk-node": {
      "optional": true
    },
    "@magic-sdk/admin": {
      "optional": true
    },
    "firebase-admin": {
      "optional": true
    }
  },
  "gitHead": "3905ed045508b861b495f8d5630d76c7a157d8f1"
}<|MERGE_RESOLUTION|>--- conflicted
+++ resolved
@@ -31,14 +31,9 @@
   },
   "dependencies": {
     "@babel/runtime-corejs3": "7.16.7",
-<<<<<<< HEAD
-    "@prisma/client": "3.15.1",
+    "@prisma/client": "3.15.2",
     "base64url": "^3.0.1",
-    "core-js": "3.23.1",
-=======
-    "@prisma/client": "3.15.2",
     "core-js": "3.23.2",
->>>>>>> 9ce4efa3
     "cross-undici-fetch": "0.1.27",
     "crypto-js": "4.1.1",
     "humanize-string": "2.1.0",
