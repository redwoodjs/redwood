{
  "name": "@redwoodjs/api",
  "version": "0.37.2",
  "files": [
    "dist",
    "logger",
    "webhooks"
  ],
  "main": "./dist/index.js",
  "types": "./dist/index.d.ts",
  "license": "MIT",
  "dependencies": {
    "@prisma/client": "2.30.3",
    "@types/pino": "6.3.11",
    "core-js": "3.17.3",
    "crypto-js": "4.1.1",
    "jsonwebtoken": "8.5.1",
    "jwks-rsa": "2.0.4",
    "md5": "2.3.0",
    "pino": "6.13.2",
    "pino-pretty": "5.1.3",
    "uuid": "8.3.2"
  },
  "devDependencies": {
<<<<<<< HEAD
    "@babel/cli": "7.15.4",
    "@redwoodjs/auth": "0.36.4",
=======
    "@redwoodjs/auth": "0.37.2",
>>>>>>> 59b01d30
    "@types/crypto-js": "4.0.2",
    "@types/jsonwebtoken": "8.5.5",
    "@types/lodash.merge": "4.6.6",
    "@types/lodash.omitby": "4.6.6",
<<<<<<< HEAD
    "jest": "27.2.0",
    "split2": "3.2.2",
    "typescript": "4.4.3"
=======
    "@types/md5": "2.3.1",
    "split2": "3.2.2"
>>>>>>> 59b01d30
  },
  "jest": {
    "testPathIgnorePatterns": [
      "/dist/"
    ]
  },
  "scripts": {
    "build": "yarn build:js && yarn build:types",
    "prepublishOnly": "NODE_ENV=production yarn build",
    "build:js": "babel src -d dist --extensions \".js,.ts,.tsx\"",
    "build:types": "tsc --build --verbose",
    "build:watch": "nodemon --watch src --ext \"js,ts,tsx\" --ignore dist --exec \"yarn build\"",
    "test": "jest",
    "test:watch": "yarn test --watch"
  },
  "gitHead": "8be6a35c2dfd5aaeb12d55be4f0c77eefceb7762"
}<|MERGE_RESOLUTION|>--- conflicted
+++ resolved
@@ -22,24 +22,16 @@
     "uuid": "8.3.2"
   },
   "devDependencies": {
-<<<<<<< HEAD
     "@babel/cli": "7.15.4",
-    "@redwoodjs/auth": "0.36.4",
-=======
     "@redwoodjs/auth": "0.37.2",
->>>>>>> 59b01d30
     "@types/crypto-js": "4.0.2",
     "@types/jsonwebtoken": "8.5.5",
     "@types/lodash.merge": "4.6.6",
     "@types/lodash.omitby": "4.6.6",
-<<<<<<< HEAD
+    "@types/md5": "2.3.1",
     "jest": "27.2.0",
     "split2": "3.2.2",
     "typescript": "4.4.3"
-=======
-    "@types/md5": "2.3.1",
-    "split2": "3.2.2"
->>>>>>> 59b01d30
   },
   "jest": {
     "testPathIgnorePatterns": [
