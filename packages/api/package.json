--- conflicted
+++ resolved
@@ -35,12 +35,8 @@
     "@babel/runtime-corejs3": "7.23.6",
     "@prisma/client": "5.7.0",
     "@whatwg-node/fetch": "0.9.14",
-<<<<<<< HEAD
     "cookie": "0.6.0",
-    "core-js": "3.33.3",
-=======
     "core-js": "3.34.0",
->>>>>>> 1075258d
     "humanize-string": "2.1.0",
     "jsonwebtoken": "9.0.2",
     "pascalcase": "1.0.0",
