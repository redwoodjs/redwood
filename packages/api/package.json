{
  "name": "@redwoodjs/api",
  "version": "5.0.0",
  "repository": {
    "type": "git",
    "url": "https://github.com/redwoodjs/redwood.git",
    "directory": "packages/api"
  },
  "license": "MIT",
  "main": "./dist/index.js",
  "types": "./dist/index.d.ts",
  "bin": {
    "redwood": "./dist/bins/redwood.js",
    "rw": "./dist/bins/redwood.js",
    "rwfw": "./dist/bins/rwfw.js",
    "tsc": "./dist/bins/tsc.js"
  },
  "files": [
    "dist",
    "cache",
    "logger",
    "webhooks"
  ],
  "scripts": {
    "build": "yarn build:js && yarn build:types",
    "build:js": "babel src -d dist --extensions \".js,.ts,.tsx\"",
    "build:types": "tsc --build --verbose",
    "build:watch": "nodemon --watch src --ext \"js,ts,tsx\" --ignore dist --exec \"yarn build\"",
    "prepublishOnly": "NODE_ENV=production yarn build",
    "test": "jest src",
    "test:watch": "yarn test --watch"
  },
  "dependencies": {
    "@babel/runtime-corejs3": "7.22.3",
<<<<<<< HEAD
    "@prisma/client": "4.15.0",
    "@whatwg-node/fetch": "0.9.0",
=======
    "@prisma/client": "4.14.1",
    "@whatwg-node/fetch": "0.9.2",
>>>>>>> 3ff5c6b8
    "core-js": "3.30.2",
    "humanize-string": "2.1.0",
    "jsonwebtoken": "9.0.0",
    "pascalcase": "1.0.0",
    "pino": "8.14.1",
    "title-case": "3.0.3"
  },
  "devDependencies": {
    "@babel/cli": "7.21.5",
    "@babel/core": "7.22.1",
    "@types/aws-lambda": "8.10.115",
    "@types/jsonwebtoken": "9.0.2",
    "@types/memjs": "1",
    "@types/pascalcase": "1.0.1",
    "@types/split2": "4.2.0",
    "jest": "29.5.0",
    "memjs": "1.3.1",
    "redis": "4.6.7",
    "split2": "4.2.0",
    "ts-toolbelt": "9.6.0",
    "typescript": "5.1.3"
  },
  "peerDependencies": {
    "memjs": "1.3.1",
    "redis": "4.6.7"
  },
  "peerDependenciesMeta": {
    "memjs": {
      "optional": true
    },
    "redis": {
      "optional": true
    }
  },
  "gitHead": "3905ed045508b861b495f8d5630d76c7a157d8f1"
}<|MERGE_RESOLUTION|>--- conflicted
+++ resolved
@@ -32,13 +32,8 @@
   },
   "dependencies": {
     "@babel/runtime-corejs3": "7.22.3",
-<<<<<<< HEAD
     "@prisma/client": "4.15.0",
-    "@whatwg-node/fetch": "0.9.0",
-=======
-    "@prisma/client": "4.14.1",
     "@whatwg-node/fetch": "0.9.2",
->>>>>>> 3ff5c6b8
     "core-js": "3.30.2",
     "humanize-string": "2.1.0",
     "jsonwebtoken": "9.0.0",
