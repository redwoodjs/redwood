{
  "name": "@redwoodjs/api",
  "version": "0.35.2",
  "files": [
    "dist",
    "logger",
    "webhooks"
  ],
  "main": "./dist/index.js",
  "types": "./dist/index.d.ts",
  "license": "MIT",
  "dependencies": {
    "@clerk/clerk-sdk-node": "^0.5.0",
    "@graphql-tools/merge": "6.2.14",
    "@prisma/client": "2.27.0",
    "@types/pino": "6.3.9",
    "apollo-server-lambda": "2.25.2",
    "core-js": "3.15.2",
    "crypto-js": "4.0.0",
    "graphql": "15.5.1",
    "graphql-depth-limit": "1.1.0",
    "graphql-scalars": "1.10.0",
    "jsonwebtoken": "8.5.1",
    "jwks-rsa": "1.8.1",
    "lodash.merge": "4.6.2",
    "lodash.omitby": "4.6.0",
    "pino": "6.11.3",
    "pino-pretty": "5.1.0",
    "uuid": "8.3.2"
  },
  "devDependencies": {
<<<<<<< HEAD
    "@redwoodjs/auth": "0.35.0",
    "@types/crypto-js": "4.0.1",
=======
    "@redwoodjs/auth": "0.35.2",
    "@redwoodjs/dev-server": "0.35.2",
    "@types/crypto-js": "^4.0.2",
>>>>>>> 0d07c09d
    "@types/graphql-depth-limit": "1.1.2",
    "@types/jsonwebtoken": "8.5.4",
    "@types/lodash.merge": "4.6.6",
    "@types/lodash.omitby": "4.6.6",
    "@types/uuid": "8.3.1",
    "split2": "3.2.2"
  },
  "jest": {
    "testPathIgnorePatterns": [
      "/dist/"
    ]
  },
  "scripts": {
    "build": "yarn build:js && yarn build:types",
    "prepublishOnly": "yarn cross-env NODE_ENV=production yarn build",
    "build:js": "babel src -d dist --extensions \".js,.ts,.tsx\"",
    "build:types": "tsc --build --verbose",
    "build:watch": "nodemon --watch src --ext \"js,ts,tsx\" --ignore dist --exec \"yarn build\"",
    "test": "jest",
    "test:watch": "yarn test --watch"
  },
  "gitHead": "8be6a35c2dfd5aaeb12d55be4f0c77eefceb7762"
}<|MERGE_RESOLUTION|>--- conflicted
+++ resolved
@@ -29,14 +29,8 @@
     "uuid": "8.3.2"
   },
   "devDependencies": {
-<<<<<<< HEAD
-    "@redwoodjs/auth": "0.35.0",
-    "@types/crypto-js": "4.0.1",
-=======
     "@redwoodjs/auth": "0.35.2",
-    "@redwoodjs/dev-server": "0.35.2",
-    "@types/crypto-js": "^4.0.2",
->>>>>>> 0d07c09d
+    "@types/crypto-js": "4.0.2",
     "@types/graphql-depth-limit": "1.1.2",
     "@types/jsonwebtoken": "8.5.4",
     "@types/lodash.merge": "4.6.6",
