{
  "name": "@redwoodjs/api",
  "version": "0.34.1",
  "files": [
    "dist",
    "logger",
    "webhooks"
  ],
  "main": "./dist/index.js",
  "types": "./dist/index.d.ts",
  "license": "MIT",
  "dependencies": {
    "@graphql-tools/merge": "6.2.14",
    "@prisma/client": "2.26.0",
    "@types/pino": "6.3.8",
<<<<<<< HEAD
    "apollo-server-lambda": "2.25.0",
    "core-js": "3.13.1",
    "crypto-js": "4.0.0",
    "graphql": "15.5.0",
    "graphql-scalars": "1.9.3",
=======
    "apollo-server-lambda": "2.25.2",
    "core-js": "3.15.2",
    "graphql": "15.5.1",
    "graphql-depth-limit": "1.1.0",
    "graphql-scalars": "1.10.0",
>>>>>>> ce90a985
    "jsonwebtoken": "8.5.1",
    "jwks-rsa": "1.8.1",
    "lodash.merge": "4.6.2",
    "lodash.omitby": "4.6.0",
    "pino": "6.11.3",
    "pino-pretty": "5.1.0",
    "uuid": "8.3.2"
  },
  "devDependencies": {
<<<<<<< HEAD
    "@redwoodjs/auth": "^0.34.1",
    "@redwoodjs/dev-server": "^0.34.1",
    "@types/crypto-js": "^4.0.1",
    "@types/jsonwebtoken": "8.5.1",
    "@types/lodash.merge": "4.6.6",
    "@types/lodash.omitby": "4.6.6",
    "@types/uuid": "^8.3.0",
=======
    "@redwoodjs/auth": "0.34.1",
    "@redwoodjs/dev-server": "0.34.1",
    "@types/graphql-depth-limit": "1.1.2",
    "@types/jsonwebtoken": "8.5.3",
    "@types/lodash.merge": "4.6.6",
    "@types/lodash.omitby": "4.6.6",
    "@types/uuid": "8.3.0",
>>>>>>> ce90a985
    "split2": "3.2.2"
  },
  "jest": {
    "testPathIgnorePatterns": [
      "/dist/"
    ]
  },
  "scripts": {
    "build": "yarn build:js && yarn build:types",
    "prepublishOnly": "yarn cross-env NODE_ENV=production yarn build",
    "build:js": "babel src -d dist --extensions \".js,.ts,.tsx\"",
    "build:types": "ttsc --build --verbose",
    "build:watch": "nodemon --watch src --ext \"js,ts,tsx\" --ignore dist --exec \"yarn build\"",
    "test": "jest",
    "test:watch": "yarn test --watch"
  },
  "gitHead": "8be6a35c2dfd5aaeb12d55be4f0c77eefceb7762"
}<|MERGE_RESOLUTION|>--- conflicted
+++ resolved
@@ -13,19 +13,12 @@
     "@graphql-tools/merge": "6.2.14",
     "@prisma/client": "2.26.0",
     "@types/pino": "6.3.8",
-<<<<<<< HEAD
-    "apollo-server-lambda": "2.25.0",
-    "core-js": "3.13.1",
-    "crypto-js": "4.0.0",
-    "graphql": "15.5.0",
-    "graphql-scalars": "1.9.3",
-=======
     "apollo-server-lambda": "2.25.2",
     "core-js": "3.15.2",
+    "crypto-js": "4.0.0",
     "graphql": "15.5.1",
     "graphql-depth-limit": "1.1.0",
     "graphql-scalars": "1.10.0",
->>>>>>> ce90a985
     "jsonwebtoken": "8.5.1",
     "jwks-rsa": "1.8.1",
     "lodash.merge": "4.6.2",
@@ -35,23 +28,14 @@
     "uuid": "8.3.2"
   },
   "devDependencies": {
-<<<<<<< HEAD
-    "@redwoodjs/auth": "^0.34.1",
-    "@redwoodjs/dev-server": "^0.34.1",
-    "@types/crypto-js": "^4.0.1",
-    "@types/jsonwebtoken": "8.5.1",
-    "@types/lodash.merge": "4.6.6",
-    "@types/lodash.omitby": "4.6.6",
-    "@types/uuid": "^8.3.0",
-=======
     "@redwoodjs/auth": "0.34.1",
     "@redwoodjs/dev-server": "0.34.1",
+    "@types/crypto-js": "^4.0.1",
     "@types/graphql-depth-limit": "1.1.2",
     "@types/jsonwebtoken": "8.5.3",
     "@types/lodash.merge": "4.6.6",
     "@types/lodash.omitby": "4.6.6",
     "@types/uuid": "8.3.0",
->>>>>>> ce90a985
     "split2": "3.2.2"
   },
   "jest": {
