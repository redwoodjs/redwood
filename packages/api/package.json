--- conflicted
+++ resolved
@@ -32,17 +32,10 @@
     "test:watch": "vitest watch src"
   },
   "dependencies": {
-<<<<<<< HEAD
-    "@babel/runtime-corejs3": "7.23.6",
-    "@prisma/client": "5.7.0",
-    "@whatwg-node/fetch": "0.9.16",
-    "core-js": "3.34.0",
-=======
     "@babel/runtime-corejs3": "7.23.9",
     "@prisma/client": "5.9.0",
-    "@whatwg-node/fetch": "0.9.14",
+    "@whatwg-node/fetch": "0.9.16",
     "core-js": "3.35.1",
->>>>>>> 7fdf7bb4
     "humanize-string": "2.1.0",
     "jsonwebtoken": "9.0.2",
     "pascalcase": "1.0.0",
