{
  "name": "@redwoodjs/api",
<<<<<<< HEAD
  "version": "0.28.4",
=======
  "version": "0.28.3",
>>>>>>> fb97c8a4
  "files": [
    "dist",
    "logger"
  ],
  "main": "./dist/index.js",
  "types": "./dist/index.d.ts",
  "license": "MIT",
  "dependencies": {
    "@graphql-tools/merge": "6.2.10",
    "@prisma/client": "2.19.0",
<<<<<<< HEAD
    "@redwoodjs/internal": "^0.28.4",
=======
    "@redwoodjs/internal": "^0.28.3",
>>>>>>> fb97c8a4
    "@types/pino": "^6.3.6",
    "apollo-server-lambda": "2.22.2",
    "core-js": "3.6.5",
    "graphql": "15.5.0",
    "graphql-scalars": "1.9.0",
    "jsonwebtoken": "^8.5.1",
    "jwks-rsa": "^1.8.1",
    "lodash.merge": "^4.6.2",
    "lodash.omitby": "^4.6.0",
    "pino": "^6.11.1",
    "pino-pretty": "^4.7.0"
  },
  "devDependencies": {
<<<<<<< HEAD
    "@redwoodjs/auth": "^0.28.4",
    "@redwoodjs/dev-server": "^0.28.4",
=======
    "@redwoodjs/auth": "^0.28.3",
    "@redwoodjs/dev-server": "^0.28.3",
>>>>>>> fb97c8a4
    "@types/jsonwebtoken": "^8.3.9",
    "@types/lodash.merge": "^4.6.6",
    "@types/lodash.omitby": "^4.6.6",
    "split2": "^3.1.1"
  },
  "jest": {
    "testPathIgnorePatterns": [
      "/dist/"
    ]
  },
  "scripts": {
    "build": "yarn build:js && yarn build:types",
    "prepublishOnly": "yarn cross-env NODE_ENV=production yarn build",
    "build:js": "babel src -d dist --extensions \".js,.ts,.tsx\"",
    "build:types": "ttsc --build --verbose",
    "build:watch": "nodemon --watch src --ext \"js,ts,tsx\" --ignore dist --exec \"yarn build\"",
    "build:link": "../../tasks/build-link",
    "test": "jest",
    "test:watch": "yarn test --watch"
  },
  "gitHead": "c235e7d7186e5e258764699c0e0e1d5cc0fdd0b5"
}<|MERGE_RESOLUTION|>--- conflicted
+++ resolved
@@ -1,10 +1,6 @@
 {
   "name": "@redwoodjs/api",
-<<<<<<< HEAD
   "version": "0.28.4",
-=======
-  "version": "0.28.3",
->>>>>>> fb97c8a4
   "files": [
     "dist",
     "logger"
@@ -15,11 +11,7 @@
   "dependencies": {
     "@graphql-tools/merge": "6.2.10",
     "@prisma/client": "2.19.0",
-<<<<<<< HEAD
     "@redwoodjs/internal": "^0.28.4",
-=======
-    "@redwoodjs/internal": "^0.28.3",
->>>>>>> fb97c8a4
     "@types/pino": "^6.3.6",
     "apollo-server-lambda": "2.22.2",
     "core-js": "3.6.5",
@@ -33,13 +25,8 @@
     "pino-pretty": "^4.7.0"
   },
   "devDependencies": {
-<<<<<<< HEAD
     "@redwoodjs/auth": "^0.28.4",
     "@redwoodjs/dev-server": "^0.28.4",
-=======
-    "@redwoodjs/auth": "^0.28.3",
-    "@redwoodjs/dev-server": "^0.28.3",
->>>>>>> fb97c8a4
     "@types/jsonwebtoken": "^8.3.9",
     "@types/lodash.merge": "^4.6.6",
     "@types/lodash.omitby": "^4.6.6",
