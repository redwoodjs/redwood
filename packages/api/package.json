{
  "name": "@redwoodjs/api",
  "version": "0.30.0",
  "files": [
    "dist",
    "logger"
  ],
  "main": "./dist/index.js",
  "types": "./dist/index.d.ts",
  "license": "MIT",
  "dependencies": {
    "@graphql-tools/merge": "6.2.10",
<<<<<<< HEAD
    "@prisma/client": "2.21.2",
    "@redwoodjs/api-server": "^0.30.0",
    "@redwoodjs/internal": "^0.30.0",
=======
    "@prisma/client": "2.21.0",
    "@redwoodjs/internal": "^0.29.0",
    "@redwoodjs/api-server": "^0.29.0",
>>>>>>> 3315f14b
    "@types/pino": "^6.3.6",
    "apollo-server-lambda": "2.22.2",
    "core-js": "3.10.1",
    "graphql": "15.5.0",
    "graphql-scalars": "1.9.0",
    "jsonwebtoken": "^8.5.1",
    "jwks-rsa": "^1.8.1",
    "lodash.merge": "^4.6.2",
    "lodash.omitby": "^4.6.0",
    "pino": "^6.11.1",
    "pino-pretty": "^4.7.0"
  },
  "devDependencies": {
    "@redwoodjs/auth": "^0.30.0",
    "@redwoodjs/dev-server": "^0.30.0",
    "@types/jsonwebtoken": "^8.3.9",
    "@types/lodash.merge": "^4.6.6",
    "@types/lodash.omitby": "^4.6.6",
    "split2": "^3.1.1"
  },
  "jest": {
    "testPathIgnorePatterns": [
      "/dist/"
    ]
  },
  "scripts": {
    "build": "yarn build:js && yarn build:types",
    "prepublishOnly": "yarn cross-env NODE_ENV=production yarn build",
    "build:js": "babel src -d dist --extensions \".js,.ts,.tsx\"",
    "build:types": "ttsc --build --verbose",
    "build:watch": "nodemon --watch src --ext \"js,ts,tsx\" --ignore dist --exec \"yarn build\"",
    "test": "jest",
    "test:watch": "yarn test --watch"
  },
  "gitHead": "c235e7d7186e5e258764699c0e0e1d5cc0fdd0b5"
}<|MERGE_RESOLUTION|>--- conflicted
+++ resolved
@@ -10,15 +10,9 @@
   "license": "MIT",
   "dependencies": {
     "@graphql-tools/merge": "6.2.10",
-<<<<<<< HEAD
     "@prisma/client": "2.21.2",
     "@redwoodjs/api-server": "^0.30.0",
     "@redwoodjs/internal": "^0.30.0",
-=======
-    "@prisma/client": "2.21.0",
-    "@redwoodjs/internal": "^0.29.0",
-    "@redwoodjs/api-server": "^0.29.0",
->>>>>>> 3315f14b
     "@types/pino": "^6.3.6",
     "apollo-server-lambda": "2.22.2",
     "core-js": "3.10.1",
