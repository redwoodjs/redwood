--- conflicted
+++ resolved
@@ -2,13 +2,8 @@
 
 import type { APIGatewayProxyEvent, Context as LambdaContext } from 'aws-lambda'
 
-<<<<<<< HEAD
-=======
-import type { SupportedAuthTypes } from '@redwoodjs/auth'
-
 import type { DbAuthSession } from '../functions/dbAuth/DbAuthHandler'
 
->>>>>>> 20bf7c1a
 import { decodeToken } from './decoders'
 
 // This is shared by `@redwoodjs/web`
@@ -42,13 +37,8 @@
 }
 
 export type AuthContextPayload = [
-<<<<<<< HEAD
-  string | Record<string, unknown> | null,
+  string | Record<string, unknown> | null | DbAuthSession,
   { type: string } & AuthorizationHeader,
-=======
-  string | Record<string, unknown> | null | DbAuthSession,
-  { type: SupportedAuthTypes } & AuthorizationHeader,
->>>>>>> 20bf7c1a
   { event: APIGatewayProxyEvent; context: LambdaContext }
 ]
 
