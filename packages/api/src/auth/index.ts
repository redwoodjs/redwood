export * from './parseJWT'

import type { APIGatewayProxyEvent, Context as LambdaContext } from 'aws-lambda'

import type { Decoded } from './parseJWT'
export type { Decoded }

// This is shared by `@redwoodjs/web`
const AUTH_PROVIDER_HEADER = 'auth-provider'

export const getAuthProviderHeader = (event: APIGatewayProxyEvent) => {
  return event?.headers[AUTH_PROVIDER_HEADER]
}

export interface AuthorizationHeader {
  schema: 'Bearer' | 'Basic' | string
  token: string
}

/**
 * Split the `Authorization` header into a schema and token part.
 */
export const parseAuthorizationHeader = (
  event: APIGatewayProxyEvent
): AuthorizationHeader => {
  const parts = (
    event.headers?.authorization || event.headers?.Authorization
  )?.split(' ')
  if (parts?.length !== 2) {
    throw new Error('The `Authorization` header is not valid.')
  }
  const [schema, token] = parts
  if (!schema.length || !token.length) {
    throw new Error('The `Authorization` header is not valid.')
  }
  return { schema, token }
}

export type AuthContextPayload = [
  Decoded,
  { type: string } & AuthorizationHeader,
  { event: APIGatewayProxyEvent; context: LambdaContext }
]

export type Decoder = (
  token: string,
  type: string,
  req: { event: APIGatewayProxyEvent; context: LambdaContext }
) => Promise<Decoded>

/**
 * Get the authorization information from the request headers and request context.
 * @returns [decoded, { type, schema, token }, { event, context }]
 **/
export const getAuthenticationContext = async ({
  authDecoder,
  event,
  context,
}: {
  authDecoder?: Decoder | Decoder[]
  event: APIGatewayProxyEvent
  context: LambdaContext
}): Promise<undefined | AuthContextPayload> => {
  const type = getAuthProviderHeader(event)

  // No `auth-provider` header means that the user is logged out,
  // and none of this auth malarky is required.
  if (!type || !authDecoder) {
    return undefined
  }

  const { schema, token } = parseAuthorizationHeader(event)

<<<<<<< HEAD
  // TODO: loop through the array of auth decoders here to make the DX for
  // supporting multiple auth providers nicer
  const decoded = await authDecoder(token, type, { event, context })
=======
  const authDecoders = Array.isArray(authDecoder) ? authDecoder : [authDecoder]
  let decoded = null

  let i = 0
  while (!decoded && i < authDecoders.length) {
    decoded = await authDecoders[i](token, type, { event, context })
    i++
  }

>>>>>>> f74ca577
  return [decoded, { type, schema, token }, { event, context }]
}<|MERGE_RESOLUTION|>--- conflicted
+++ resolved
@@ -71,11 +71,6 @@
 
   const { schema, token } = parseAuthorizationHeader(event)
 
-<<<<<<< HEAD
-  // TODO: loop through the array of auth decoders here to make the DX for
-  // supporting multiple auth providers nicer
-  const decoded = await authDecoder(token, type, { event, context })
-=======
   const authDecoders = Array.isArray(authDecoder) ? authDecoder : [authDecoder]
   let decoded = null
 
@@ -85,6 +80,5 @@
     i++
   }
 
->>>>>>> f74ca577
   return [decoded, { type, schema, token }, { event, context }]
 }