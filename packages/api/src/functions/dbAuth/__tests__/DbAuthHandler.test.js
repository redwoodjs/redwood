import CryptoJS from 'crypto-js'

import { DbAuthHandler } from '../DbAuthHandler'
import * as dbAuthError from '../errors'

// mock prisma db client
const DbMock = class {
  constructor(accessors) {
    accessors.forEach((accessor) => {
      this[accessor] = new TableMock(accessor)
    })
  }
}

// creates a mock database table accessor (db.user)
const TableMock = class {
  constructor(accessor) {
    this.accessor = accessor
    this.records = []
  }

  count() {
    return this.records.length
  }

  create({ data }) {
    if (data.id === undefined) {
      data.id = Math.round(Math.random() * 10000000)
    }
    this.records.push(data)
    return data
  }

  findUnique({ where }) {
    return this.records.find((record) => {
      const key = Object.keys(where)[0]
      return record[key] === where[key]
    })
  }

  deleteMany() {
    const count = this.records.length
    this.records = []
    return count
  }
}

// create a mock `db` provider that simulates prisma creating/finding/deleting records
const db = new DbMock(['user'])

const UUID_REGEX =
  /\b[0-9a-f]{8}\b-[0-9a-f]{4}-[0-9a-f]{4}-[0-9a-f]{4}-\b[0-9a-f]{12}\b/
const SET_SESSION_REGEX = /^session=[a-zA-Z0-9+=/]+;/
const UTC_DATE_REGEX = /\w{3}, \d{2} \w{3} \d{4} [\d:]{8} GMT/
const LOGOUT_COOKIE =
  'session=;Path=/;HttpOnly;SameSite=Strict;Secure;Expires=Thu, 01 Jan 1970 00:00:00 GMT'

const createDbUser = async () => {
  return await db.user.create({
    data: {
      email: 'rob@redwoodjs.com',
      hashedPassword:
        '0c2b24e20ee76a887eac1415cc2c175ff961e7a0f057cead74789c43399dd5ba',
      salt: '2ef27f4073c603ba8b7807c6de6d6a89',
    },
  })
}

const encryptToCookie = (data) => {
  return `session=${CryptoJS.AES.encrypt(data, process.env.SESSION_SECRET)}`
}

let event, context, options

describe('dbAuth', () => {
  beforeEach(() => {
    // encryption key so results are consistent regardless of settings in .env
    process.env.SESSION_SECRET = 'nREjs1HPS7cFia6tQHK70EWGtfhOgbqJQKsHQz3S'
    delete process.env.DBAUTH_COOKIE_DOMAIN

    event = {
      queryStringParameters: {},
      path: '/.redwood/functions/auth',
      headers: {},
    }
    context = {}

    options = {
      authModelAccessor: 'user',
      authFields: {
        id: 'id',
        username: 'email',
        hashedPassword: 'hashedPassword',
        salt: 'salt',
      },
      db: db,
      excludeUserFields: [],
      login: {
        handler: (user) => user,
        errors: {
          usernameOrPasswordMissing: 'Both username and password are required',
          usernameNotFound: 'Username ${username} not found',
          incorrectPassword: 'Incorrect password for ${username}',
        },
        expires: 60 * 60,
      },
      signup: {
        handler: ({ username, hashedPassword, salt, userAttributes }) => {
          return db.user.create({
            data: {
              email: username,
              hashedPassword: hashedPassword,
              salt: salt,
              name: userAttributes.name,
            },
          })
        },
        errors: {
          fieldMissing: '${field} is required',
          usernameTaken: 'Username `${username}` already in use',
        },
      },
    }
  })

  afterEach(async () => {
    await db.user.deleteMany({
      where: { email: 'rob@redwoodjs.com' },
    })
  })

  describe('CSRF_TOKEN', () => {
    it('returns a UUID', () => {
      expect(DbAuthHandler.CSRF_TOKEN).toMatch(UUID_REGEX)
    })
    it('returns a unique UUID after each call', () => {
      const first = DbAuthHandler.CSRF_TOKEN
      const second = DbAuthHandler.CSRF_TOKEN

      expect(first).not.toMatch(second)
    })
  })

  describe('PAST_EXPIRES_DATE', () => {
    it('returns the start of epoch as a UTCString', () => {
      expect(DbAuthHandler.PAST_EXPIRES_DATE).toEqual(
        new Date('1970-01-01T00:00:00.000+00:00').toUTCString()
      )
    })
  })

  describe('dbAccessor', () => {
    it('returns the prisma db accessor for a model', () => {
      const dbAuth = new DbAuthHandler(event, context, options)
      expect(dbAuth.dbAccessor).toEqual(db.user)
    })
  })

  describe('_futureExpiresDate', () => {
    it('returns a date in the future as a UTCString', () => {
      const dbAuth = new DbAuthHandler(event, context, options)

      expect(dbAuth._futureExpiresDate).toMatch(UTC_DATE_REGEX)
    })
  })

  describe('_deleteSessionHeader', () => {
    it('returns a Set-Cookie header to delete the session cookie', () => {
      const dbAuth = new DbAuthHandler(event, context, options)
      const headers = dbAuth._deleteSessionHeader

      expect(Object.keys(headers).length).toEqual(1)
      expect(Object.keys(headers)).toContain('Set-Cookie')
      expect(headers['Set-Cookie']).toEqual(LOGOUT_COOKIE)
    })
  })

  describe('constructor', () => {
    it('initializes some variables with passed values', () => {
      event = { headers: {} }
      context = { foo: 'bar' }
      options = {
        db: db,
        login: {
          handler: () => {},
          expires: 1,
        },
        signup: {
          handler: () => {},
        },
      }
      const dbAuth = new DbAuthHandler(event, context, options)

      expect(dbAuth.event).toEqual(event)
      expect(dbAuth.context).toEqual(context)
      expect(dbAuth.options).toEqual(options)
    })

<<<<<<< HEAD
    it('throws an error if login expiration time is not defined', () => {
      // login object doesn't exist at all
      expect(() => new DbAuthHandler(event, context, {})).toThrow(
        dbAuthError.NoSessionExpiration
      )
      // login object exists, but not `expires` key
      expect(() => new DbAuthHandler(event, context, { login: {} })).toThrow(
        dbAuthError.NoSessionExpiration
      )
    })

    it('throws an error if no login.header option', () => {
      expect(
        () => new DbAuthHandler(event, context, { login: { expires: 1 } })
      ).toThrow(dbAuthError.NoLoginHandler)
    })

    it('throws an error if no signup.header option', () => {
      expect(
        () =>
          new DbAuthHandler(event, context, {
            login: { handler: () => {}, expires: 1 },
          })
      ).toThrow(dbAuthError.NoSignupHandler)

      expect(
        () =>
          new DbAuthHandler(event, context, {
            login: { handler: () => {}, expires: 1 },
            signup: {
              errors: {},
            },
          })
      ).toThrow(dbAuthError.NoSignupHandler)
    })

    it('parses a plain text body', () => {
=======
    it('parses params from a plain text body', () => {
>>>>>>> d58a8dc3
      event = { headers: {}, body: `{"foo":"bar", "baz":123}` }
      const dbAuth = new DbAuthHandler(event, context, options)

      expect(dbAuth.params).toEqual({ foo: 'bar', baz: 123 })
    })

    it('parses an empty plain text body and still sets params', () => {
      event = { isBase64Encoded: false, headers: {}, body: '' }
      context = { foo: 'bar' }
      options = { db: db }
      const dbAuth = new DbAuthHandler(event, context, options)

      expect(dbAuth.params).toEqual({})
    })

    it('parses params from an undefined body when isBase64Encoded == false', () => {
      event = {
        isBase64Encoded: false,
        headers: {},
      }
      context = { foo: 'bar' }
      options = { db: db }
      const dbAuth = new DbAuthHandler(event, context, options)

      expect(dbAuth.params).toEqual({})
    })

    it('parses params from a base64 encoded body', () => {
      event = {
        isBase64Encoded: true,
        headers: {},
        body: Buffer.from(`{"foo":"bar", "baz":123}`, 'utf8'),
      }
      const dbAuth = new DbAuthHandler(event, context, options)

      expect(dbAuth.params).toEqual({ foo: 'bar', baz: 123 })
    })

    it('parses params from an undefined body when isBase64Encoded == true', () => {
      event = {
        isBase64Encoded: true,
        headers: {},
      }
      context = { foo: 'bar' }
      options = { db: db }
      const dbAuth = new DbAuthHandler(event, context, options)

      expect(dbAuth.params).toEqual({})
    })

    it('parses params from an empty body when isBase64Encoded == true', () => {
      event = {
        isBase64Encoded: true,
        headers: {},
        body: '',
      }
      context = { foo: 'bar' }
      options = { db: db }
      const dbAuth = new DbAuthHandler(event, context, options)

      expect(dbAuth.params).toEqual({})
    })

    it('sets header-based CSRF token', () => {
      event = { headers: { 'csrf-token': 'qwerty' } }
      const dbAuth = new DbAuthHandler(event, context, options)

      expect(dbAuth.headerCsrfToken).toEqual('qwerty')
    })

    it('sets session variables to nothing if session cannot be decrypted', () => {
      event = { headers: { 'csrf-token': 'qwerty' } }
      const dbAuth = new DbAuthHandler(event, context, options)

      expect(dbAuth.session).toBeUndefined()
      expect(dbAuth.sessionCsrfToken).toBeUndefined()
    })

    it('sets session variables to valid session data', () => {
      event = {
        headers: {
          cookie:
            'session=U2FsdGVkX1/zRHVlEQhffsOufy7VLRAR6R4gb818vxblQQJFZI6W/T8uzxNUbQMx',
        },
      }
      const dbAuth = new DbAuthHandler(event, context, options)

      expect(dbAuth.session).toEqual({ foo: 'bar' })
      expect(dbAuth.sessionCsrfToken).toEqual('abcd')
    })

    it('throws an error if SESSION_SECRET is not defined', () => {
      delete process.env.SESSION_SECRET

      expect(() => new DbAuthHandler(event, context, options)).toThrow(
        dbAuthError.NoSessionSecret
      )
    })
  })

  describe('invoke', () => {
    it('returns a logout response if session is not valid', async () => {
      event.body = JSON.stringify({ method: 'logout' })
      event.httpMethod = 'GET'
      event.headers.cookie = 'session=invalid'
      const dbAuth = new DbAuthHandler(event, context, options)
      const response = await dbAuth.invoke()

      expect(response.headers['Set-Cookie']).toEqual(LOGOUT_COOKIE)
    })

    it('returns a 404 if using the wrong HTTP verb', async () => {
      event.body = JSON.stringify({ method: 'logout' })
      event.httpMethod = 'GET'
      event.headers.cookie =
        'session=U2FsdGVkX1/zRHVlEQhffsOufy7VLRAR6R4gb818vxblQQJFZI6W/T8uzxNUbQMx'
      const dbAuth = new DbAuthHandler(event, context, options)
      const response = await dbAuth.invoke()

      expect(response.statusCode).toEqual(404)
    })

    it('returns a 404 for unsupported method name', async () => {
      event.body = JSON.stringify({ method: 'foobar' })
      event.httpMethod = 'POST'
      event.headers.cookie =
        'session=U2FsdGVkX1/zRHVlEQhffsOufy7VLRAR6R4gb818vxblQQJFZI6W/T8uzxNUbQMx'
      const dbAuth = new DbAuthHandler(event, context, options)
      const response = await dbAuth.invoke()

      expect(response.statusCode).toEqual(404)
    })

    it('returns a 400 for any other errors', async () => {
      event.body = JSON.stringify({ method: 'logout' })
      event.httpMethod = 'POST'
      event.headers.cookie =
        'session=U2FsdGVkX1/zRHVlEQhffsOufy7VLRAR6R4gb818vxblQQJFZI6W/T8uzxNUbQMx'
      const dbAuth = new DbAuthHandler(event, context, options)
      dbAuth.logout = jest.fn(() => {
        throw Error('Logout error')
      })
      const response = await dbAuth.invoke()

      expect(response.statusCode).toEqual(400)
      expect(response.body).toEqual('{"error":"Logout error"}')
    })

    it('calls the appropriate auth function', async () => {
      event.body = JSON.stringify({ method: 'logout' })
      event.httpMethod = 'POST'
      event.headers.cookie =
        'session=U2FsdGVkX1/zRHVlEQhffsOufy7VLRAR6R4gb818vxblQQJFZI6W/T8uzxNUbQMx'
      const dbAuth = new DbAuthHandler(event, context, options)
      dbAuth.logout = jest.fn(() => ['body', { foo: 'bar' }])
      const response = await dbAuth.invoke()

      expect(dbAuth.logout).toHaveBeenCalled()
      expect(response.statusCode).toEqual(200)
      expect(response.body).toEqual('body')
      expect(response.headers).toEqual({
        'Content-Type': 'application/json',
        foo: 'bar',
      })
    })
  })

  describe('login', () => {
    it('throws an error if username is not found', async () => {
      await createDbUser()
      event.body = JSON.stringify({
        username: 'missing@redwoodjs.com',
        password: 'password',
      })
      const dbAuth = new DbAuthHandler(event, context, options)

      dbAuth.login().catch((e) => {
        expect(e).toBeInstanceOf(dbAuthError.UserNotFoundError)
      })
      expect.assertions(1)
    })

    it('throws an error if password is wrong', async () => {
      await createDbUser()
      event.body = JSON.stringify({
        username: 'rob@redwoodjs.com',
        password: 'incorrect',
      })
      const dbAuth = new DbAuthHandler(event, context, options)

      dbAuth.login().catch((e) => {
        expect(e).toBeInstanceOf(dbAuthError.IncorrectPasswordError)
      })
      expect.assertions(1)
    })

    it('throws an error if login.handler throws', async () => {
      const _user = await createDbUser()
      event.body = JSON.stringify({
        username: 'rob@redwoodjs.com',
        password: 'password',
      })
      options.login.handler = () => {
        throw new Error('Cannot log in')
      }
      const dbAuth = new DbAuthHandler(event, context, options)

      dbAuth.login().catch((e) => {
        expect(e).toBeInstanceOf(Error)
      })
      expect.assertions(1)
    })

    it('passes the found user to login.handler', async () => {
      const user = await createDbUser()
      event.body = JSON.stringify({
        username: 'rob@redwoodjs.com',
        password: 'password',
      })
      options.login.handler = () => {
        expect(user).toEqual(user)
        return user
      }
      const dbAuth = new DbAuthHandler(event, context, options)
      await dbAuth.login()
    })

    it('throws an error if login.handler returns null', async () => {
      const _user = await createDbUser()
      event.body = JSON.stringify({
        username: 'rob@redwoodjs.com',
        password: 'password',
      })
      options.login.handler = () => {
        return null
      }
      const dbAuth = new DbAuthHandler(event, context, options)
      dbAuth.login().catch((e) => {
        expect(e).toBeInstanceOf(dbAuthError.NoUserIdError)
      })
      expect.assertions(1)
    })

    it('throws an error if login.handler returns an object without an id', async () => {
      const _user = await createDbUser()
      event.body = JSON.stringify({
        username: 'rob@redwoodjs.com',
        password: 'password',
      })
      options.login.handler = () => {
        return { name: 'Rob' }
      }
      const dbAuth = new DbAuthHandler(event, context, options)
      dbAuth.login().catch((e) => {
        expect(e).toBeInstanceOf(dbAuthError.NoUserIdError)
      })
      expect.assertions(1)
    })

    it('returns a JSON body of the user that is logged in', async () => {
      const user = await createDbUser()
      event.body = JSON.stringify({
        username: 'rob@redwoodjs.com',
        password: 'password',
      })
      const dbAuth = new DbAuthHandler(event, context, options)

      const response = await dbAuth.login()

      expect(response[0]).toEqual({ id: user.id })
    })

    it('returns a CSRF token in the header', async () => {
      await createDbUser()
      event.body = JSON.stringify({
        username: 'rob@redwoodjs.com',
        password: 'password',
      })
      const dbAuth = new DbAuthHandler(event, context, options)

      const response = await dbAuth.login()
      expect(response[1]['csrf-token']).toMatch(UUID_REGEX)
    })

    it('returns a set-cookie header to create session', async () => {
      await createDbUser()
      event.body = JSON.stringify({
        username: 'rob@redwoodjs.com',
        password: 'password',
      })
      const dbAuth = new DbAuthHandler(event, context, options)

      const response = await dbAuth.login()

      expect(response[1]['csrf-token']).toMatch(UUID_REGEX)
    })

    it('returns a CSRF token in the header', async () => {
      await createDbUser()
      event.body = JSON.stringify({
        username: 'rob@redwoodjs.com',
        password: 'password',
      })
      const dbAuth = new DbAuthHandler(event, context, options)

      const response = await dbAuth.login()

      expect(response[1]['Set-Cookie']).toMatch(SET_SESSION_REGEX)
    })
  })

  describe('logout', () => {
    it('returns set-cookie header for removing session', async () => {
      const dbAuth = new DbAuthHandler(event, context, options)
      const response = dbAuth.logout()

      expect(response[1]['Set-Cookie']).toEqual(LOGOUT_COOKIE)
    })
  })

  describe('signup', () => {
    it('bubbles up any error that is raised', async () => {
      event.body = JSON.stringify({
        username: 'rob@redwoodjs.com',
        password: 'password',
        name: 'Rob',
      })
      options.signup.handler = () => {
        throw Error('Cannot signup')
      }
      const dbAuth = new DbAuthHandler(event, context, options)

      dbAuth.signup().catch((e) => {
        expect(e.message).toEqual('Cannot signup')
      })
      expect.assertions(1)
    })

    it('creates a new user and logs them in', async () => {
      event.body = JSON.stringify({
        username: 'rob@redwoodjs.com',
        password: 'password',
        name: 'Rob',
      })
      const oldUserCount = await db.user.count()
      const dbAuth = new DbAuthHandler(event, context, options)
      const response = await dbAuth.signup()
      const newUserCount = await db.user.count()

      expect(newUserCount).toEqual(oldUserCount + 1)
      // returns the user's ID
      expect(response[0].id).not.toBeNull()
      // logs them in
      expect(response[1]['Set-Cookie']).toMatch(SET_SESSION_REGEX)
      // 201 Created
      expect(response[2].statusCode).toEqual(201)
    })

    it('returns a message if a string is returned and does not log in', async () => {
      event.body = JSON.stringify({
        username: 'rob@redwoodjs.com',
        password: 'password',
        name: 'Rob',
      })
      options.signup.handler = () => {
        return 'Hello, world'
      }
      const dbAuth = new DbAuthHandler(event, context, options)

      const response = await dbAuth.signup()

      // returns message
      expect(response[0]).toEqual('{"message":"Hello, world"}')
      // does not log them in
      expect(response[1]['Set-Cookie']).toBeUndefined()
      // 201 Created
      expect(response[2].statusCode).toEqual(201)
    })
  })

  describe('getToken', () => {
    it('returns the ID of the logged in user', async () => {
      const user = await createDbUser()
      event = {
        headers: {
          cookie: encryptToCookie(
            JSON.stringify({ id: user.id }) + ';' + 'token'
          ),
        },
      }
      const dbAuth = new DbAuthHandler(event, context, options)
      const response = await dbAuth.getToken()

      expect(response[0]).toEqual(user.id)
    })

    it('returns nothing if user is not logged in', async () => {
      const dbAuth = new DbAuthHandler(event, context, options)
      const response = await dbAuth.getToken()

      expect(response[0]).toEqual('')
    })

    it('returns any other error', async () => {
      event = {
        headers: {
          cookie: encryptToCookie(
            JSON.stringify({ id: 9999999999 }) + ';' + 'token'
          ),
        },
      }
      const dbAuth = new DbAuthHandler(event, context, options)
      const response = await dbAuth.getToken()

      expect(response[0]).toEqual('{"error":"User not found"}')
    })
  })

  describe('_cookieAttributes', () => {
    it('returns an array of attributes for the session cookie', () => {
      const dbAuth = new DbAuthHandler(event, context, options)
      const attributes = dbAuth._cookieAttributes({})

      expect(attributes.length).toEqual(5)
      expect(attributes[0]).toEqual('Path=/')
      // expect(attributes[1]).toEqual('Domain=site.test')
      expect(attributes[1]).toEqual('HttpOnly')
      expect(attributes[2]).toEqual('SameSite=Strict')
      expect(attributes[3]).toEqual('Secure')
      expect(attributes[4]).toMatch(`Expires=`)
      expect(attributes[4]).toMatch(UTC_DATE_REGEX)
    })

    it('includes a Domain in the cookie if DBAUTH_COOKIE_DOMAIN is set', () => {
      process.env.DBAUTH_COOKIE_DOMAIN = 'site.test'

      const dbAuth = new DbAuthHandler(event, context, options)
      const attributes = dbAuth._cookieAttributes({})

      expect(attributes[4]).toEqual('Domain=site.test')
    })
  })

  describe('_createSessionHeader()', () => {
    it('returns a Set-Cookie header', () => {
      const dbAuth = new DbAuthHandler(event, context, options)
      const headers = dbAuth._createSessionHeader({ foo: 'bar' }, 'abcd')

      expect(Object.keys(headers).length).toEqual(1)
      expect(headers['Set-Cookie']).toMatch(
        `;Path=/;HttpOnly;SameSite=Strict;Secure;Expires=${dbAuth._futureExpiresDate}`
      )
      // can't really match on the session value since it will change on every render,
      // due to CSRF token generation but we can check that it contains a only the
      // characters that would be returned by the hash function
      expect(headers['Set-Cookie']).toMatch(SET_SESSION_REGEX)
      // and we can check that it's a certain number of characters
      expect(headers['Set-Cookie'].split(';')[0].length).toEqual(72)
    })
  })

  describe('_validateCsrf()', () => {
    it('returns true if session and header token match', () => {
      const data = { foo: 'bar' }
      const token = 'abcd'
      event = {
        headers: {
          cookie: encryptToCookie(JSON.stringify(data) + ';' + token),
          'csrf-token': token,
        },
      }
      const dbAuth = new DbAuthHandler(event, context, options)

      expect(dbAuth._validateCsrf()).toEqual(true)
    })

    it('throws an error if session and header token do not match', () => {
      const data = { foo: 'bar' }
      const token = 'abcd'
      event = {
        headers: {
          cookie: encryptToCookie(JSON.stringify(data) + ';' + token),
          'csrf-token': 'invalid',
        },
      }
      const dbAuth = new DbAuthHandler(event, context, options)

      expect(() => {
        dbAuth._validateCsrf()
      }).toThrow(dbAuthError.CsrfTokenMismatchError)
    })
  })

  describe('_verifyUser()', () => {
    it('throws an error if username is missing', () => {
      const dbAuth = new DbAuthHandler(event, context, options)

      dbAuth._verifyUser(null, 'password').catch((e) => {
        expect(e).toBeInstanceOf(dbAuthError.UsernameAndPasswordRequiredError)
      })
      dbAuth._verifyUser('', 'password').catch((e) => {
        expect(e).toBeInstanceOf(dbAuthError.UsernameAndPasswordRequiredError)
      })
      dbAuth._verifyUser(' ', 'password').catch((e) => {
        expect(e).toBeInstanceOf(dbAuthError.UsernameAndPasswordRequiredError)
      })
      expect.assertions(3)
    })

    it('throws an error if password is missing', () => {
      const dbAuth = new DbAuthHandler(event, context, options)

      dbAuth._verifyUser('username').catch((e) => {
        expect(e).toBeInstanceOf(dbAuthError.UsernameAndPasswordRequiredError)
      })
      dbAuth._verifyUser('username', null).catch((e) => {
        expect(e).toBeInstanceOf(dbAuthError.UsernameAndPasswordRequiredError)
      })
      dbAuth._verifyUser('username', '').catch((e) => {
        expect(e).toBeInstanceOf(dbAuthError.UsernameAndPasswordRequiredError)
      })
      dbAuth._verifyUser('username', ' ').catch((e) => {
        expect(e).toBeInstanceOf(dbAuthError.UsernameAndPasswordRequiredError)
      })
      expect.assertions(4)
    })

    it('can throw a custom error message', () => {
      // default error message
      const defaultMessage = options.login.errors.usernameOrPasswordMissing
      delete options.login.errors.usernameOrPasswordMissing
      const dbAuth1 = new DbAuthHandler(event, context, options)
      dbAuth1._verifyUser(null, 'password').catch((e) => {
        expect(e.message).toEqual(defaultMessage)
      })

      // custom error message
      options.login.errors.usernameOrPasswordMissing = 'Missing!'
      const customMessage = new DbAuthHandler(event, context, options)
      customMessage._verifyUser(null, 'password').catch((e) => {
        expect(e.message).toEqual('Missing!')
      })

      expect.assertions(2)
    })

    it('throws a default error message if user is not found', async () => {
      delete options.login.errors.usernameNotFound
      const dbAuth = new DbAuthHandler(event, context, options)

      dbAuth._verifyUser('username', 'password').catch((e) => {
        expect(e).toBeInstanceOf(dbAuthError.UserNotFoundError)
        expect(e.message).toEqual('Username username not found')
      })

      expect.assertions(2)
    })

    it('throws a custom error message if user is not found', async () => {
      options.login.errors.usernameNotFound = 'Cannot find ${username}'
      const dbAuth = new DbAuthHandler(event, context, options)

      dbAuth._verifyUser('Alice', 'password').catch((e) => {
        expect(e).toBeInstanceOf(dbAuthError.UserNotFoundError)
        expect(e.message).toEqual('Cannot find Alice')
      })

      expect.assertions(2)
    })

    it('throws a default error if password is incorrect', async () => {
      delete options.login.errors.incorrectPassword
      const dbUser = await createDbUser()
      const dbAuth = new DbAuthHandler(event, context, options)

      dbAuth._verifyUser(dbUser.email, 'incorrect').catch((e) => {
        expect(e).toBeInstanceOf(dbAuthError.IncorrectPasswordError)
        expect(e.message).toEqual(`Incorrect password for ${dbUser.email}`)
      })

      expect.assertions(2)
    })

    it('throws a custom error if password is incorrect', async () => {
      options.login.errors.incorrectPassword = 'Wrong password for ${username}'
      const dbUser = await createDbUser()
      const dbAuth = new DbAuthHandler(event, context, options)

      dbAuth._verifyUser(dbUser.email, 'incorrect').catch((e) => {
        expect(e).toBeInstanceOf(dbAuthError.IncorrectPasswordError)
        expect(e.message).toEqual(`Wrong password for ${dbUser.email}`)
      })

      expect.assertions(2)
    })

    it('returns the user with matching username and password', async () => {
      const dbUser = await createDbUser()
      const dbAuth = new DbAuthHandler(event, context, options)
      const user = await dbAuth._verifyUser(dbUser.email, 'password')

      expect(user.id).toEqual(dbUser.id)
    })
  })

  describe('_getCurrentUser()', () => {
    it('throw an error if user is not logged in', async () => {
      const dbAuth = new DbAuthHandler(event, context, options)
      dbAuth._getCurrentUser().catch((e) => {
        expect(e).toBeInstanceOf(dbAuthError.NotLoggedInError)
      })
      expect.assertions(1)
    })

    it('throw an error if user is not found', async () => {
      const data = { id: 999999999999 }
      event = {
        headers: {
          cookie: encryptToCookie(JSON.stringify(data) + ';' + 'token'),
        },
      }
      const dbAuth = new DbAuthHandler(event, context, options)

      dbAuth._getCurrentUser().catch((e) => {
        expect(e).toBeInstanceOf(dbAuthError.UserNotFoundError)
      })
      expect.assertions(1)
    })

    it('returns the user whos id is in session', async () => {
      const dbUser = await createDbUser()
      event = {
        headers: {
          cookie: encryptToCookie(
            JSON.stringify({ id: dbUser.id }) + ';' + 'token'
          ),
        },
      }
      const dbAuth = new DbAuthHandler(event, context, options)
      const user = await dbAuth._getCurrentUser()

      expect(user.id).toEqual(dbUser.id)
    })
  })

  describe('_createUser()', () => {
    it('throws a default error message if username is already taken', async () => {
      const defaultMessage = options.signup.errors.usernameTaken
      delete options.signup.errors.usernameTaken
      const dbUser = await createDbUser()
      event.body = JSON.stringify({
        username: dbUser.email,
        password: 'password',
      })
      const dbAuth = new DbAuthHandler(event, context, options)

      dbAuth._createUser().catch((e) => {
        expect(e).toBeInstanceOf(dbAuthError.DuplicateUsernameError)
        expect(e.message).toEqual(
          defaultMessage.replace(/\$\{username\}/, dbUser.email)
        )
      })
      expect.assertions(2)
    })

    it('throws a custom error message if username is already taken', async () => {
      options.signup.errors.usernameTaken = '${username} taken'
      const dbUser = await createDbUser()
      event.body = JSON.stringify({
        username: dbUser.email,
        password: 'password',
      })
      const dbAuth = new DbAuthHandler(event, context, options)

      dbAuth._createUser().catch((e) => {
        expect(e).toBeInstanceOf(dbAuthError.DuplicateUsernameError)
        expect(e.message).toEqual(`${dbUser.email} taken`)
      })
      expect.assertions(2)
    })

    it('throws a default error message if username is missing', async () => {
      const defaultMessage = options.signup.errors.fieldMissing
      delete options.signup.errors.fieldMissing
      event.body = JSON.stringify({
        password: 'password',
      })
      const dbAuth = new DbAuthHandler(event, context, options)

      dbAuth._createUser().catch((e) => {
        expect(e).toBeInstanceOf(dbAuthError.FieldRequiredError)
        expect(e.message).toEqual(
          defaultMessage.replace(/\$\{field\}/, 'username')
        )
      })
      expect.assertions(2)
    })

    it('throws a custom error message if username is missing', async () => {
      options.signup.errors.fieldMissing = '${field} blank'
      event.body = JSON.stringify({
        password: 'password',
      })
      const dbAuth = new DbAuthHandler(event, context, options)

      dbAuth._createUser().catch((e) => {
        expect(e).toBeInstanceOf(dbAuthError.FieldRequiredError)
        expect(e.message).toEqual('username blank')
      })
      expect.assertions(2)
    })

    it('throws a default error message if password is missing', async () => {
      const defaultMessage = options.signup.errors.fieldMissing
      delete options.signup.errors.fieldMissing
      event.body = JSON.stringify({
        username: 'user@redwdoodjs.com',
      })
      const dbAuth = new DbAuthHandler(event, context, options)

      dbAuth._createUser().catch((e) => {
        expect(e).toBeInstanceOf(dbAuthError.FieldRequiredError)
        expect(e.message).toEqual(
          defaultMessage.replace(/\$\{field\}/, 'password')
        )
      })
      expect.assertions(2)
    })

    it('throws a custom error message if password is missing', async () => {
      options.signup.errors.fieldMissing = '${field} blank'
      event.body = JSON.stringify({
        username: 'user@redwdoodjs.com',
      })
      const dbAuth = new DbAuthHandler(event, context, options)

      dbAuth._createUser().catch((e) => {
        expect(e).toBeInstanceOf(dbAuthError.FieldRequiredError)
        expect(e.message).toEqual('password blank')
      })
      expect.assertions(2)
    })

    it('creates a new user', async () => {
      event.headers = { 'Content-Type': 'application/json' }
      event.body = JSON.stringify({
        username: 'rob@redwoodjs.com',
        password: 'password',
        name: 'Rob',
      })
      const dbAuth = new DbAuthHandler(event, context, options)

      try {
        const user = await dbAuth._createUser()
        expect(user.email).toEqual('rob@redwoodjs.com')
        expect(user.hashedPassword).not.toBeNull()
        expect(user.salt).not.toBeNull()
        expect(user.name).toEqual('Rob')
      } catch (e) {
        console.info(e)
      }
    })
  })

  describe('hashPassword', () => {
    it('hashes a password with a given salt and returns both', () => {
      const dbAuth = new DbAuthHandler(event, context, options)
      const [hash, salt] = dbAuth._hashPassword(
        'password',
        '2ef27f4073c603ba8b7807c6de6d6a89'
      )

      expect(hash).toEqual(
        '0c2b24e20ee76a887eac1415cc2c175ff961e7a0f057cead74789c43399dd5ba'
      )
      expect(salt).toEqual('2ef27f4073c603ba8b7807c6de6d6a89')
    })

    it('hashes a password with a generated salt if none provided', () => {
      const dbAuth = new DbAuthHandler(event, context, options)
      const [hash, salt] = dbAuth._hashPassword('password')

      expect(hash).toMatch(/^[a-f0-9]+$/)
      expect(hash.length).toEqual(64)
      expect(salt).toMatch(/^[a-f0-9]+$/)
      expect(salt.length).toEqual(32)
    })
  })

  describe('getAuthMethod', () => {
    it('gets methodName out of the query string', () => {
      event = {
        path: '/.redwood/functions/auth',
        queryStringParameters: { method: 'logout' },
        body: '',
        headers: {},
      }
      const dbAuth = new DbAuthHandler(event, context, options)

      expect(dbAuth._getAuthMethod()).toEqual('logout')
    })

    it('gets methodName out of a JSON body', () => {
      event = {
        path: '/.redwood/functions/auth',
        queryStringParameters: {},
        body: '{"method":"signup"}',
        headers: {},
      }
      const dbAuth = new DbAuthHandler(event, context, options)

      expect(dbAuth._getAuthMethod()).toEqual('signup')
    })

    it('otherwise returns undefined', () => {
      event = {
        path: '/.redwood/functions/auth',
        queryStringParameters: {},
        body: '',
        headers: {},
      }
      const dbAuth = new DbAuthHandler(event, context, options)

      expect(dbAuth._getAuthMethod()).toBeUndefined()
    })
  })

  describe('validateField', () => {
    it('checks for the presence of a field', () => {
      const dbAuth = new DbAuthHandler(event, context, options)

      expect(() => {
        dbAuth._validateField('username', null)
      }).toThrow(dbAuth.FieldRequiredError)
      expect(() => {
        dbAuth._validateField('username', '')
      }).toThrow(dbAuth.FieldRequiredError)
      expect(() => {
        dbAuth._validateField('username', ' ')
      }).toThrow(dbAuth.FieldRequiredError)
    })

    it('passes validation if everything is present', () => {
      const dbAuth = new DbAuthHandler(event, context, options)

      expect(dbAuth._validateField('username', 'cannikin')).toEqual(true)
    })
  })

  describe('logoutResponse', () => {
    it('returns the response array necessary to log user out', () => {
      const dbAuth = new DbAuthHandler(event, context, options)
      const [body, headers] = dbAuth._logoutResponse()

      expect(body).toEqual('')
      expect(headers['Set-Cookie']).toMatch(/^session=;/)
    })

    it('can accept an object to return in the body', () => {
      const dbAuth = new DbAuthHandler(event, context, options)
      const [body, _headers] = dbAuth._logoutResponse({
        error: 'error message',
      })

      expect(body).toEqual('{"error":"error message"}')
    })
  })

  describe('ok', () => {
    it('returns a 200 response by default', () => {
      const dbAuth = new DbAuthHandler(event, context, options)
      const response = dbAuth._ok('', {})

      expect(response.statusCode).toEqual(200)
    })

    it('can return other status codes', () => {
      const dbAuth = new DbAuthHandler(event, context, options)
      const response = dbAuth._ok('', {}, { statusCode: 201 })

      expect(response.statusCode).toEqual(201)
    })

    it('stringifies a JSON body', () => {
      const dbAuth = new DbAuthHandler(event, context, options)
      const response = dbAuth._ok({ foo: 'bar' }, {}, { statusCode: 201 })

      expect(response.body).toEqual('{"foo":"bar"}')
    })

    it('does not stringify a body that is a string already', () => {
      const dbAuth = new DbAuthHandler(event, context, options)
      const response = dbAuth._ok('{"foo":"bar"}', {}, { statusCode: 201 })

      expect(response.body).toEqual('{"foo":"bar"}')
    })
  })

  describe('_notFound', () => {
    it('returns a 404 response', () => {
      const dbAuth = new DbAuthHandler(event, context, options)
      const response = dbAuth._notFound()

      expect(response.statusCode).toEqual(404)
      expect(response.body).toEqual(undefined)
    })
  })

  describe('_badRequest', () => {
    it('returns a 400 response', () => {
      const dbAuth = new DbAuthHandler(event, context, options)
      const response = dbAuth._badRequest('bad')

      expect(response.statusCode).toEqual(400)
      expect(response.body).toEqual('{"error":"bad"}')
    })
  })
})<|MERGE_RESOLUTION|>--- conflicted
+++ resolved
@@ -196,7 +196,6 @@
       expect(dbAuth.options).toEqual(options)
     })
 
-<<<<<<< HEAD
     it('throws an error if login expiration time is not defined', () => {
       // login object doesn't exist at all
       expect(() => new DbAuthHandler(event, context, {})).toThrow(
@@ -233,10 +232,7 @@
       ).toThrow(dbAuthError.NoSignupHandler)
     })
 
-    it('parses a plain text body', () => {
-=======
     it('parses params from a plain text body', () => {
->>>>>>> d58a8dc3
       event = { headers: {}, body: `{"foo":"bar", "baz":123}` }
       const dbAuth = new DbAuthHandler(event, context, options)
 
