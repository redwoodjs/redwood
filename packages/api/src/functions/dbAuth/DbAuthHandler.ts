--- conflicted
+++ resolved
@@ -32,9 +32,6 @@
 type SetCookieHeader = { 'Set-Cookie': string }
 type CsrfTokenHeader = { 'csrf-token': string }
 
-<<<<<<< HEAD
-export interface DbAuthHandlerOptions<TUser = Record<string | number, any>> {
-=======
 interface SignupFlowOptions {
   /**
    * Allow users to sign up. Defaults to true.
@@ -60,13 +57,13 @@
   }
 }
 
-interface ForgotPasswordFlowOptions {
+interface ForgotPasswordFlowOptions<TUser = Record<string | number, any>> {
   /**
    * Allow users to request a new password via a call to forgotPassword. Defaults to true.
    * Needs to be explicitly set to false to disable the flow
    */
   enabled?: boolean
-  handler: (user: Record<string, unknown>) => Promise<any>
+  handler: (user: TUser) => any
   errors?: {
     usernameNotFound?: string
     usernameRequired?: string
@@ -75,7 +72,7 @@
   expires: number
 }
 
-interface LoginFlowOptions {
+interface LoginFlowOptions<TUser = Record<string | number, any>> {
   /**
    * Allow users to login. Defaults to true.
    * Needs to be explicitly set to false to disable the flow
@@ -88,7 +85,7 @@
    * in, containing at least an `id` field (whatever named field was provided
    * for `authFields.id`). For example: `return { id: user.id }`
    */
-  handler: (user: Record<string, unknown>) => Promise<any>
+  handler: (user: TUser) => Promise<any>
   /**
    * Object containing error strings
    */
@@ -104,13 +101,13 @@
   expires: number
 }
 
-interface ResetPasswordFlowOptions {
+interface ResetPasswordFlowOptions<TUser = Record<string | number, any>> {
   /**
    * Allow users to reset their password via a code from a call to forgotPassword. Defaults to true.
    * Needs to be explicitly set to false to disable the flow
    */
   enabled?: boolean
-  handler: (user: Record<string, unknown>) => Promise<any>
+  handler: (user: TUser) => Promise<any>
   allowReusedPassword: boolean
   errors?: {
     resetTokenExpired?: string
@@ -138,8 +135,7 @@
   }
 }
 
-interface DbAuthHandlerOptions {
->>>>>>> 3d5bd120
+export interface DbAuthHandlerOptions<TUser = Record<string | number, any>> {
   /**
    * Provide prisma db client
    */
@@ -181,89 +177,19 @@
   /**
    * Object containing forgot password options
    */
-<<<<<<< HEAD
-  forgotPassword: {
-    handler: (user: TUser) => any
-    errors?: {
-      usernameNotFound?: string
-      usernameRequired?: string
-    }
-    expires: number
-  }
+  forgotPassword: ForgotPasswordFlowOptions<TUser> | { enabled: false }
   /**
    * Object containing login options
    */
-  login: {
-    /**
-     * Anything you want to happen before logging the user in. This can include
-     * throwing an error to prevent login. If you do want to allow login, this
-     * function must return an object representing the user you want to be logged
-     * in, containing at least an `id` field (whatever named field was provided
-     * for `authFields.id`). For example: `return { id: user.id }`
-     */
-    handler: (user: TUser) => Promise<Partial<TUser>> | Partial<TUser>
-    /**
-     * Object containing error strings
-     */
-    errors?: {
-      usernameOrPasswordMissing?: string
-      usernameNotFound?: string
-      incorrectPassword?: string
-    }
-    /**
-     * How long a user will remain logged in, in seconds
-     */
-    expires: number
-  }
+  login: LoginFlowOptions<TUser> | { enabled: false }
   /**
    * Object containing reset password options
    */
-  resetPassword: {
-    handler: (user: TUser) => boolean
-    allowReusedPassword: boolean
-    errors?: {
-      resetTokenExpired?: string
-      resetTokenInvalid?: string
-      resetTokenRequired?: string
-      reusedPassword?: string
-    }
-  }
+  resetPassword: ResetPasswordFlowOptions<TUser> | { enabled: false }
   /**
    * Object containing login options
    */
-  signup: {
-    /**
-     * Whatever you want to happen to your data on new user signup. Redwood will
-     * check for duplicate usernames before calling this handler. At a minimum
-     * you need to save the `username`, `hashedPassword` and `salt` to your
-     * user table. `userAttributes` contains any additional object members that
-     * were included in the object given to the `signUp()` function you got
-     * from `useAuth()`
-     */
-    handler: (signupHandlerOptions: SignupHandlerArgs) => any
-    /**
-     * Object containing error strings
-     */
-    errors?: {
-      fieldMissing?: string
-      usernameTaken?: string
-    }
-  }
-=======
-  forgotPassword: ForgotPasswordFlowOptions | { enabled: false }
-  /**
-   * Object containing login options
-   */
-  login: LoginFlowOptions | { enabled: false }
-  /**
-   * Object containing reset password options
-   */
-  resetPassword: ResetPasswordFlowOptions | { enabled: false }
-  /**
-   * Object containing login options
-   */
   signup: SignupFlowOptions | { enabled: false }
->>>>>>> 3d5bd120
 
   /**
    * Object containing WebAuthn options
@@ -275,11 +201,32 @@
    */
   cors?: CorsConfig
 }
-interface SignupHandlerArgs {
+
+interface SignupHandlerOptions {
   username: string
   hashedPassword: string
   salt: string
   userAttributes?: Record<string, string>
+}
+
+export type AuthMethodNames =
+  | 'forgotPassword'
+  | 'getToken'
+  | 'login'
+  | 'logout'
+  | 'resetPassword'
+  | 'signup'
+  | 'validateResetToken'
+  | 'webAuthnRegOptions'
+  | 'webAuthnRegister'
+  | 'webAuthnAuthOptions'
+  | 'webAuthnAuthenticate'
+
+type Params = {
+  username?: string
+  password?: string
+  method: AuthMethodNames
+  [key: string]: any
 }
 
 /**
@@ -294,26 +241,6 @@
  */
 export interface DbAuthSession<TIdType = unknown> {
   id: TIdType
-}
-
-export type AuthMethodNames =
-  | 'forgotPassword'
-  | 'getToken'
-  | 'login'
-  | 'logout'
-  | 'resetPassword'
-  | 'signup'
-  | 'validateResetToken'
-  | 'webAuthnRegOptions'
-  | 'webAuthnRegister'
-  | 'webAuthnAuthOptions'
-  | 'webAuthnAuthenticate'
-
-type Params = {
-  username?: string
-  password?: string
-  method: AuthMethodNames
-  [key: string]: any
 }
 
 export class DbAuthHandler<TUser extends Record<string | number, any>> {
@@ -394,7 +321,7 @@
   constructor(
     event: APIGatewayProxyEvent,
     context: LambdaContext,
-    options: DbAuthHandlerOptions<TUser>
+    options: DbAuthHandlerOptions
   ) {
     this.event = event
     this.context = context
@@ -607,14 +534,9 @@
     }
     const { username, password } = this.params
     const dbUser = await this._verifyUser(username, password)
-<<<<<<< HEAD
-
-    const handlerUser = await this.options.login.handler(dbUser)
-=======
     const handlerUser = await (this.options.login as LoginFlowOptions).handler(
       dbUser
     )
->>>>>>> 3d5bd120
 
     if (
       handlerUser == null ||
@@ -1324,7 +1246,7 @@
 
   // creates and returns a user, first checking that the username/password
   // values pass validation
-  async _createUser(): Promise<Partial<TUser> | undefined> {
+  async _createUser() {
     const { username, password, ...userAttributes } = this.params
     if (
       this._validateField('username', username) &&
@@ -1352,9 +1274,6 @@
 
       return newUser
     }
-
-    // Handled internally when createUser is invoked
-    return undefined
   }
 
   // hashes a password using either the given `salt` argument, or creates a new
