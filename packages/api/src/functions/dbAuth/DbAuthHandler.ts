import type { PrismaClient } from '@prisma/client'
import type { APIGatewayProxyEvent, Context as LambdaContext } from 'aws-lambda'
import CryptoJS from 'crypto-js'
import md5 from 'md5'
import { v4 as uuidv4 } from 'uuid'

import {
  CorsConfig,
  CorsContext,
  CorsHeaders,
  createCorsContext,
} from '../../cors'
import { normalizeRequest } from '../../transforms'

import * as DbAuthError from './errors'
import { decryptSession, extractCookie, getSession } from './shared'

export interface DbAuthHandlerOptions<TUser = Record<string | number, any>> {
  /**
   * Provide prisma db client
   */
  db: PrismaClient
  /**
   * The name of the property you'd call on `db` to access your user table.
   * ie. if your Prisma model is named `User` this value would be `user`, as in `db.user`
   */
  authModelAccessor: keyof PrismaClient
  /**
   *  A map of what dbAuth calls a field to what your database calls it.
   * `id` is whatever column you use to uniquely identify a user (probably
   * something like `id` or `userId` or even `email`)
   */
  authFields: {
    id: string
    username: string
    hashedPassword: string
    salt: string
    resetToken: string
    resetTokenExpiresAt: string
  }
  /**
   * Object containing cookie config options
   */
  cookie?: {
    Path?: string
    HttpOnly?: boolean
    Secure?: boolean
    SameSite?: string
    Domain?: string
  }
  /**
   * Object containing forgot password options
   */
  forgotPassword: {
    handler: (user: TUser) => Promise<Partial<TUser>> | Partial<TUser>
    errors?: {
      usernameNotFound?: string
      usernameRequired?: string
    }
    expires: number
  }
  /**
   * Object containing login options
   */
  login: {
    /**
     * Anything you want to happen before logging the user in. This can include
     * throwing an error to prevent login. If you do want to allow login, this
     * function must return an object representing the user you want to be logged
     * in, containing at least an `id` field (whatever named field was provided
     * for `authFields.id`). For example: `return { id: user.id }`
     */
    handler: (user: TUser) => Promise<Partial<TUser>> | Partial<TUser>
    /**
     * Object containing error strings
     */
    errors?: {
      usernameOrPasswordMissing?: string
      usernameNotFound?: string
      incorrectPassword?: string
    }
    /**
     * How long a user will remain logged in, in seconds
     */
    expires: number
  }
  /**
   * Object containing reset password options
   */
  resetPassword: {
    handler: (user: TUser) => Promise<Partial<TUser>> | Partial<TUser>
    allowReusedPassword: boolean
    errors?: {
      resetTokenExpired?: string
      resetTokenInvalid?: string
      resetTokenRequired?: string
      reusedPassword?: string
    }
  }
  /**
   * Object containing login options
   */
  signup: {
    /**
     * Whatever you want to happen to your data on new user signup. Redwood will
     * check for duplicate usernames before calling this handler. At a minimum
     * you need to save the `username`, `hashedPassword` and `salt` to your
     * user table. `userAttributes` contains any additional object members that
     * were included in the object given to the `signUp()` function you got
     * from `useAuth()`
     */
    handler: (
      signupHandlerOptions: SignupHandlerArgs
    ) => Promise<Partial<TUser>> | Partial<TUser>
    /**
     * Object containing error strings
     */
    errors?: {
      fieldMissing?: string
      usernameTaken?: string
    }
  }

  /**
   * CORS settings, same as in createGraphqlHandler
   */
  cors?: CorsConfig
}
interface SignupHandlerArgs {
  username: string
  hashedPassword: string
  salt: string
  userAttributes?: Record<string, string>
}

/**
 * To use in src/lib/auth#getCurrentUser
 *
 * Use this type to tell the getCurrentUser function what the type of session is
 * @example
 * import {User} from '@prisma/client'
 *
 * //    key being used in dbAccessor in src/functions/auth.ts 👇
 *  const getCurrentUser = async (session: DbAuthSession<User['id']>)
 *
 *
 */
export interface DbAuthSession<TIdType = unknown> {
  id: TIdType
}

export type AuthMethodNames =
  | 'forgotPassword'
  | 'getToken'
  | 'login'
  | 'logout'
  | 'resetPassword'
  | 'signup'
  | 'validateResetToken'

type Params = {
  username?: string
  password?: string
  method: AuthMethodNames
  [key: string]: any
}

export class DbAuthHandler<TUser extends Record<string | number, any>> {
  event: APIGatewayProxyEvent
  context: LambdaContext
<<<<<<< HEAD
  options: DbAuthHandlerOptions<TUser>
=======
  options: DbAuthHandlerOptions
  cookie: string | undefined
>>>>>>> b6005c30
  params: Params
  db: PrismaClient
  dbAccessor: any
  headerCsrfToken: string | undefined
  hasInvalidSession: boolean
  session: DbAuthSession | undefined
  sessionCsrfToken: string | undefined
  corsContext: CorsContext | undefined
  futureExpiresDate: string

  // class constant: list of auth methods that are supported
  static get METHODS(): AuthMethodNames[] {
    return [
      'forgotPassword',
      'getToken',
      'login',
      'logout',
      'resetPassword',
      'signup',
      'validateResetToken',
    ]
  }

  // class constant: maps the auth functions to their required HTTP verb for access
  static get VERBS() {
    return {
      forgotPassword: 'POST',
      getToken: 'GET',
      login: 'POST',
      logout: 'POST',
      resetPassword: 'POST',
      signup: 'POST',
      validateResetToken: 'POST',
    }
  }

  // default to epoch when we want to expire
  static get PAST_EXPIRES_DATE() {
    return new Date('1970-01-01T00:00:00.000+00:00').toUTCString()
  }

  // generate a new token (standard UUID)
  static get CSRF_TOKEN() {
    return uuidv4()
  }

  // returns the Set-Cookie header to mark the cookie as expired ("deletes" the session)
  get _deleteSessionHeader() {
    return {
      'Set-Cookie': [
        'session=',
        ...this._cookieAttributes({ expires: 'now' }),
      ].join(';'),
    }
  }

  constructor(
    event: APIGatewayProxyEvent,
    context: LambdaContext,
    options: DbAuthHandlerOptions<TUser>
  ) {
    this.event = event
    this.context = context
    this.options = options
    this.cookie = extractCookie(this.event)

    this._validateOptions()

    this.params = this._parseBody()
    this.db = this.options.db
    this.dbAccessor = this.db[this.options.authModelAccessor]
    this.headerCsrfToken = this.event.headers['csrf-token']
    this.hasInvalidSession = false
    const futureDate = new Date()
    futureDate.setSeconds(futureDate.getSeconds() + this.options.login.expires)
    this.futureExpiresDate = futureDate.toUTCString()

    if (options.cors) {
      this.corsContext = createCorsContext(options.cors)
    }

    try {
      const [session, csrfToken] = decryptSession(getSession(this.cookie))
      this.session = session
      this.sessionCsrfToken = csrfToken
    } catch (e) {
      // if session can't be decrypted, keep track so we can log them out when
      // the auth method is called
      if (e instanceof DbAuthError.SessionDecryptionError) {
        this.hasInvalidSession = true
      } else {
        throw e
      }
    }
  }

  // Actual function that triggers everything else to happen: `login`, `signup`,
  // etc. is called from here, after some checks to make sure the request is good
  async invoke() {
    const request = normalizeRequest(this.event)
    let corsHeaders = {}
    if (this.corsContext) {
      corsHeaders = this.corsContext.getRequestHeaders(request)
      // Return CORS headers for OPTIONS requests
      if (this.corsContext.shouldHandleCors(request)) {
        return this._buildResponseWithCorsHeaders(
          { body: '', statusCode: 200 },
          corsHeaders
        )
      }
    }

    // if there was a problem decryption the session, just return the logout
    // response immediately
    if (this.hasInvalidSession) {
      return this._buildResponseWithCorsHeaders(
        this._ok(...this._logoutResponse()),
        corsHeaders
      )
    }

    try {
      const method = this._getAuthMethod()

      // get the auth method the incoming request is trying to call
      if (!DbAuthHandler.METHODS.includes(method)) {
        return this._buildResponseWithCorsHeaders(this._notFound(), corsHeaders)
      }

      // make sure it's using the correct verb, GET vs POST
      if (this.event.httpMethod !== DbAuthHandler.VERBS[method]) {
        return this._buildResponseWithCorsHeaders(this._notFound(), corsHeaders)
      }

      // call whatever auth method was requested and return the body and headers
      const [body, headers, options = { statusCode: 200 }] = await this[
        method
      ]()

      return this._buildResponseWithCorsHeaders(
        this._ok(body, headers, options),
        corsHeaders
      )
    } catch (e: any) {
      if (e instanceof DbAuthError.WrongVerbError) {
        return this._buildResponseWithCorsHeaders(this._notFound(), corsHeaders)
      } else {
        return this._buildResponseWithCorsHeaders(
          this._badRequest(e.message || e),
          corsHeaders
        )
      }
    }
  }

  async forgotPassword() {
    const { username } = this.params

    // was the username sent in at all?
    if (!username || username.trim() === '') {
      throw new DbAuthError.UsernameRequiredError(
        this.options.forgotPassword?.errors?.usernameRequired ||
          `Username is required`
      )
    }
    let user

    try {
      user = await this.dbAccessor.findUnique({
        where: { [this.options.authFields.username]: username },
      })
    } catch (e) {
      console.log(e)
      throw new DbAuthError.GenericError()
    }

    if (user) {
      const tokenExpires = new Date()
      tokenExpires.setSeconds(
        tokenExpires.getSeconds() + this.options.forgotPassword.expires
      )

      // generate a token
      let token = md5(uuidv4())
      const buffer = new Buffer(token)
      token = buffer.toString('base64').replace('=', '').substring(0, 16)

      try {
        // set token and expires time
        user = await this.dbAccessor.update({
          where: {
            [this.options.authFields.id]: user[this.options.authFields.id],
          },
          data: {
            [this.options.authFields.resetToken]: token,
            [this.options.authFields.resetTokenExpiresAt]: tokenExpires,
          },
        })
      } catch (e) {
        console.log(e)
        throw new DbAuthError.GenericError()
      }

      // call user-defined handler in their functions/auth.js
      const response = await this.options.forgotPassword.handler(
        this._sanitizeUser(user)
      )

      return [
        response ? JSON.stringify(response) : '',
        {
          ...this._deleteSessionHeader,
        },
      ]
    } else {
      throw new DbAuthError.UsernameNotFoundError(
        this.options.forgotPassword?.errors?.usernameNotFound ||
          `Username '${username} not found`
      )
    }
  }

  async getToken() {
    try {
      const user = await this._getCurrentUser()

      // need to return *something* for our existing Authorization header stuff
      // to work, so return the user's ID in case we can use it for something
      // in the future
      return [user.id]
    } catch (e: any) {
      if (e instanceof DbAuthError.NotLoggedInError) {
        return this._logoutResponse()
      } else {
        return this._logoutResponse({ error: e.message })
      }
    }
  }

  async login() {
    const { username, password } = this.params
    const dbUser = await this._verifyUser(username, password)

    const handlerUser = await this.options.login.handler(dbUser)

    if (
      handlerUser == null ||
      handlerUser[this.options.authFields.id] == null
    ) {
      throw new DbAuthError.NoUserIdError()
    }

    return this._loginResponse(handlerUser)
  }

  logout() {
    return this._logoutResponse()
  }

  async resetPassword() {
    const { password, resetToken } = this.params

    // is the resetToken present?
    if (resetToken == null || String(resetToken).trim() === '') {
      throw new DbAuthError.ResetTokenRequiredError(
        this.options.resetPassword?.errors?.resetTokenRequired
      )
    }

    // is password present?
    if (password == null || String(password).trim() === '') {
      throw new DbAuthError.PasswordRequiredError()
    }

    let user = await this._findUserByToken(resetToken as string)
    const [hashedPassword] = this._hashPassword(password, user.salt)

    if (
      !this.options.resetPassword.allowReusedPassword &&
      user.hashedPassword === hashedPassword
    ) {
      throw new DbAuthError.ReusedPasswordError(
        this.options.resetPassword?.errors?.reusedPassword
      )
    }

    try {
      // if we got here then we can update the password in the database
      user = await this.dbAccessor.update({
        where: {
          [this.options.authFields.id]: user[this.options.authFields.id],
        },
        data: {
          [this.options.authFields.hashedPassword]: hashedPassword,
          [this.options.authFields.resetToken]: null,
          [this.options.authFields.resetTokenExpiresAt]: null,
        },
      })
    } catch (e) {
      console.log(e)
      throw new DbAuthError.GenericError()
    }

    // call the user-defined handler so they can decide what to do with this user
    const response = await this.options.resetPassword.handler(
      this._sanitizeUser(user)
    )

    // returning the user from the handler means to log them in automatically
    if (response) {
      return this._loginResponse(user)
    } else {
      return this._logoutResponse({})
    }
  }

  async signup() {
    const userOrMessage = await this._createUser()

    // at this point `user` is either an actual user, in which case log the
    // user in automatically, or it's a string, which is a message to show
    // the user (something like "please verify your email")
    if (typeof userOrMessage === 'object') {
      const user = userOrMessage
      return this._loginResponse(user, 201)
    } else {
      const message = userOrMessage
      return [JSON.stringify({ message }), {}, { statusCode: 201 }]
    }
  }

  async validateResetToken() {
    // is token present at all?
    if (
      this.params.resetToken == null ||
      String(this.params.resetToken).trim() === ''
    ) {
      throw new DbAuthError.ResetTokenRequiredError(
        this.options.resetPassword?.errors?.resetTokenRequired
      )
    }

    const user = await this._findUserByToken(this.params.resetToken as string)

    return [
      JSON.stringify(this._sanitizeUser(user)),
      {
        ...this._deleteSessionHeader,
      },
    ]
  }

  // validates that we have all the ENV and options we need to login/signup
  _validateOptions() {
    // must have a SESSION_SECRET so we can encrypt/decrypt the cookie
    if (!process.env.SESSION_SECRET) {
      throw new DbAuthError.NoSessionSecretError()
    }

    // must have an expiration time set for the session cookie
    if (!this.options?.login?.expires) {
      throw new DbAuthError.NoSessionExpirationError()
    }

    // must have a login handler to actually log a user in
    if (!this.options?.login?.handler) {
      throw new DbAuthError.NoLoginHandlerError()
    }

    // must have a signup handler to define how to create a new user
    if (!this.options?.signup?.handler) {
      throw new DbAuthError.NoSignupHandlerError()
    }

    // must have a forgot password handler to define how to notify user of reset token
    if (!this.options?.forgotPassword?.handler) {
      throw new DbAuthError.NoForgotPasswordHandlerError()
    }

    // must have a reset password handler to define what to do with user once password changed
    if (!this.options?.resetPassword?.handler) {
      throw new DbAuthError.NoResetPasswordHandlerError()
    }
  }

  // removes sensative fields from user before sending over the wire
  _sanitizeUser(user: Record<string, unknown>) {
    const sanitized = JSON.parse(JSON.stringify(user))
    delete sanitized[this.options.authFields.hashedPassword]
    delete sanitized[this.options.authFields.salt]

    return sanitized
  }

  // parses the event body into JSON, whether it's base64 encoded or not
  _parseBody() {
    if (this.event.body) {
      if (this.event.isBase64Encoded) {
        return JSON.parse(
          Buffer.from(this.event.body || '', 'base64').toString('utf-8')
        )
      } else {
        return JSON.parse(this.event.body)
      }
    } else {
      return {}
    }
  }

  // returns all the cookie attributes in an array with the proper expiration date
  //
  // pass the argument `expires` set to "now" to get the attributes needed to expire
  // the session, or "future" (or left out completely) to set to `futureExpiresDate`
  _cookieAttributes({ expires = 'future' }: { expires?: 'now' | 'future' }) {
    const cookieOptions = this.options.cookie || {}
    const meta = Object.keys(cookieOptions)
      .map((key) => {
        const optionValue =
          cookieOptions[key as keyof DbAuthHandlerOptions['cookie']]

        // Convert the options to valid cookie string
        if (optionValue === true) {
          return key
        } else if (optionValue === false) {
          return null
        } else {
          return `${key}=${optionValue}`
        }
      })
      .filter((v) => v)

    const expiresAt =
      expires === 'now'
        ? DbAuthHandler.PAST_EXPIRES_DATE
        : this.futureExpiresDate
    meta.push(`Expires=${expiresAt}`)

    return meta
  }

  _encrypt(data: string) {
    return CryptoJS.AES.encrypt(data, process.env.SESSION_SECRET as string)
  }

  // returns the Set-Cookie header to be returned in the request (effectively creates the session)
  _createSessionHeader(
    data: DbAuthSession,
    csrfToken: string
  ): Record<'Set-Cookie', string> {
    const session = JSON.stringify(data) + ';' + csrfToken
    const encrypted = this._encrypt(session)
    const cookie = [
      `session=${encrypted.toString()}`,
      ...this._cookieAttributes({ expires: 'future' }),
    ].join(';')

    return { 'Set-Cookie': cookie }
  }

  // checks the CSRF token in the header against the CSRF token in the session and
  // throw an error if they are not the same (not used yet)
  _validateCsrf() {
    if (this.sessionCsrfToken !== this.headerCsrfToken) {
      throw new DbAuthError.CsrfTokenMismatchError()
    }
    return true
  }

  async _findUserByToken(token: string) {
    const tokenExpires = new Date()
    tokenExpires.setSeconds(
      tokenExpires.getSeconds() - this.options.forgotPassword.expires
    )

    const user = await this.dbAccessor.findFirst({
      where: {
        [this.options.authFields.resetToken]: token,
      },
    })

    // user not found with the given token
    if (!user) {
      throw new DbAuthError.ResetTokenInvalidError(
        this.options.resetPassword?.errors?.resetTokenInvalid
      )
    }

    // token has expired
    if (user[this.options.authFields.resetTokenExpiresAt] < tokenExpires) {
      await this._clearResetToken(user)
      throw new DbAuthError.ResetTokenExpiredError(
        this.options.resetPassword?.errors?.resetTokenExpired
      )
    }

    return user
  }

  async _clearResetToken(user: Record<string, unknown>) {
    try {
      await this.dbAccessor.update({
        where: {
          [this.options.authFields.id]: user[this.options.authFields.id],
        },
        data: {
          [this.options.authFields.resetToken]: null,
          [this.options.authFields.resetTokenExpiresAt]: null,
        },
      })
    } catch (e) {
      console.log(e)
      throw new DbAuthError.GenericError()
    }
  }

  // verifies that a username and password are correct, and returns the user if so
  async _verifyUser(
    username: string | undefined,
    password: string | undefined
  ) {
    // do we have all the query params we need to check the user?
    if (
      !username ||
      username.toString().trim() === '' ||
      !password ||
      password.toString().trim() === ''
    ) {
      throw new DbAuthError.UsernameAndPasswordRequiredError(
        this.options.login?.errors?.usernameOrPasswordMissing
      )
    }

    let user
    try {
      // does user exist?
      user = await this.dbAccessor.findUnique({
        where: { [this.options.authFields.username]: username },
      })
    } catch (e) {
      console.log(e)
      throw new DbAuthError.GenericError()
    }

    if (!user) {
      throw new DbAuthError.UserNotFoundError(
        username,
        this.options.login?.errors?.usernameNotFound
      )
    }

    // is password correct?
    const [hashedPassword, _salt] = this._hashPassword(
      password,
      user[this.options.authFields.salt]
    )
    if (hashedPassword === user[this.options.authFields.hashedPassword]) {
      return user
    } else {
      throw new DbAuthError.IncorrectPasswordError(
        username,
        this.options.login?.errors?.incorrectPassword
      )
    }
  }

  // gets the user from the database and returns only its ID
  async _getCurrentUser() {
    if (!this.session?.id) {
      throw new DbAuthError.NotLoggedInError()
    }

    let user
    try {
      user = await this.dbAccessor.findUnique({
        where: { [this.options.authFields.id]: this.session?.id },
        select: { [this.options.authFields.id]: true },
      })
    } catch (e) {
      console.log(e)
      throw new DbAuthError.GenericError()
    }

    if (!user) {
      throw new DbAuthError.UserNotFoundError()
    }

    return user
  }

  // creates and returns a user, first checking that the username/password
  // values pass validation
  async _createUser(): Promise<Partial<TUser> | undefined> {
    const { username, password, ...userAttributes } = this.params
    if (
      this._validateField('username', username) &&
      this._validateField('password', password)
    ) {
      const user = await this.dbAccessor.findUnique({
        where: { [this.options.authFields.username]: username },
      })
      if (user) {
        throw new DbAuthError.DuplicateUsernameError(
          username,
          this.options.signup?.errors?.usernameTaken
        )
      }

      // if we get here everything is good, call the app's signup handler and let
      // them worry about scrubbing data and saving to the DB
      const [hashedPassword, salt] = this._hashPassword(password)
      const newUser = await this.options.signup.handler({
        username,
        hashedPassword,
        salt,
        userAttributes,
      })

      return newUser
    }

    // Handled internally when createUser is invoked
    return undefined
  }

  // hashes a password using either the given `salt` argument, or creates a new
  // salt and hashes using that. Either way, returns an array with [hash, salt]
  _hashPassword(text: string, salt?: string) {
    const useSalt = salt || CryptoJS.lib.WordArray.random(128 / 8).toString()

    return [
      CryptoJS.PBKDF2(text, useSalt, { keySize: 256 / 32 }).toString(),
      useSalt,
    ]
  }

  // figure out which auth method we're trying to call
  _getAuthMethod() {
    // try getting it from the query string, /.redwood/functions/auth?method=[methodName]
    let methodName = this.event.queryStringParameters?.method as AuthMethodNames

    if (!DbAuthHandler.METHODS.includes(methodName) && this.params) {
      // try getting it from the body in JSON: { method: [methodName] }
      try {
        methodName = this.params.method
      } catch (e) {
        // there's no body, or it's not JSON, `handler` will return a 404
      }
    }

    return methodName
  }

  // checks that a single field meets validation requirements and
  // currently checks for presense only
  _validateField(name: string, value: string | undefined): value is string {
    // check for presense
    if (!value || value.trim() === '') {
      throw new DbAuthError.FieldRequiredError(
        name,
        this.options.signup?.errors?.fieldMissing
      )
    } else {
      return true
    }
  }

  _loginResponse(user: Record<string, any>, statusCode = 200) {
    const sessionData = { id: user[this.options.authFields.id] }

    // TODO: this needs to go into graphql somewhere so that each request makes
    // a new CSRF token and sets it in both the encrypted session and the
    // csrf-token header
    const csrfToken = DbAuthHandler.CSRF_TOKEN

    return [
      sessionData,
      {
        'csrf-token': csrfToken,
        ...this._createSessionHeader(sessionData, csrfToken),
      },
      { statusCode },
    ]
  }

  _logoutResponse(
    response?: Record<string, unknown>
  ): [string, Record<'Set-Cookie', string>] {
    return [
      response ? JSON.stringify(response) : '',
      {
        ...this._deleteSessionHeader,
      },
    ]
  }

  _ok(body: string, headers = {}, options = { statusCode: 200 }) {
    return {
      statusCode: options.statusCode,
      body: typeof body === 'string' ? body : JSON.stringify(body),
      headers: { 'Content-Type': 'application/json', ...headers },
    }
  }

  _notFound() {
    return {
      statusCode: 404,
    }
  }

  _badRequest(message: string) {
    return {
      statusCode: 400,
      body: JSON.stringify({ error: message }),
      headers: { 'Content-Type': 'application/json' },
    }
  }

  _buildResponseWithCorsHeaders(
    response: {
      body?: string
      statusCode: number
      headers?: Record<string, string>
    },
    corsHeaders: CorsHeaders
  ) {
    return {
      ...response,
      headers: {
        ...(response.headers || {}),
        ...corsHeaders,
      },
    }
  }
}<|MERGE_RESOLUTION|>--- conflicted
+++ resolved
@@ -168,12 +168,8 @@
 export class DbAuthHandler<TUser extends Record<string | number, any>> {
   event: APIGatewayProxyEvent
   context: LambdaContext
-<<<<<<< HEAD
   options: DbAuthHandlerOptions<TUser>
-=======
-  options: DbAuthHandlerOptions
   cookie: string | undefined
->>>>>>> b6005c30
   params: Params
   db: PrismaClient
   dbAccessor: any
