--- conflicted
+++ resolved
@@ -23,15 +23,9 @@
   "dependencies": {
     "@babel/core": "7.21.0",
     "@babel/node": "7.20.7",
-<<<<<<< HEAD
     "@babel/runtime-corejs3": "7.21.0",
-    "@redwoodjs/internal": "4.2.1",
-    "@redwoodjs/telemetry": "4.2.1",
-=======
-    "@babel/runtime-corejs3": "7.20.13",
     "@redwoodjs/internal": "4.2.2",
     "@redwoodjs/telemetry": "4.2.2",
->>>>>>> 0c754c8a
     "chalk": "4.1.2",
     "check-node-version": "4.2.1",
     "core-js": "3.29.0",
