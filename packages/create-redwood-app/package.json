{
  "name": "create-redwood-app",
  "version": "6.0.7",
  "repository": {
    "type": "git",
    "url": "https://github.com/redwoodjs/redwood.git",
    "directory": "packages/create-redwood-app"
  },
  "license": "MIT",
  "bin": "./dist/create-redwood-app.js",
  "files": [
    "dist",
    "templates"
  ],
  "scripts": {
    "build": "yarn node ./build.mjs",
    "build:watch": "nodemon --watch src --ignore dist,template --exec \"yarn build\"",
    "prepublishOnly": "NODE_ENV=production yarn build",
    "test": "yarn run jest tests",
    "ts-to-js": "yarn node ./tsToJS.mjs"
  },
  "dependencies": {
    "@opentelemetry/api": "1.7.0",
    "@opentelemetry/exporter-trace-otlp-http": "0.45.1",
    "@opentelemetry/resources": "1.18.1",
    "@opentelemetry/sdk-trace-node": "1.18.1",
    "@opentelemetry/semantic-conventions": "1.18.1",
    "@redwoodjs/tui": "6.0.7",
    "chalk": "4.1.2",
    "check-node-version": "4.2.1",
<<<<<<< HEAD
    "ci-info": "3.8.0",
    "envinfo": "7.11.0",
=======
    "ci-info": "3.9.0",
    "envinfo": "7.9.0",
>>>>>>> 4b39f031
    "execa": "5.1.1",
    "fs-extra": "11.1.1",
    "semver": "7.5.4",
    "systeminformation": "5.21.17",
    "terminal-link": "2.1.1",
    "untildify": "4.0.0",
    "uuid": "9.0.1",
    "yargs": "17.7.2"
  },
  "devDependencies": {
    "@babel/core": "^7.22.20",
    "@babel/plugin-transform-typescript": "^7.22.15",
    "@types/babel__core": "7.20.2",
    "esbuild": "0.19.5",
    "jest": "29.7.0",
    "klaw-sync": "6.0.0"
  },
  "gitHead": "3905ed045508b861b495f8d5630d76c7a157d8f1"
}<|MERGE_RESOLUTION|>--- conflicted
+++ resolved
@@ -28,13 +28,8 @@
     "@redwoodjs/tui": "6.0.7",
     "chalk": "4.1.2",
     "check-node-version": "4.2.1",
-<<<<<<< HEAD
-    "ci-info": "3.8.0",
+    "ci-info": "3.9.0",
     "envinfo": "7.11.0",
-=======
-    "ci-info": "3.9.0",
-    "envinfo": "7.9.0",
->>>>>>> 4b39f031
     "execa": "5.1.1",
     "fs-extra": "11.1.1",
     "semver": "7.5.4",
