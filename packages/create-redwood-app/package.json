--- conflicted
+++ resolved
@@ -8,13 +8,8 @@
     "template"
   ],
   "dependencies": {
-<<<<<<< HEAD
-    "@babel/runtime-corejs3": "7.13.10",
-    "@redwoodjs/internal": "^0.29.0",
-=======
     "@redwoodjs/internal": "^0.30.0",
     "@babel/runtime-corejs3": "7.13.10",
->>>>>>> 37124425
     "axios": "^0.20.0",
     "chalk": "^4.1.0",
     "check-node-version": "^4.0.2",
