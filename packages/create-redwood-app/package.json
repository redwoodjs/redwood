{
  "name": "create-redwood-app",
  "version": "0.39.4",
  "license": "MIT",
  "bin": "./dist/create-redwood-app.js",
  "files": [
    "dist",
    "template"
  ],
  "dependencies": {
    "@babel/node": "7.16.0",
    "@babel/runtime-corejs3": "7.16.3",
<<<<<<< HEAD
    "@redwoodjs/internal": "0.39.3",
    "@redwoodjs/telemetry": "0.39.3",
=======
    "@redwoodjs/internal": "0.39.4",
>>>>>>> 076d2b26
    "axios": "0.24.0",
    "chalk": "4.1.2",
    "check-node-version": "4.2.1",
    "decompress": "4.2.1",
    "execa": "5.1.1",
    "fs-extra": "10.0.0",
    "listr": "0.14.3",
    "tmp": "0.2.1",
    "yargs": "16.2.0"
  },
  "repository": {
    "type": "git",
    "url": "https://github.com/redwoodjs/redwood.git",
    "directory": "packages/create-redwood-app"
  },
  "scripts": {
    "build": "yarn build:js",
    "build:js": "babel src -d dist",
    "prepublishOnly": "NODE_ENV=production yarn build",
    "build:watch": "nodemon --watch src --ignore dist,template --exec \"yarn build\"",
    "test": "jest src",
    "test:watch": "yarn test --watch"
  },
  "gitHead": "8be6a35c2dfd5aaeb12d55be4f0c77eefceb7762",
  "devDependencies": {
    "@babel/cli": "7.16.0",
    "jest": "27.3.1",
    "typescript": "4.5.2"
  }
}<|MERGE_RESOLUTION|>--- conflicted
+++ resolved
@@ -10,12 +10,8 @@
   "dependencies": {
     "@babel/node": "7.16.0",
     "@babel/runtime-corejs3": "7.16.3",
-<<<<<<< HEAD
-    "@redwoodjs/internal": "0.39.3",
-    "@redwoodjs/telemetry": "0.39.3",
-=======
     "@redwoodjs/internal": "0.39.4",
->>>>>>> 076d2b26
+    "@redwoodjs/telemetry": "0.39.4",
     "axios": "0.24.0",
     "chalk": "4.1.2",
     "check-node-version": "4.2.1",
