{
  "name": "create-redwood-app",
  "version": "0.41.0",
  "license": "MIT",
  "bin": "./dist/create-redwood-app.js",
  "files": [
    "dist",
    "template"
  ],
  "dependencies": {
    "@babel/node": "7.16.7",
    "@babel/runtime-corejs3": "7.16.7",
    "@redwoodjs/internal": "0.41.0",
<<<<<<< HEAD
    "@redwoodjs/telemetry": "0.41.0",
    "axios": "0.24.0",
=======
>>>>>>> d45c500f
    "chalk": "4.1.2",
    "check-node-version": "4.2.1",
    "execa": "5.1.1",
    "fs-extra": "10.0.0",
    "listr": "0.14.3",
    "yargs": "16.2.0"
  },
  "repository": {
    "type": "git",
    "url": "https://github.com/redwoodjs/redwood.git",
    "directory": "packages/create-redwood-app"
  },
  "scripts": {
    "build": "yarn build:js",
    "build:js": "babel src -d dist",
    "prepublishOnly": "NODE_ENV=production yarn build",
    "build:watch": "nodemon --watch src --ignore dist,template --exec \"yarn build\"",
    "test": "jest src",
    "test:watch": "yarn test --watch"
  },
  "gitHead": "8be6a35c2dfd5aaeb12d55be4f0c77eefceb7762",
  "devDependencies": {
    "@babel/cli": "7.16.7",
    "jest": "27.4.7",
    "typescript": "4.5.4"
  }
}<|MERGE_RESOLUTION|>--- conflicted
+++ resolved
@@ -11,11 +11,7 @@
     "@babel/node": "7.16.7",
     "@babel/runtime-corejs3": "7.16.7",
     "@redwoodjs/internal": "0.41.0",
-<<<<<<< HEAD
     "@redwoodjs/telemetry": "0.41.0",
-    "axios": "0.24.0",
-=======
->>>>>>> d45c500f
     "chalk": "4.1.2",
     "check-node-version": "4.2.1",
     "execa": "5.1.1",
