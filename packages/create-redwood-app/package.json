--- conflicted
+++ resolved
@@ -30,14 +30,9 @@
     "@redwoodjs/tui": "4.0.0",
     "chalk": "4.1.2",
     "check-node-version": "4.2.1",
-<<<<<<< HEAD
     "ci-info": "3.8.0",
-    "core-js": "3.29.1",
+    "core-js": "3.30.0",
     "envinfo": "7.8.1",
-=======
-    "core-js": "3.30.0",
-    "enquirer": "2.3.6",
->>>>>>> 090ef337
     "execa": "5.1.1",
     "fs-extra": "11.1.1",
     "systeminformation": "5.17.12",
