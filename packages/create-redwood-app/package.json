--- conflicted
+++ resolved
@@ -15,13 +15,9 @@
   ],
   "scripts": {
     "build": "yarn node ./build.mjs",
-<<<<<<< HEAD
-    "test": "yarn node --test-reporter spec ./tests/template.test.js"
-=======
     "build:watch": "nodemon --watch src --ignore dist,template --exec \"yarn build\"",
     "prepublishOnly": "NODE_ENV=production yarn build",
     "test": "yarn run jest tests"
->>>>>>> 946c7051
   },
   "dependencies": {
     "@opentelemetry/api": "1.4.1",
