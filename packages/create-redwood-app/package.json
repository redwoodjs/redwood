{
  "name": "create-redwood-app",
  "version": "4.0.0",
  "repository": {
    "type": "git",
    "url": "https://github.com/redwoodjs/redwood.git",
    "directory": "packages/create-redwood-app"
  },
  "license": "MIT",
  "bin": "./dist/create-redwood-app.js",
  "files": [
    "dist",
    "template"
  ],
  "scripts": {
    "build": "yarn node ./build.mjs",
    "build:watch": "nodemon --watch src --ignore dist,template --exec \"yarn build\"",
    "prepublishOnly": "NODE_ENV=production yarn build"
  },
  "dependencies": {
<<<<<<< HEAD
    "@babel/core": "7.21.4",
    "@babel/node": "7.20.7",
    "@babel/runtime-corejs3": "7.21.0",
    "@redwoodjs/project-config": "4.0.0",
    "@redwoodjs/telemetry": "4.0.0",
=======
    "@opentelemetry/api": "1.4.1",
    "@opentelemetry/exporter-trace-otlp-http": "0.37.0",
    "@opentelemetry/resources": "1.11.0",
    "@opentelemetry/sdk-trace-node": "1.11.0",
    "@opentelemetry/semantic-conventions": "1.11.0",
    "@redwoodjs/tui": "4.0.0",
>>>>>>> 96464dbe
    "chalk": "4.1.2",
    "check-node-version": "4.2.1",
    "ci-info": "3.8.0",
    "envinfo": "7.8.1",
    "execa": "5.1.1",
    "fs-extra": "11.1.1",
    "systeminformation": "5.17.12",
    "terminal-link": "2.1.1",
    "yargs": "17.7.1"
  },
  "devDependencies": {
    "esbuild": "0.17.18"
  },
  "gitHead": "3905ed045508b861b495f8d5630d76c7a157d8f1"
}<|MERGE_RESOLUTION|>--- conflicted
+++ resolved
@@ -18,20 +18,12 @@
     "prepublishOnly": "NODE_ENV=production yarn build"
   },
   "dependencies": {
-<<<<<<< HEAD
-    "@babel/core": "7.21.4",
-    "@babel/node": "7.20.7",
-    "@babel/runtime-corejs3": "7.21.0",
-    "@redwoodjs/project-config": "4.0.0",
-    "@redwoodjs/telemetry": "4.0.0",
-=======
     "@opentelemetry/api": "1.4.1",
     "@opentelemetry/exporter-trace-otlp-http": "0.37.0",
     "@opentelemetry/resources": "1.11.0",
     "@opentelemetry/sdk-trace-node": "1.11.0",
     "@opentelemetry/semantic-conventions": "1.11.0",
     "@redwoodjs/tui": "4.0.0",
->>>>>>> 96464dbe
     "chalk": "4.1.2",
     "check-node-version": "4.2.1",
     "ci-info": "3.8.0",
