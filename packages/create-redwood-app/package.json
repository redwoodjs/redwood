--- conflicted
+++ resolved
@@ -21,19 +21,11 @@
     "test:watch": "yarn test --watch"
   },
   "dependencies": {
-<<<<<<< HEAD
     "@babel/core": "7.20.5",
     "@babel/node": "7.20.5",
     "@babel/runtime-corejs3": "7.20.6",
-    "@redwoodjs/internal": "3.6.0",
-    "@redwoodjs/telemetry": "3.6.0",
-=======
-    "@babel/core": "7.20.2",
-    "@babel/node": "7.20.2",
-    "@babel/runtime-corejs3": "7.20.1",
     "@redwoodjs/internal": "3.6.1",
     "@redwoodjs/telemetry": "3.6.1",
->>>>>>> 8baa92c2
     "chalk": "4.1.2",
     "check-node-version": "4.2.1",
     "core-js": "3.26.1",
