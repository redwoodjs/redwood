--- conflicted
+++ resolved
@@ -32,13 +32,8 @@
     "envinfo": "7.9.0",
     "execa": "5.1.1",
     "fs-extra": "11.1.1",
-<<<<<<< HEAD
     "semver": "7.5.4",
-    "systeminformation": "5.21.7",
-=======
-    "semver": "7.5.3",
     "systeminformation": "5.21.17",
->>>>>>> 3cd8cd2a
     "terminal-link": "2.1.1",
     "untildify": "4.0.0",
     "uuid": "9.0.0",
