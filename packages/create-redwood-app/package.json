--- conflicted
+++ resolved
@@ -23,18 +23,12 @@
   "dependencies": {
     "@babel/core": "7.20.12",
     "@babel/node": "7.20.7",
-<<<<<<< HEAD
-    "@babel/runtime-corejs3": "7.20.7",
+    "@babel/runtime-corejs3": "7.20.13",
     "@opentelemetry/api": "1.4.0",
     "@opentelemetry/exporter-trace-otlp-http": "0.35.0",
     "@opentelemetry/resources": "1.9.0",
     "@opentelemetry/sdk-trace-base": "1.9.0",
     "@opentelemetry/semantic-conventions": "1.9.0",
-=======
-    "@babel/runtime-corejs3": "7.20.13",
-    "@redwoodjs/internal": "3.2.0",
-    "@redwoodjs/telemetry": "3.2.0",
->>>>>>> 8569f5ff
     "chalk": "4.1.2",
     "check-node-version": "4.2.1",
     "core-js": "3.27.2",
