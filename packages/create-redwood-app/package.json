{
  "name": "create-redwood-app",
  "version": "0.35.2",
  "license": "MIT",
  "bin": "./dist/create-redwood-app.js",
  "files": [
    "dist",
    "template"
  ],
  "dependencies": {
<<<<<<< HEAD
    "@babel/node": "7.14.7",
    "@babel/runtime-corejs3": "7.14.0",
=======
    "@babel/runtime-corejs3": "7.14.9",
>>>>>>> 73fb21f3
    "@redwoodjs/internal": "0.35.2",
    "axios": "0.21.1",
    "chalk": "4.1.2",
    "check-node-version": "4.1.0",
    "decompress": "4.2.1",
    "execa": "5.1.1",
    "fs-extra": "10.0.0",
    "listr": "0.14.3",
    "tmp": "0.2.1",
    "yargs": "16.0.3"
  },
  "scripts": {
    "build": "yarn build:js",
    "build:js": "babel src -d dist",
    "prepublishOnly": "yarn cross-env NODE_ENV=production yarn build",
    "build:watch": "nodemon --watch src --ignore dist,template --exec \"yarn build\"",
    "test": "jest",
    "test:watch": "yarn test --watch"
  },
  "gitHead": "8be6a35c2dfd5aaeb12d55be4f0c77eefceb7762"
}<|MERGE_RESOLUTION|>--- conflicted
+++ resolved
@@ -8,12 +8,8 @@
     "template"
   ],
   "dependencies": {
-<<<<<<< HEAD
-    "@babel/node": "7.14.7",
-    "@babel/runtime-corejs3": "7.14.0",
-=======
+    "@babel/node": "7.14.9",
     "@babel/runtime-corejs3": "7.14.9",
->>>>>>> 73fb21f3
     "@redwoodjs/internal": "0.35.2",
     "axios": "0.21.1",
     "chalk": "4.1.2",
