# This file contains the configuration settings for your Redwood app.
# This file is also what makes your Redwood app a Redwood app.
# If you remove it and try to run `yarn rw dev`, you'll get an error.
#
# For the full list of options, see the "App Configuration: redwood.toml" doc:
# https://redwoodjs.com/docs/app-configuration-redwood-toml

[web]
  title = "Redwood App"
  port = 8910
<<<<<<< HEAD
  apiURL = '/.netlify/functions'
  apiGraphQLServerPath = '/graphql'
=======
  apiProxyPath = "/.redwood/functions"
  includeEnvironmentVariables = [] # any ENV vars that should be available to the web side, see https://redwoodjs.com/docs/environment-variables#web
>>>>>>> 10a1b066
[api]
  port = 8911
[browser]
  open = true
[experimental]
  esbuild = false<|MERGE_RESOLUTION|>--- conflicted
+++ resolved
@@ -8,13 +8,9 @@
 [web]
   title = "Redwood App"
   port = 8910
-<<<<<<< HEAD
   apiURL = '/.netlify/functions'
   apiGraphQLServerPath = '/graphql'
-=======
-  apiProxyPath = "/.redwood/functions"
   includeEnvironmentVariables = [] # any ENV vars that should be available to the web side, see https://redwoodjs.com/docs/environment-variables#web
->>>>>>> 10a1b066
 [api]
   port = 8911
 [browser]
