--- conflicted
+++ resolved
@@ -8,13 +8,8 @@
 [web]
   title = "Redwood App"
   port = 8910
-<<<<<<< HEAD
-  apiProxyPath = "/.redwood/functions"
-  includeEnvironmentVariables = [] # any ENV vars that should be available to the web side, see https://redwoodjs.com/docs/environment-variables#web
-=======
   apiURL = '/.netlify/functions'
   apiGraphQLServerPath = '/graphql'
->>>>>>> 8a27d76e
 [api]
   port = 8911
 [browser]
