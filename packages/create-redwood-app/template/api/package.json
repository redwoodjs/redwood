--- conflicted
+++ resolved
@@ -3,12 +3,7 @@
   "version": "0.0.0",
   "private": true,
   "dependencies": {
-<<<<<<< HEAD
-    "@redwoodjs/api": "3.2.2",
-    "@redwoodjs/graphql-server": "3.2.2"
-=======
     "@redwoodjs/api": "3.3.0",
     "@redwoodjs/graphql-server": "3.3.0"
->>>>>>> 9a307630
   }
 }