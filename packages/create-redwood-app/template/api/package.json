--- conflicted
+++ resolved
@@ -3,12 +3,7 @@
   "version": "0.0.0",
   "private": true,
   "dependencies": {
-<<<<<<< HEAD
     "@redwoodjs/api": "^0.31.2",
     "@redwoodjs/api-server": "^0.31.2"
-=======
-    "@redwoodjs/api": "^0.31.0",
-    "@redwoodjs/api-server": "^0.31.0"
->>>>>>> d9b2cb9a
   }
 }