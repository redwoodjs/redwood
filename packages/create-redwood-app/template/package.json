{
  "private": true,
  "workspaces": {
    "packages": [
      "api",
      "web",
      "packages/*"
    ]
  },
  "devDependencies": {
    "@redwoodjs/core": "0.37.3"
  },
  "eslintConfig": {
    "extends": "@redwoodjs/eslint-config",
    "root": true
  },
  "engines": {
    "node": ">=14.x <=16.x",
    "yarn": "1.x"
  },
<<<<<<< HEAD
  "prisma": {
    "seed": "yarn rw exec seed"
=======
  "resolutions": {
    "@webpack-cli/serve": "1.5.2"
>>>>>>> 55a2ae87
  }
}<|MERGE_RESOLUTION|>--- conflicted
+++ resolved
@@ -18,12 +18,10 @@
     "node": ">=14.x <=16.x",
     "yarn": "1.x"
   },
-<<<<<<< HEAD
   "prisma": {
     "seed": "yarn rw exec seed"
-=======
+  },
   "resolutions": {
     "@webpack-cli/serve": "1.5.2"
->>>>>>> 55a2ae87
   }
 }