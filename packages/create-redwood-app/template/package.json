--- conflicted
+++ resolved
@@ -7,11 +7,7 @@
     ]
   },
   "devDependencies": {
-<<<<<<< HEAD
-    "@redwoodjs/core": "4.0.1"
-=======
     "@redwoodjs/core": "4.1.0"
->>>>>>> 95521594
   },
   "eslintConfig": {
     "extends": "@redwoodjs/eslint-config",
