{
  "private": true,
  "workspaces": {
    "packages": [
      "api",
      "web",
      "packages/*"
    ]
  },
  "devDependencies": {
<<<<<<< HEAD
    "@redwoodjs/core": "^0.31.2"
=======
    "@redwoodjs/core": "^0.31.0"
>>>>>>> d9b2cb9a
  },
  "eslintConfig": {
    "extends": "@redwoodjs/eslint-config",
    "root": true
  },
  "engines": {
    "node": ">=14 <16",
    "yarn": ">=1.15"
  },
  "resolutions": {
    "react": "17.0.1",
    "react-dom": "17.0.1"
  }
}<|MERGE_RESOLUTION|>--- conflicted
+++ resolved
@@ -8,11 +8,7 @@
     ]
   },
   "devDependencies": {
-<<<<<<< HEAD
     "@redwoodjs/core": "^0.31.2"
-=======
-    "@redwoodjs/core": "^0.31.0"
->>>>>>> d9b2cb9a
   },
   "eslintConfig": {
     "extends": "@redwoodjs/eslint-config",
