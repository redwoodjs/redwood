import fs from 'node:fs'

import * as esbuild from 'esbuild'

const result = await esbuild.build({
  entryPoints: ['src/create-redwood-app.js'],
<<<<<<< HEAD
  format: 'esm',
=======
  outfile: 'dist/create-redwood-app.js',

>>>>>>> 93838d3e
  bundle: true,
  minify: true,

  platform: 'node',
  target: ['node18'],
  packages: 'external',
<<<<<<< HEAD
  outfile: 'dist/create-redwood-app.js',
  minify: true,
=======

>>>>>>> 93838d3e
  logLevel: 'info',

  // For visualizing the bundle.
  // See https://esbuild.github.io/api/#metafile and https://esbuild.github.io/analyze/.
  metafile: true,
})

fs.writeFileSync('meta.json', JSON.stringify(result.metafile))<|MERGE_RESOLUTION|>--- conflicted
+++ resolved
@@ -4,24 +4,16 @@
 
 const result = await esbuild.build({
   entryPoints: ['src/create-redwood-app.js'],
-<<<<<<< HEAD
-  format: 'esm',
-=======
   outfile: 'dist/create-redwood-app.js',
 
->>>>>>> 93838d3e
   bundle: true,
   minify: true,
 
+  format: 'esm',
   platform: 'node',
   target: ['node18'],
   packages: 'external',
-<<<<<<< HEAD
-  outfile: 'dist/create-redwood-app.js',
-  minify: true,
-=======
 
->>>>>>> 93838d3e
   logLevel: 'info',
 
   // For visualizing the bundle.
