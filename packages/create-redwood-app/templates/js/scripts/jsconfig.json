{
  "compilerOptions": {
    "noEmit": true,
    "esModuleInterop": true,
    "target": "ES2023",
    "module": "Node16",
    "moduleResolution": "Node16",
    "paths": {
<<<<<<< HEAD
      "$api/*": [
        "../api/*"
      ],
      "api/*": [
        "../api/*"
      ],
      "$web/*": [
        "../web/*"
      ],
      "$api/src/*": [
        "../api/src/*",
        "../.redwood/types/mirror/api/src/*"
      ],
      "api/src/*": [
        "../api/src/*",
        "../.redwood/types/mirror/api/src/*"
      ],
      "web/*": [
        "../web/*"
      ],
      "$web/src/*": [
        "../web/src/*",
        "../.redwood/types/mirror/web/src/*"
      ],
      "web/src/*": [
        "../web/src/*",
        "../.redwood/types/mirror/web/src/*"
      ],
      "types/*": [
        "../types/*",
        "../web/types/*",
        "../api/types/*"
      ]
=======
      "$api/*": ["../api/*"],
      "api/*": ["../api/*"],
      "$web/*": ["../web/*"],
      "web/*": ["../web/*"],
      "$web/src/*": ["../web/src/*", "../.redwood/types/mirror/web/src/*"],
      "web/src/*": ["../web/src/*", "../.redwood/types/mirror/web/src/*"],
      "types/*": ["../types/*", "../web/types/*", "../api/types/*"]
>>>>>>> 1f5c3965
    },
    "typeRoots": ["../node_modules/@types"],
    "jsx": "preserve"
  },
  "include": [
    ".",
    "../.redwood/types/includes/all-*",
    "../.redwood/types/includes/web-*",
    "../types"
  ]
}<|MERGE_RESOLUTION|>--- conflicted
+++ resolved
@@ -6,49 +6,15 @@
     "module": "Node16",
     "moduleResolution": "Node16",
     "paths": {
-<<<<<<< HEAD
-      "$api/*": [
-        "../api/*"
-      ],
-      "api/*": [
-        "../api/*"
-      ],
-      "$web/*": [
-        "../web/*"
-      ],
-      "$api/src/*": [
-        "../api/src/*",
-        "../.redwood/types/mirror/api/src/*"
-      ],
-      "api/src/*": [
-        "../api/src/*",
-        "../.redwood/types/mirror/api/src/*"
-      ],
-      "web/*": [
-        "../web/*"
-      ],
-      "$web/src/*": [
-        "../web/src/*",
-        "../.redwood/types/mirror/web/src/*"
-      ],
-      "web/src/*": [
-        "../web/src/*",
-        "../.redwood/types/mirror/web/src/*"
-      ],
-      "types/*": [
-        "../types/*",
-        "../web/types/*",
-        "../api/types/*"
-      ]
-=======
       "$api/*": ["../api/*"],
       "api/*": ["../api/*"],
+      "$api/src/*": ["../api/src/*", "../.redwood/types/mirror/api/src/*"],
+      "api/src/*": ["../api/src/*", "../.redwood/types/mirror/api/src/*"],
       "$web/*": ["../web/*"],
       "web/*": ["../web/*"],
       "$web/src/*": ["../web/src/*", "../.redwood/types/mirror/web/src/*"],
       "web/src/*": ["../web/src/*", "../.redwood/types/mirror/web/src/*"],
       "types/*": ["../types/*", "../web/types/*", "../api/types/*"]
->>>>>>> 1f5c3965
     },
     "typeRoots": ["../node_modules/@types"],
     "jsx": "preserve"
