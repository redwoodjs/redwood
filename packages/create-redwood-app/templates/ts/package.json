--- conflicted
+++ resolved
@@ -14,13 +14,8 @@
     "root": true
   },
   "engines": {
-<<<<<<< HEAD
-    "node": "=18.x",
+    "node": "=20.x",
     "yarn": ">=1.22.21"
-=======
-    "node": "=20.x",
-    "yarn": ">=1.15"
->>>>>>> 209add65
   },
   "prisma": {
     "seed": "yarn rw exec seed"
