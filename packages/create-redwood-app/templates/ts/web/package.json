{
  "name": "web",
  "version": "0.0.0",
  "private": true,
  "browserslist": {
    "development": [
      "last 1 version"
    ],
    "production": [
      "defaults"
    ]
  },
  "dependencies": {
    "@redwoodjs/forms": "6.0.7",
    "@redwoodjs/router": "6.0.7",
    "@redwoodjs/web": "6.0.7",
    "react": "0.0.0-experimental-e5205658f-20230913",
    "react-dom": "0.0.0-experimental-e5205658f-20230913"
  },
  "devDependencies": {
<<<<<<< HEAD
    "@types/react": "^18.2.37",
    "@types/react-dom": "^18.2.15",
    "@redwoodjs/vite": "6.0.7"
=======
    "@redwoodjs/vite": "6.0.7",
    "@types/react": "18.2.37",
    "@types/react-dom": "18.2.15"
>>>>>>> cd65bf6f
  }
}<|MERGE_RESOLUTION|>--- conflicted
+++ resolved
@@ -18,14 +18,8 @@
     "react-dom": "0.0.0-experimental-e5205658f-20230913"
   },
   "devDependencies": {
-<<<<<<< HEAD
+    "@redwoodjs/vite": "6.0.7",
     "@types/react": "^18.2.37",
-    "@types/react-dom": "^18.2.15",
-    "@redwoodjs/vite": "6.0.7"
-=======
-    "@redwoodjs/vite": "6.0.7",
-    "@types/react": "18.2.37",
-    "@types/react-dom": "18.2.15"
->>>>>>> cd65bf6f
+    "@types/react-dom": "^18.2.15"
   }
 }