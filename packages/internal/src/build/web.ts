import fs from 'fs'
import path from 'path'

import { removeSync } from 'fs-extra'

import { prebuildWebFile } from '@redwoodjs/babel-config'
import type { Flags } from '@redwoodjs/babel-config'
import { getPaths } from '@redwoodjs/project-config'

<<<<<<< HEAD
import type { Flags } from './babel/web'
import { prebuildWebFile } from './babel/web'

=======
>>>>>>> c27f318e
// @MARK
// This whole file is currently only used in testing
// we may eventually use this to pretranspile the web side

export const cleanWebBuild = () => {
  const rwjsPaths = getPaths()
  removeSync(rwjsPaths.web.dist)
  removeSync(path.join(rwjsPaths.generated.prebuild, 'web'))
}

/**
 * Remove RedwoodJS "magic" from a user's code leaving JavaScript behind.
 *
 * Currently only used for debugging purposes
 */
export const prebuildWebFiles = (srcFiles: string[], flags?: Flags) => {
  const rwjsPaths = getPaths()

  return srcFiles.map((srcPath) => {
    const relativePathFromSrc = path.relative(rwjsPaths.base, srcPath)
    const dstPath = path
      .join(rwjsPaths.generated.prebuild, relativePathFromSrc)
      .replace(/\.(ts)$/, '.js')

    const result = prebuildWebFile(srcPath, flags)
    if (!result?.code) {
      console.warn('Error:', srcPath, 'could not prebuilt.')
      return undefined
    }

    fs.mkdirSync(path.dirname(dstPath), { recursive: true })
    fs.writeFileSync(dstPath, result.code)

    return dstPath
  })
}

interface BuildOptions {
  verbose?: boolean
}

/**
 * Builds the web side with Vite, but not used in the buildHandler currently
 * because we want to set the process.cwd to web.base
 */
export const buildWeb = async ({ verbose }: BuildOptions) => {
  // @NOTE: Using dynamic import, because vite is still opt-in
  const { build } = await import('vite')
  const viteConfig = getPaths().web.viteConfig

  if (process.cwd() !== getPaths().web.base) {
    throw new Error(
      'Looks like you are running the command from the wrong dir, this can lead to unintended consequences on CSS processing'
    )
  }

  if (!viteConfig) {
    throw new Error('Could not locate your web/vite.config.{js,ts} file')
  }

  return build({
    configFile: viteConfig,
    envFile: false,
    logLevel: verbose ? 'info' : 'warn',
  })
}<|MERGE_RESOLUTION|>--- conflicted
+++ resolved
@@ -3,16 +3,10 @@
 
 import { removeSync } from 'fs-extra'
 
+import type { Flags } from '@redwoodjs/babel-config'
 import { prebuildWebFile } from '@redwoodjs/babel-config'
-import type { Flags } from '@redwoodjs/babel-config'
 import { getPaths } from '@redwoodjs/project-config'
 
-<<<<<<< HEAD
-import type { Flags } from './babel/web'
-import { prebuildWebFile } from './babel/web'
-
-=======
->>>>>>> c27f318e
 // @MARK
 // This whole file is currently only used in testing
 // we may eventually use this to pretranspile the web side
