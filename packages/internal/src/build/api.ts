import fs from 'fs'
import path from 'path'

import { transform, TransformOptions } from '@babel/core'
import { buildSync } from 'esbuild'
import rimraf from 'rimraf'

import { findApiFiles } from '../files'
import { getPaths } from '../paths'

export const buildApi = () => {
  // TODO: Be smarter about caching and invalidating files,
  // but right now we just delete everything.
  cleanApiBuild()

  const srcFiles = findApiFiles()

  const prebuiltFiles = prebuildApiFiles(srcFiles).filter(
    (x) => typeof x !== 'undefined'
  ) as string[]

  return transpileApi(prebuiltFiles)
}

export const cleanApiBuild = () => {
  const rwjsPaths = getPaths()
  rimraf.sync(rwjsPaths.api.dist)
  rimraf.sync(path.join(rwjsPaths.generated.prebuild, 'api'))
}

export const getPrebuildOutputOptions = (
  srcPath: string
): [string, { reExportPath: null | string; reExportContent?: string }] => {
  const rwjsPaths = getPaths()
  const relativeSrcPath = path.relative(rwjsPaths.base, srcPath)

  // special checks for api functions
  if (relativeSrcPath.includes('api/src/functions')) {
    const relativePathFromFunctions = path.relative(
      rwjsPaths.api.functions,
      srcPath
    )
    const folderName = path.dirname(relativePathFromFunctions)

    // If the function is nested in a folder
    // put it into the special _build directory at the same level as functions
    // then re-export it
    if (folderName !== '.') {
      const { name: fileName } = path.parse(relativePathFromFunctions)
      const isIndexFile = fileName === 'index'

      // .redwood/prebuilds/api/src/_build/{folder}/{fileName}
      const _buildOutputPath = path
        .join(
          rwjsPaths.generated.prebuild,
          'api/src/_build',
          relativePathFromFunctions
        )
        .replace(/\.(ts)$/, '.js')

      // .redwood/prebuild/api/src/functions/{folderName}
      const reExportPath =
        isIndexFile || fileName === folderName
          ? path.join(
              rwjsPaths.generated.prebuild,
              'api/src/functions',
              folderName
            ) + '.js'
          : null

      const importString = isIndexFile
        ? `../_build/${folderName}`
        : `../_build/${folderName}/${folderName}`

      const reExportContent = `export * from '${importString}';`
      return [_buildOutputPath, { reExportPath, reExportContent }]
    }
  }

  // default case
  return [
    path
      .join(rwjsPaths.generated.prebuild, relativeSrcPath)
      .replace(/\.(ts)$/, '.js'),
    { reExportPath: null },
  ] // TODO: Figure out a better way to handle extensions
}

/**
 * Remove RedwoodJS "magic" from a user's code leaving JavaScript behind.
 */
export const prebuildApiFiles = (srcFiles: string[]) => {
  const plugins = getBabelPlugins()

  return srcFiles.flatMap((srcPath) => {
    // @MARK Intentionally not passing cwd api.base here, because otherwise
    // it picks up babel settings from src/api/.babelrc.js
    const result = prebuildFile(srcPath, plugins)

    if (!result?.code) {
      // TODO: Figure out a better way to return these programatically.
      console.warn('Error:', srcPath, 'could not prebuilt.')

      return undefined
    }

    const [dstPath, options] = getPrebuildOutputOptions(srcPath)

    if (options.reExportPath && options.reExportContent) {
      // create rexport function
      fs.writeFileSync(options.reExportPath, options.reExportContent)
    }

    fs.mkdirSync(path.dirname(dstPath), { recursive: true })
    fs.writeFileSync(dstPath, result.code)

    return [dstPath, options.reExportPath && options.reExportPath].filter(
      Boolean
    )
  })
}

export const getApiSideBabelConfigPath = () => {
  const p = path.join(getPaths().api.base, 'babel.config.js')
  if (fs.existsSync(p)) {
    return p
  } else {
    return false
  }
}

// TODO: This can be shared between the api and web sides, but web
// needs to determine plugins on a per-file basis for web side.
export const prebuildFile = (
  srcPath: string,
  plugins: TransformOptions['plugins'],
  cwd: string = getPaths().base
) => {
  const code = fs.readFileSync(srcPath, 'utf-8')
  const result = transform(code, {
<<<<<<< HEAD
    cwd,
=======
    cwd: getPaths().api.base,
>>>>>>> 35555c7d
    filename: srcPath,
    configFile: getApiSideBabelConfigPath(),
    plugins,
  })
  return result
}

export const getBabelPlugins = () => {
  const rwjsPaths = getPaths()
  // Plugin shape: [ ["Target", "Options", "name"] ],
  // a custom "name" is supplied so that user's do not accidently overwrite
  // Redwood's own plugins.
  const plugins: TransformOptions['plugins'] = [
    ['@babel/plugin-transform-typescript', undefined, 'rwjs-babel-typescript'],
    [
      require('@redwoodjs/core/dist/babelPlugins/babel-plugin-redwood-src-alias'),
      {
        srcAbsPath: rwjsPaths.api.src,
      },
      'rwjs-babel-src-alias',
    ],
    [
      require('@redwoodjs/core/dist/babelPlugins/babel-plugin-redwood-directory-named-import'),
      undefined,
      'rwjs-babel-directory-named-modules',
    ],
    [
      'babel-plugin-auto-import',
      {
        declarations: [
          {
            // import gql from 'graphql-tag'
            default: 'gql',
            path: 'graphql-tag',
          },
          {
            // import { context } from '@redwoodjs/api'
            members: ['context'],
            path: '@redwoodjs/api',
          },
        ],
      },
      'rwjs-babel-auto-import',
    ],
    // FIXME: Babel plugin GraphQL tag doesn't seem to be working.
    ['babel-plugin-graphql-tag', undefined, 'rwjs-babel-graphql-tag'],
    [
      require('@redwoodjs/core/dist/babelPlugins/babel-plugin-redwood-import-dir'),
      undefined,
      'rwjs-babel-glob-import-dir',
    ],
  ].filter(Boolean)
  return plugins
}

export const transpileApi = (files: string[], options = {}) => {
  const rwjsPaths = getPaths()

  return buildSync({
    absWorkingDir: rwjsPaths.api.base,
    entryPoints: files,
    platform: 'node',
    target: 'node12.21', // AWS Lambdas support NodeJS 12.x and 14.x, but what does Netlify Target?
    format: 'cjs',
    bundle: false,
    outdir: rwjsPaths.api.dist,
    sourcemap: 'external', // figure out what's best during development.
    ...options,
  })
}<|MERGE_RESOLUTION|>--- conflicted
+++ resolved
@@ -93,9 +93,7 @@
   const plugins = getBabelPlugins()
 
   return srcFiles.flatMap((srcPath) => {
-    // @MARK Intentionally not passing cwd api.base here, because otherwise
-    // it picks up babel settings from src/api/.babelrc.js
-    const result = prebuildFile(srcPath, plugins)
+    const result = prebuildFile(srcPath, plugins, getPaths().api.base)
 
     if (!result?.code) {
       // TODO: Figure out a better way to return these programatically.
@@ -138,11 +136,7 @@
 ) => {
   const code = fs.readFileSync(srcPath, 'utf-8')
   const result = transform(code, {
-<<<<<<< HEAD
     cwd,
-=======
-    cwd: getPaths().api.base,
->>>>>>> 35555c7d
     filename: srcPath,
     configFile: getApiSideBabelConfigPath(),
     plugins,
