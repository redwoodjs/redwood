import fs from 'fs'
import path from 'path'

import * as esbuild from 'esbuild'
import { removeSync } from 'fs-extra'

<<<<<<< HEAD
import { getConfig } from '../config'
=======
import { getPaths } from '@redwoodjs/project-config'

>>>>>>> c2757bd3
import { findApiFiles } from '../files'

import { getApiSideBabelPlugins, prebuildApiFile } from './babel/api'

export const buildApi = () => {
  // TODO: Be smarter about caching and invalidating files,
  // but right now we just delete everything.
  cleanApiBuild()

  const srcFiles = findApiFiles()

  const prebuiltFiles = prebuildApiFiles(srcFiles).filter(
    (path): path is string => path !== undefined
  )

  return transpileApi(prebuiltFiles)
}

export const cleanApiBuild = () => {
  const rwjsPaths = getPaths()
  removeSync(rwjsPaths.api.dist)
  removeSync(path.join(rwjsPaths.generated.prebuild, 'api'))
}

/**
 * Remove RedwoodJS "magic" from a user's code leaving JavaScript behind.
 */
export const prebuildApiFiles = (srcFiles: string[]) => {
  const rwjsPaths = getPaths()
  const plugins = getApiSideBabelPlugins({
    forJest: false,
    openTelemetry: getConfig().opentelemetry.enabled,
  })

  return srcFiles.map((srcPath) => {
    const relativePathFromSrc = path.relative(rwjsPaths.base, srcPath)
    const dstPath = path
      .join(rwjsPaths.generated.prebuild, relativePathFromSrc)
      .replace(/\.(ts)$/, '.js')

    const result = prebuildApiFile(srcPath, dstPath, plugins)
    if (!result?.code) {
      // TODO: Figure out a better way to return these programatically.
      console.warn('Error:', srcPath, 'could not prebuilt.')

      return undefined
    }

    fs.mkdirSync(path.dirname(dstPath), { recursive: true })
    fs.writeFileSync(dstPath, result.code)

    return dstPath
  })
}

export const transpileApi = (files: string[], options = {}) => {
  const rwjsPaths = getPaths()

  return esbuild.buildSync({
    absWorkingDir: rwjsPaths.api.base,
    entryPoints: files,
    platform: 'node',
    target: 'node16',
    format: 'cjs',
    bundle: false,
    outdir: rwjsPaths.api.dist,
    // setting this to 'true' will generate an external sourcemap x.js.map
    // AND set the sourceMappingURL comment
    // (setting it to 'external' will ONLY generate the file, but won't add the comment)
    sourcemap: true,
    ...options,
  })
}<|MERGE_RESOLUTION|>--- conflicted
+++ resolved
@@ -4,12 +4,8 @@
 import * as esbuild from 'esbuild'
 import { removeSync } from 'fs-extra'
 
-<<<<<<< HEAD
-import { getConfig } from '../config'
-=======
-import { getPaths } from '@redwoodjs/project-config'
+import { getPaths, getConfig } from '@redwoodjs/project-config'
 
->>>>>>> c2757bd3
 import { findApiFiles } from '../files'
 
 import { getApiSideBabelPlugins, prebuildApiFile } from './babel/api'
