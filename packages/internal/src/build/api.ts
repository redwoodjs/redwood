--- conflicted
+++ resolved
@@ -106,13 +106,8 @@
  * Remove RedwoodJS "magic" from a user's code leaving JavaScript behind.
  */
 export const prebuildApiFiles = (srcFiles: string[]) => {
-<<<<<<< HEAD
   const rwjsPaths = getPaths()
   const plugins = getApiSideBabelPlugins()
-=======
-  const plugins = getBabelPlugins()
-  const rwjsPaths = getPaths()
->>>>>>> 5c192358
 
   return srcFiles.map((srcPath) => {
     const relativePathFromSrc = path.relative(rwjsPaths.base, srcPath)
