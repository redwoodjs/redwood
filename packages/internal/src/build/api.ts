import type { PluginBuild } from 'esbuild'
import { build } from 'esbuild'
import { removeSync } from 'fs-extra'

import {
  getApiSideBabelPlugins,
  prebuildApiFile,
} from '@redwoodjs/babel-config'
import { getPaths, getConfig } from '@redwoodjs/project-config'

import { findApiFiles } from '../files'

<<<<<<< HEAD
import { getApiSideBabelPlugins, transformWithBabel } from './babel/api'

export const buildApi = async () => {
=======
export const buildApi = () => {
>>>>>>> 08694fb1
  // TODO: Be smarter about caching and invalidating files,
  // but right now we just delete everything.
  cleanApiBuild()
  return transpileApi(findApiFiles())
}

export const cleanApiBuild = () => {
  const rwjsPaths = getPaths()
  removeSync(rwjsPaths.api.dist)
}

<<<<<<< HEAD
const runRwBabelTransformsPlugin = {
  name: 'rw-esbuild-babel-transform',
  setup(build: PluginBuild) {
    build.onLoad({ filter: /\.(js|ts|tsx|jsx)$/ }, async (args) => {
      //  Remove RedwoodJS "magic" from a user's code leaving JavaScript behind.
      const transformedCode = transformWithBabel(
        args.path,
        getApiSideBabelPlugins()
      )

      if (transformedCode?.code) {
        return {
          contents: transformedCode.code,
          loader: 'js',
        }
      }

      throw new Error(`Could not transform file: ${args.path}`)
    })
  },
=======
/**
 * Remove RedwoodJS "magic" from a user's code leaving JavaScript behind.
 */
export const prebuildApiFiles = (srcFiles: string[]) => {
  const rwjsPaths = getPaths()
  const rwjsConfig = getConfig()
  const plugins = getApiSideBabelPlugins({
    openTelemetry:
      rwjsConfig.experimental.opentelemetry.enabled &&
      rwjsConfig.experimental.opentelemetry.wrapApi,
  })

  return srcFiles.map((srcPath) => {
    const relativePathFromSrc = path.relative(rwjsPaths.base, srcPath)
    const dstPath = path
      .join(rwjsPaths.generated.prebuild, relativePathFromSrc)
      .replace(/\.(ts)$/, '.js')

    const result = prebuildApiFile(srcPath, dstPath, plugins)
    if (!result?.code) {
      // TODO: Figure out a better way to return these programatically.
      console.warn('Error:', srcPath, 'could not prebuilt.')

      return undefined
    }

    fs.mkdirSync(path.dirname(dstPath), { recursive: true })
    fs.writeFileSync(dstPath, result.code)

    return dstPath
  })
>>>>>>> 08694fb1
}

export const transpileApi = async (files: string[], options = {}) => {
  const rwjsPaths = getPaths()

  return build({
    absWorkingDir: rwjsPaths.api.base,
    entryPoints: files,
    platform: 'node',
    target: 'node20',
    format: 'cjs',
    bundle: false,
    plugins: [runRwBabelTransformsPlugin],
    outdir: rwjsPaths.api.dist,
    // setting this to 'true' will generate an external sourcemap x.js.map
    // AND set the sourceMappingURL comment
    // (setting it to 'external' will ONLY generate the file, but won't add the comment)
    sourcemap: true,
    ...options,
  })
}<|MERGE_RESOLUTION|>--- conflicted
+++ resolved
@@ -4,19 +4,13 @@
 
 import {
   getApiSideBabelPlugins,
-  prebuildApiFile,
+  transformWithBabel,
 } from '@redwoodjs/babel-config'
 import { getPaths, getConfig } from '@redwoodjs/project-config'
 
 import { findApiFiles } from '../files'
 
-<<<<<<< HEAD
-import { getApiSideBabelPlugins, transformWithBabel } from './babel/api'
-
 export const buildApi = async () => {
-=======
-export const buildApi = () => {
->>>>>>> 08694fb1
   // TODO: Be smarter about caching and invalidating files,
   // but right now we just delete everything.
   cleanApiBuild()
@@ -28,7 +22,8 @@
   removeSync(rwjsPaths.api.dist)
 }
 
-<<<<<<< HEAD
+const rwjsConfig = getConfig()
+
 const runRwBabelTransformsPlugin = {
   name: 'rw-esbuild-babel-transform',
   setup(build: PluginBuild) {
@@ -36,7 +31,11 @@
       //  Remove RedwoodJS "magic" from a user's code leaving JavaScript behind.
       const transformedCode = transformWithBabel(
         args.path,
-        getApiSideBabelPlugins()
+        getApiSideBabelPlugins({
+          openTelemetry:
+            rwjsConfig.experimental.opentelemetry.enabled &&
+            rwjsConfig.experimental.opentelemetry.wrapApi,
+        })
       )
 
       if (transformedCode?.code) {
@@ -49,39 +48,6 @@
       throw new Error(`Could not transform file: ${args.path}`)
     })
   },
-=======
-/**
- * Remove RedwoodJS "magic" from a user's code leaving JavaScript behind.
- */
-export const prebuildApiFiles = (srcFiles: string[]) => {
-  const rwjsPaths = getPaths()
-  const rwjsConfig = getConfig()
-  const plugins = getApiSideBabelPlugins({
-    openTelemetry:
-      rwjsConfig.experimental.opentelemetry.enabled &&
-      rwjsConfig.experimental.opentelemetry.wrapApi,
-  })
-
-  return srcFiles.map((srcPath) => {
-    const relativePathFromSrc = path.relative(rwjsPaths.base, srcPath)
-    const dstPath = path
-      .join(rwjsPaths.generated.prebuild, relativePathFromSrc)
-      .replace(/\.(ts)$/, '.js')
-
-    const result = prebuildApiFile(srcPath, dstPath, plugins)
-    if (!result?.code) {
-      // TODO: Figure out a better way to return these programatically.
-      console.warn('Error:', srcPath, 'could not prebuilt.')
-
-      return undefined
-    }
-
-    fs.mkdirSync(path.dirname(dstPath), { recursive: true })
-    fs.writeFileSync(dstPath, result.code)
-
-    return dstPath
-  })
->>>>>>> 08694fb1
 }
 
 export const transpileApi = async (files: string[], options = {}) => {
