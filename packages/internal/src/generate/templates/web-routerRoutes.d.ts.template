--- conflicted
+++ resolved
@@ -13,8 +13,6 @@
   }
 }
 
-<<<<<<< HEAD
 ${params.map(p => `export type ${p.name} = {${p.params.length ? "\n" :""}${p.params.map(([key, type]) =>`  ${key}: ${type}` ).join("\n")}${p.params.length ? "\n" :""}}`).join('\n\n')}
-=======
-//# sourceMappingURL=web-routerRoutes.d.ts.map
->>>>>>> 3b650873
+
+//# sourceMappingURL=web-routerRoutes.d.ts.map