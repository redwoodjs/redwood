--- conflicted
+++ resolved
@@ -4,14 +4,9 @@
 import * as babel from '@babel/core'
 import compat from 'core-js-compat'
 
-<<<<<<< HEAD
-import { cleanApiBuild } from '../build/api'
-import { transformWithBabel } from '../build/babel/api'
-=======
 import { ensurePosixPath, getPaths } from '@redwoodjs/project-config'
 
 import { cleanApiBuild, prebuildApiFiles } from '../build/api'
->>>>>>> 3261e525
 import {
   getApiSideBabelConfigPath,
   getApiSideBabelPlugins,
