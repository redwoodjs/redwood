--- conflicted
+++ resolved
@@ -1,17 +1,12 @@
 import fs from 'fs'
 import path from 'path'
 
-<<<<<<< HEAD
-import { prebuildApiFiles } from '../build/api'
-import { getApiSideBabelConfigPath } from '../build/babel/api'
-=======
 import {
-  getApiSideBabelConfigPath,
   prebuildApiFiles,
   cleanApiBuild,
   generateProxyFilesForNestedFunction,
 } from '../build/api'
->>>>>>> 5c192358
+import { getApiSideBabelConfigPath } from '../build/babel/api'
 import { findApiFiles } from '../files'
 import { ensurePosixPath } from '../paths'
 
