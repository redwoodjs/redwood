--- conflicted
+++ resolved
@@ -1,11 +1,11 @@
 import fs from 'fs'
 import path from 'path'
 
-<<<<<<< HEAD
-import { prebuildApiFiles, getPrebuildOutputOptions } from '../build/api'
-=======
-import { getApiSideBabelConfigPath, prebuildApiFiles } from '../build/api'
->>>>>>> 35555c7d
+import {
+  getApiSideBabelConfigPath,
+  prebuildApiFiles,
+  getPrebuildOutputOptions,
+} from '../build/api'
 import { findApiFiles } from '../files'
 import { ensurePosixPath } from '../paths'
 
@@ -101,13 +101,9 @@
       '.redwood/prebuild/api/src/_build/helloWorld/anotherFile.js'
     )
 
-<<<<<<< HEAD
     // But not exposed as a serverless function
     expect(reExportPath).toBe(null)
   })
-=======
-  expect(p[0].endsWith('api/src/functions/graphql.js')).toBeTruthy()
-  expect(p[2].endsWith('api/src/graphql/todos.sdl.js')).toBeTruthy()
 })
 
 test('api prebuild finds babel.config.js', () => {
@@ -128,5 +124,4 @@
     "import dog from \\"dog-bless\\";
     console.log(dog);"
   `)
->>>>>>> 35555c7d
 })