// Jest Snapshot v1, https://goo.gl/fbAQLP

exports[`Generate gql typedefs api 1`] = `
<<<<<<< HEAD
"import { Prisma } from \\"@prisma/client\\"
import { MergePrismaWithSdlTypes, MakeRelationsOptional } from '@redwoodjs/api'
import { PrismaModelOne as PrismaPrismaModelOne, PrismaModelTwo as PrismaPrismaModelTwo, Post as PrismaPost, Todo as PrismaTodo } from '@prisma/client'
=======
"import { Prisma } from "@prisma/client"
>>>>>>> f8f61b3c
import { GraphQLResolveInfo, GraphQLScalarType, GraphQLScalarTypeConfig } from 'graphql';
import { RedwoodGraphQLContext } from '@redwoodjs/graphql-server/dist/functions/types';
export type Maybe<T> = T | null;
export type InputMaybe<T> = Maybe<T>;
export type Exact<T extends { [key: string]: unknown }> = { [K in keyof T]: T[K] };
export type MakeOptional<T, K extends keyof T> = Omit<T, K> & { [SubKey in K]?: Maybe<T[SubKey]> };
export type MakeMaybe<T, K extends keyof T> = Omit<T, K> & { [SubKey in K]: Maybe<T[SubKey]> };
export type ResolverFn<TResult, TParent, TContext, TArgs> = (
      args?: TArgs,
      obj?: { root: TParent; context: TContext; info: GraphQLResolveInfo }
    ) => TResult | Promise<TResult>
export type RequireFields<T, K extends keyof T> = Omit<T, K> & { [P in K]-?: NonNullable<T[P]> };
/** All built-in and custom scalars, mapped to their actual values */
export type Scalars = {
  ID: string;
  String: string;
  Boolean: boolean;
  Int: number;
  Float: number;
  BigInt: number;
  Date: Date | string;
  DateTime: Date | string;
  JSON: Prisma.JsonValue;
  JSONObject: Prisma.JsonObject;
  Time: Date | string;
};

export type Mutation = {
  __typename?: 'Mutation';
  createTodo?: Maybe<Todo>;
  renameTodo?: Maybe<Todo>;
  updateTodoStatus?: Maybe<Todo>;
};


export type MutationcreateTodoArgs = {
  body: Scalars['String'];
};


export type MutationrenameTodoArgs = {
  body: Scalars['String'];
  id: Scalars['Int'];
};


export type MutationupdateTodoStatusArgs = {
  id: Scalars['Int'];
  status: Scalars['String'];
};

/** About the Redwood queries. */
export type Query = {
  __typename?: 'Query';
  currentUser?: Maybe<Scalars['JSON']>;
  /** Fetches the Redwood root schema. */
  redwood?: Maybe<Redwood>;
  todos?: Maybe<Array<Maybe<Todo>>>;
  todosCount: Scalars['Int'];
};

/**
 * The RedwoodJS Root Schema
 *
 * Defines details about RedwoodJS such as the current user and version information.
 */
export type Redwood = {
  __typename?: 'Redwood';
  /** The current user. */
  currentUser?: Maybe<Scalars['JSON']>;
  /** The version of Prisma. */
  prismaVersion?: Maybe<Scalars['String']>;
  /** The version of Redwood. */
  version?: Maybe<Scalars['String']>;
};

export type Todo = {
  __typename?: 'Todo';
  body: Scalars['String'];
  id: Scalars['Int'];
  status: Scalars['String'];
};

type MaybeOrArrayOfMaybe<T> = T | Maybe<T> | Maybe<T>[];
type AllMappedModels = MaybeOrArrayOfMaybe<Todo>


export type ResolverTypeWrapper<T> = Promise<T> | T;

export type Resolver<TResult, TParent = {}, TContext = {}, TArgs = {}> = ResolverFn<TResult, TParent, TContext, TArgs>;

export type SubscriptionSubscribeFn<TResult, TParent, TContext, TArgs> = (
  parent: TParent,
  args: TArgs,
  context: TContext,
  info: GraphQLResolveInfo
) => AsyncIterable<TResult> | Promise<AsyncIterable<TResult>>;

export type SubscriptionResolveFn<TResult, TParent, TContext, TArgs> = (
  parent: TParent,
  args: TArgs,
  context: TContext,
  info: GraphQLResolveInfo
) => TResult | Promise<TResult>;

export interface SubscriptionSubscriberObject<TResult, TKey extends string, TParent, TContext, TArgs> {
  subscribe: SubscriptionSubscribeFn<{ [key in TKey]: TResult }, TParent, TContext, TArgs>;
  resolve?: SubscriptionResolveFn<TResult, { [key in TKey]: TResult }, TContext, TArgs>;
}

export interface SubscriptionResolverObject<TResult, TParent, TContext, TArgs> {
  subscribe: SubscriptionSubscribeFn<any, TParent, TContext, TArgs>;
  resolve: SubscriptionResolveFn<TResult, any, TContext, TArgs>;
}

export type SubscriptionObject<TResult, TKey extends string, TParent, TContext, TArgs> =
  | SubscriptionSubscriberObject<TResult, TKey, TParent, TContext, TArgs>
  | SubscriptionResolverObject<TResult, TParent, TContext, TArgs>;

export type SubscriptionResolver<TResult, TKey extends string, TParent = {}, TContext = {}, TArgs = {}> =
  | ((...args: any[]) => SubscriptionObject<TResult, TKey, TParent, TContext, TArgs>)
  | SubscriptionObject<TResult, TKey, TParent, TContext, TArgs>;

export type TypeResolveFn<TTypes, TParent = {}, TContext = {}> = (
  parent: TParent,
  context: TContext,
  info: GraphQLResolveInfo
) => Maybe<TTypes> | Promise<Maybe<TTypes>>;

export type IsTypeOfResolverFn<T = {}, TContext = {}> = (obj: T, context: TContext, info: GraphQLResolveInfo) => boolean | Promise<boolean>;

export type NextResolverFn<T> = () => Promise<T>;

export type DirectiveResolverFn<TResult = {}, TParent = {}, TContext = {}, TArgs = {}> = (
  next: NextResolverFn<TResult>,
  parent: TParent,
  args: TArgs,
  context: TContext,
  info: GraphQLResolveInfo
) => TResult | Promise<TResult>;

/** Mapping between all available schema types and the resolvers types */
export type ResolversTypes = {
  BigInt: ResolverTypeWrapper<Scalars['BigInt']>;
  Boolean: ResolverTypeWrapper<Scalars['Boolean']>;
  Date: ResolverTypeWrapper<Scalars['Date']>;
  DateTime: ResolverTypeWrapper<Scalars['DateTime']>;
  Int: ResolverTypeWrapper<Scalars['Int']>;
  JSON: ResolverTypeWrapper<Scalars['JSON']>;
  JSONObject: ResolverTypeWrapper<Scalars['JSONObject']>;
  Mutation: ResolverTypeWrapper<{}>;
  Query: ResolverTypeWrapper<{}>;
  Redwood: ResolverTypeWrapper<Redwood>;
  String: ResolverTypeWrapper<Scalars['String']>;
  Time: ResolverTypeWrapper<Scalars['Time']>;
  Todo: ResolverTypeWrapper<MergePrismaWithSdlTypes<PrismaTodo, MakeRelationsOptional<Todo, AllMappedModels>, AllMappedModels>>;
};

/** Mapping between all available schema types and the resolvers parents */
export type ResolversParentTypes = {
  BigInt: Scalars['BigInt'];
  Boolean: Scalars['Boolean'];
  Date: Scalars['Date'];
  DateTime: Scalars['DateTime'];
  Int: Scalars['Int'];
  JSON: Scalars['JSON'];
  JSONObject: Scalars['JSONObject'];
  Mutation: {};
  Query: {};
  Redwood: Redwood;
  String: Scalars['String'];
  Time: Scalars['Time'];
  Todo: MergePrismaWithSdlTypes<PrismaTodo, MakeRelationsOptional<Todo, AllMappedModels>, AllMappedModels>;
};

export type requireAuthDirectiveArgs = {
  roles?: Maybe<Array<Maybe<Scalars['String']>>>;
};

export type requireAuthDirectiveResolver<Result, Parent, ContextType = RedwoodGraphQLContext, Args = requireAuthDirectiveArgs> = DirectiveResolverFn<Result, Parent, ContextType, Args>;

export type skipAuthDirectiveArgs = { };

export type skipAuthDirectiveResolver<Result, Parent, ContextType = RedwoodGraphQLContext, Args = skipAuthDirectiveArgs> = DirectiveResolverFn<Result, Parent, ContextType, Args>;

export interface BigIntScalarConfig extends GraphQLScalarTypeConfig<ResolversTypes['BigInt'], any> {
  name: 'BigInt';
}

export interface DateScalarConfig extends GraphQLScalarTypeConfig<ResolversTypes['Date'], any> {
  name: 'Date';
}

export interface DateTimeScalarConfig extends GraphQLScalarTypeConfig<ResolversTypes['DateTime'], any> {
  name: 'DateTime';
}

export interface JSONScalarConfig extends GraphQLScalarTypeConfig<ResolversTypes['JSON'], any> {
  name: 'JSON';
}

export interface JSONObjectScalarConfig extends GraphQLScalarTypeConfig<ResolversTypes['JSONObject'], any> {
  name: 'JSONObject';
}

export type MutationResolvers<ContextType = RedwoodGraphQLContext, ParentType extends ResolversParentTypes['Mutation'] = ResolversParentTypes['Mutation']> = {
  createTodo: Resolver<Maybe<ResolversTypes['Todo']>, ParentType, ContextType, RequireFields<MutationcreateTodoArgs, 'body'>>;
  renameTodo: Resolver<Maybe<ResolversTypes['Todo']>, ParentType, ContextType, RequireFields<MutationrenameTodoArgs, 'body' | 'id'>>;
  updateTodoStatus: Resolver<Maybe<ResolversTypes['Todo']>, ParentType, ContextType, RequireFields<MutationupdateTodoStatusArgs, 'id' | 'status'>>;
};

export type QueryResolvers<ContextType = RedwoodGraphQLContext, ParentType extends ResolversParentTypes['Query'] = ResolversParentTypes['Query']> = {
  currentUser: Resolver<Maybe<ResolversTypes['JSON']>, ParentType, ContextType>;
  redwood: Resolver<Maybe<ResolversTypes['Redwood']>, ParentType, ContextType>;
  todos: Resolver<Maybe<Array<Maybe<ResolversTypes['Todo']>>>, ParentType, ContextType>;
  todosCount: Resolver<ResolversTypes['Int'], ParentType, ContextType>;
};

export type RedwoodResolvers<ContextType = RedwoodGraphQLContext, ParentType extends ResolversParentTypes['Redwood'] = ResolversParentTypes['Redwood']> = {
  currentUser: Resolver<Maybe<ResolversTypes['JSON']>, ParentType, ContextType>;
  prismaVersion: Resolver<Maybe<ResolversTypes['String']>, ParentType, ContextType>;
  version: Resolver<Maybe<ResolversTypes['String']>, ParentType, ContextType>;
  __isTypeOf?: IsTypeOfResolverFn<ParentType, ContextType>;
};

export interface TimeScalarConfig extends GraphQLScalarTypeConfig<ResolversTypes['Time'], any> {
  name: 'Time';
}

export type TodoResolvers<ContextType = RedwoodGraphQLContext, ParentType extends ResolversParentTypes['Todo'] = ResolversParentTypes['Todo']> = {
  body: Resolver<ResolversTypes['String'], ParentType, ContextType>;
  id: Resolver<ResolversTypes['Int'], ParentType, ContextType>;
  status: Resolver<ResolversTypes['String'], ParentType, ContextType>;
  __isTypeOf?: IsTypeOfResolverFn<ParentType, ContextType>;
};

export type Resolvers<ContextType = RedwoodGraphQLContext> = {
  BigInt: GraphQLScalarType;
  Date: GraphQLScalarType;
  DateTime: GraphQLScalarType;
  JSON: GraphQLScalarType;
  JSONObject: GraphQLScalarType;
  Mutation: MutationResolvers<ContextType>;
  Query: QueryResolvers<ContextType>;
  Redwood: RedwoodResolvers<ContextType>;
  Time: GraphQLScalarType;
  Todo: TodoResolvers<ContextType>;
};

export type DirectiveResolvers<ContextType = RedwoodGraphQLContext> = {
  requireAuth: requireAuthDirectiveResolver<any, any, ContextType>;
  skipAuth: skipAuthDirectiveResolver<any, any, ContextType>;
};
"
`;

exports[`Generate gql typedefs web 1`] = `
"import { Prisma } from "@prisma/client"
export type Maybe<T> = T | null;
export type InputMaybe<T> = Maybe<T>;
export type Exact<T extends { [key: string]: unknown }> = { [K in keyof T]: T[K] };
export type MakeOptional<T, K extends keyof T> = Omit<T, K> & { [SubKey in K]?: Maybe<T[SubKey]> };
export type MakeMaybe<T, K extends keyof T> = Omit<T, K> & { [SubKey in K]: Maybe<T[SubKey]> };
/** All built-in and custom scalars, mapped to their actual values */
export type Scalars = {
  ID: string;
  String: string;
  Boolean: boolean;
  Int: number;
  Float: number;
  BigInt: number;
  Date: string;
  DateTime: string;
  JSON: Prisma.JsonValue;
  JSONObject: Prisma.JsonObject;
  Time: string;
};

export type Mutation = {
  __typename?: 'Mutation';
  createTodo?: Maybe<Todo>;
  renameTodo?: Maybe<Todo>;
  updateTodoStatus?: Maybe<Todo>;
};


export type MutationcreateTodoArgs = {
  body: Scalars['String'];
};


export type MutationrenameTodoArgs = {
  body: Scalars['String'];
  id: Scalars['Int'];
};


export type MutationupdateTodoStatusArgs = {
  id: Scalars['Int'];
  status: Scalars['String'];
};

/** About the Redwood queries. */
export type Query = {
  __typename?: 'Query';
  currentUser?: Maybe<Scalars['JSON']>;
  /** Fetches the Redwood root schema. */
  redwood?: Maybe<Redwood>;
  todos?: Maybe<Array<Maybe<Todo>>>;
  todosCount: Scalars['Int'];
};

/**
 * The RedwoodJS Root Schema
 *
 * Defines details about RedwoodJS such as the current user and version information.
 */
export type Redwood = {
  __typename?: 'Redwood';
  /** The current user. */
  currentUser?: Maybe<Scalars['JSON']>;
  /** The version of Prisma. */
  prismaVersion?: Maybe<Scalars['String']>;
  /** The version of Redwood. */
  version?: Maybe<Scalars['String']>;
};

export type Todo = {
  __typename?: 'Todo';
  body: Scalars['String'];
  id: Scalars['Int'];
  status: Scalars['String'];
};

export type AddTodo_CreateTodoVariables = Exact<{
  body: Scalars['String'];
}>;


export type AddTodo_CreateTodo = { __typename?: 'Mutation', createTodo?: { __typename: 'Todo', id: number, body: string, status: string } | null };

export type NumTodosCell_GetCountVariables = Exact<{ [key: string]: never; }>;


export type NumTodosCell_GetCount = { __typename?: 'Query', todosCount: number };

export type TodoListCell_GetTodosVariables = Exact<{ [key: string]: never; }>;


export type TodoListCell_GetTodos = { __typename?: 'Query', todos?: Array<{ __typename?: 'Todo', id: number, body: string, status: string } | null> | null };

export type TodoListCell_CheckTodoVariables = Exact<{
  id: Scalars['Int'];
  status: Scalars['String'];
}>;


export type TodoListCell_CheckTodo = { __typename?: 'Mutation', updateTodoStatus?: { __typename: 'Todo', id: number, status: string } | null };
"
`;<|MERGE_RESOLUTION|>--- conflicted
+++ resolved
@@ -1,13 +1,9 @@
 // Jest Snapshot v1, https://goo.gl/fbAQLP
 
 exports[`Generate gql typedefs api 1`] = `
-<<<<<<< HEAD
-"import { Prisma } from \\"@prisma/client\\"
+"import { Prisma } from "@prisma/client"
 import { MergePrismaWithSdlTypes, MakeRelationsOptional } from '@redwoodjs/api'
 import { PrismaModelOne as PrismaPrismaModelOne, PrismaModelTwo as PrismaPrismaModelTwo, Post as PrismaPost, Todo as PrismaTodo } from '@prisma/client'
-=======
-"import { Prisma } from "@prisma/client"
->>>>>>> f8f61b3c
 import { GraphQLResolveInfo, GraphQLScalarType, GraphQLScalarTypeConfig } from 'graphql';
 import { RedwoodGraphQLContext } from '@redwoodjs/graphql-server/dist/functions/types';
 export type Maybe<T> = T | null;
