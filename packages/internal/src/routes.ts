import chalk from 'chalk'

import { getPaths } from './paths'

// Circular dependency when trying to use the standard import
const {
  RedwoodProject,
} = require('@redwoodjs/skeleton/dist/components/project')
const { RedwoodRoute } = require('@redwoodjs/skeleton/dist/components/route')

export interface RouteInformation {
  name?: string
  path?: string
  page?: string
}

/**
 * Returns an array of routes which conflict on their defined names
 */
export function getDuplicateRoutes() {
  const duplicateRoutes: RouteInformation[] = []
<<<<<<< HEAD
  const allRoutes: typeof RedwoodRoute[] = RedwoodProject.getProject({
    pathWithinProject: getPaths().base,
  }).getRouters()[0].routes // TODO: Assumes that we want the first router (only router right now)
=======
  const allRoutes: (typeof RWRoute)[] = getProject(getPaths().base).router
    .routes
>>>>>>> 4a17a7da
  const uniquePathNames = new Set(allRoutes.map((route) => route.name))
  uniquePathNames.forEach((name) => {
    const routesWithName = allRoutes.filter((route) => {
      return route.name === name
    })
    if (routesWithName.length > 1) {
      duplicateRoutes.push(
        ...routesWithName.map((route) => {
          return {
            name: route.name,
            page: route.pageIdentifier,
            path: route.path,
          }
        })
      )
    }
  })
  return duplicateRoutes
}

/**
 * Detects any potential duplicate routes and returns a formatted warning message
 * @see {@link getDuplicateRoutes} for how duplicate routes are detected
 * @return {string} Warning message when duplicate routes found, empty string if not
 */
export function warningForDuplicateRoutes() {
  const duplicatedRoutes = getDuplicateRoutes()
  let message = ''
  if (duplicatedRoutes.length > 0) {
    message += chalk.keyword('orange')(
      `Warning: ${duplicatedRoutes.length} duplicate routes have been detected, only the route(s) closest to the top of the file will be used.\n`
    )
    duplicatedRoutes.forEach((route) => {
      message += ` ${chalk.keyword('orange')('->')} Name: "${
        route.name
      }", Path: "${route.path}", Page: "${route.page}"\n`
    })
  }
  return message.trimEnd()
}<|MERGE_RESOLUTION|>--- conflicted
+++ resolved
@@ -19,14 +19,9 @@
  */
 export function getDuplicateRoutes() {
   const duplicateRoutes: RouteInformation[] = []
-<<<<<<< HEAD
-  const allRoutes: typeof RedwoodRoute[] = RedwoodProject.getProject({
+  const allRoutes: (typeof RedwoodRoute)[] = RedwoodProject.getProject({
     pathWithinProject: getPaths().base,
   }).getRouters()[0].routes // TODO: Assumes that we want the first router (only router right now)
-=======
-  const allRoutes: (typeof RWRoute)[] = getProject(getPaths().base).router
-    .routes
->>>>>>> 4a17a7da
   const uniquePathNames = new Set(allRoutes.map((route) => route.name))
   uniquePathNames.forEach((name) => {
     const routesWithName = allRoutes.filter((route) => {
