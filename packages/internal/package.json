--- conflicted
+++ resolved
@@ -48,14 +48,10 @@
     "@types/findup-sync": "4.0.1",
     "@types/fs-extra": "9.0.12",
     "@types/rimraf": "3.0.2",
-<<<<<<< HEAD
     "babel-plugin-tester": "10.1.0",
-    "graphql-tag": "2.12.5"
-=======
     "graphql-tag": "2.12.5",
     "jest": "27.2.0",
     "typescript": "4.4.3"
->>>>>>> 82c3e6a1
   },
   "jest": {
     "testPathIgnorePatterns": [
