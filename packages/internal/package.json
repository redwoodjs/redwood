--- conflicted
+++ resolved
@@ -41,16 +41,12 @@
   },
   "devDependencies": {
     "@types/babel__core": "7.1.16",
+    "@types/babel-plugin-tester": "9.0.4",
     "@types/findup-sync": "4.0.1",
-<<<<<<< HEAD
-    "graphql-tag": "2.12.5",
-    "@types/babel-plugin-tester": "9.0.4",
-    "babel-plugin-tester": "10.1.0"
-=======
     "@types/fs-extra": "9.0.12",
     "@types/rimraf": "3.0.2",
+    "babel-plugin-tester": "10.1.0",
     "graphql-tag": "2.12.5"
->>>>>>> 1d044325
   },
   "jest": {
     "testPathIgnorePatterns": [
