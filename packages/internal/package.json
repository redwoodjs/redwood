--- conflicted
+++ resolved
@@ -1,10 +1,6 @@
 {
   "name": "@redwoodjs/internal",
-<<<<<<< HEAD
-  "version": "1.5.2",
-=======
   "version": "2.0.0",
->>>>>>> e2033adb
   "repository": {
     "type": "git",
     "url": "https://github.com/redwoodjs/redwood.git",
@@ -40,17 +36,6 @@
     "@graphql-codegen/cli": "2.6.2",
     "@graphql-codegen/core": "2.5.1",
     "@graphql-codegen/schema-ast": "2.4.1",
-<<<<<<< HEAD
-    "@graphql-codegen/typescript": "2.4.11",
-    "@graphql-codegen/typescript-operations": "2.4.0",
-    "@graphql-codegen/typescript-react-apollo": "3.2.14",
-    "@graphql-codegen/typescript-resolvers": "2.6.4",
-    "@redwoodjs/graphql-server": "1.5.2",
-    "babel-plugin-graphql-tag": "3.3.0",
-    "babel-plugin-polyfill-corejs3": "0.5.0",
-    "chalk": "4.1.2",
-    "core-js": "3.22.8",
-=======
     "@graphql-codegen/typescript": "2.5.1",
     "@graphql-codegen/typescript-operations": "2.4.2",
     "@graphql-codegen/typescript-react-apollo": "3.2.16",
@@ -60,7 +45,6 @@
     "babel-plugin-polyfill-corejs3": "0.5.0",
     "chalk": "4.1.2",
     "core-js": "3.23.1",
->>>>>>> e2033adb
     "deepmerge": "4.2.2",
     "esbuild": "0.14.43",
     "fast-glob": "3.2.11",
