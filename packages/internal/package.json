{
  "name": "@redwoodjs/internal",
  "version": "0.44.1",
  "repository": {
    "type": "git",
    "url": "https://github.com/redwoodjs/redwood.git",
    "directory": "packages/internal"
  },
  "license": "MIT",
  "main": "dist/index.js",
  "types": "dist/index.d.ts",
  "bin": {
    "rw-gen": "./dist/generate/generate.js",
    "rw-gen-watch": "./dist/generate/watch.js"
  },
  "files": [
    "dist"
  ],
  "scripts": {
    "build": "yarn build:js && yarn build:types",
    "build:clean-dist": "rimraf 'dist/**/*/__tests__'",
    "build:js": "babel src -d dist --extensions \".js,.ts,.tsx\" --copy-files --no-copy-ignored && yarn build:clean-dist",
    "build:types": "tsc --build --verbose",
    "build:watch": "nodemon --watch src --ext \"js,ts,tsx\" --ignore dist --exec \"yarn build\"",
    "fix:permissions": "chmod +x dist/generate/generate.js dist/generate/watch.js",
    "prepublishOnly": "NODE_ENV=production yarn build",
    "test": "jest src",
    "test:watch": "yarn test --watch"
  },
  "jest": {
    "testPathIgnorePatterns": [
      "/fixtures/",
      "/__fixtures__/"
    ]
  },
  "dependencies": {
    "@babel/parser": "7.16.7",
    "@babel/plugin-transform-typescript": "7.16.7",
    "@babel/register": "7.16.7",
    "@babel/runtime-corejs3": "7.16.7",
    "@babel/traverse": "7.16.7",
    "@graphql-codegen/cli": "2.5.0",
    "@graphql-codegen/core": "2.5.0",
    "@graphql-codegen/schema-ast": "2.4.1",
    "@graphql-codegen/typescript": "2.4.3",
    "@graphql-codegen/typescript-operations": "2.2.4",
    "@graphql-codegen/typescript-react-apollo": "3.2.5",
    "@graphql-codegen/typescript-resolvers": "2.5.0",
    "@redwoodjs/graphql-server": "v0.44.1",
    "babel-plugin-graphql-tag": "3.3.0",
    "babel-plugin-polyfill-corejs3": "0.5.0",
    "chalk": "4.1.2",
    "core-js": "3.21.0",
    "deepmerge": "4.2.2",
<<<<<<< HEAD
    "esbuild": "0.14.8",
    "esbuild-plugin-babel": "^0.2.3",
    "fast-glob": "3.2.7",
=======
    "esbuild": "0.14.21",
    "fast-glob": "3.2.11",
>>>>>>> 487a88f0
    "findup-sync": "5.0.0",
    "fs-extra": "10.0.0",
    "glob": "7.2.0",
    "graphql": "16.3.0",
    "kill-port": "1.6.1",
    "prettier": "2.5.1",
    "rimraf": "3.0.2",
    "string-env-interpolation": "1.0.1",
    "systeminformation": "5.11.2",
    "toml": "3.0.0"
  },
  "devDependencies": {
    "@babel/cli": "7.16.7",
    "@babel/core": "7.16.7",
    "@types/babel-plugin-tester": "9.0.4",
    "@types/babel__core": "7.1.18",
    "@types/findup-sync": "4.0.2",
    "@types/fs-extra": "9.0.13",
    "@types/rimraf": "3.0.2",
    "babel-plugin-tester": "10.1.0",
    "graphql-tag": "2.12.6",
    "jest": "27.5.1",
    "typescript": "4.5.5"
  },
  "gitHead": "3905ed045508b861b495f8d5630d76c7a157d8f1"
}<|MERGE_RESOLUTION|>--- conflicted
+++ resolved
@@ -52,14 +52,8 @@
     "chalk": "4.1.2",
     "core-js": "3.21.0",
     "deepmerge": "4.2.2",
-<<<<<<< HEAD
-    "esbuild": "0.14.8",
-    "esbuild-plugin-babel": "^0.2.3",
-    "fast-glob": "3.2.7",
-=======
     "esbuild": "0.14.21",
     "fast-glob": "3.2.11",
->>>>>>> 487a88f0
     "findup-sync": "5.0.0",
     "fs-extra": "10.0.0",
     "glob": "7.2.0",
