{
  "extends": "../../tsconfig.compilerOption.json",
  "compilerOptions": {
    "isolatedModules": true,
    "moduleResolution": "NodeNext",
    "module": "NodeNext",
    "rootDir": "src",
    "outDir": "dist",
  },
  "include": ["src", "./ambient.d.ts"],
  "references": [
<<<<<<< HEAD
    { "path": "../auth" },
    { "path": "../framework-tools" },
=======
    { "path": "../auth/tsconfig.build.json" },
>>>>>>> 1d664ab2
  ]
}<|MERGE_RESOLUTION|>--- conflicted
+++ resolved
@@ -9,11 +9,7 @@
   },
   "include": ["src", "./ambient.d.ts"],
   "references": [
-<<<<<<< HEAD
-    { "path": "../auth" },
+    { "path": "../auth/tsconfig.build.json" },
     { "path": "../framework-tools" },
-=======
-    { "path": "../auth/tsconfig.build.json" },
->>>>>>> 1d664ab2
   ]
 }