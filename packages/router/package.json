{
  "name": "@redwoodjs/router",
  "version": "0.26.2",
  "files": [
    "dist"
  ],
  "main": "dist/index.js",
  "types": "dist/index.d.ts",
  "license": "MIT",
  "dependencies": {
    "@redwoodjs/auth": "^0.26.2",
    "core-js": "3.6.5",
    "lodash.isequal": "^4.5.0"
  },
  "peerDependencies": {
<<<<<<< HEAD
    "prop-types": "^15.7.2",
    "react": "^17.0.1"
  },
  "devDependencies": {
    "prop-types": "^15.7.2",
    "react": "^17.0.1",
    "react-dom": "^17.0.1"
=======
    "react": "*"
  },
  "devDependencies": {
    "@types/lodash.isequal": "^4.5.5",
    "react": "^16.13.1",
    "react-dom": "^16.13.1"
>>>>>>> 9f87e1e3
  },
  "scripts": {
    "build": "yarn build:js && yarn build:types",
    "prepublishOnly": "yarn cross-env NODE_ENV=production yarn build",
    "build:js": "babel src -d dist --extensions \".js,.ts,.tsx\"",
    "build:types": "ttsc --build --verbose",
    "build:watch": "nodemon --watch src --ext \"js,ts,tsx\" --ignore dist --exec \"yarn build\"",
    "test": "jest",
    "test:watch": "yarn test --watch"
  },
  "gitHead": "c235e7d7186e5e258764699c0e0e1d5cc0fdd0b5"
}<|MERGE_RESOLUTION|>--- conflicted
+++ resolved
@@ -12,23 +12,11 @@
     "core-js": "3.6.5",
     "lodash.isequal": "^4.5.0"
   },
-  "peerDependencies": {
-<<<<<<< HEAD
-    "prop-types": "^15.7.2",
-    "react": "^17.0.1"
-  },
   "devDependencies": {
+    "@types/lodash.isequal": "^4.5.5",
     "prop-types": "^15.7.2",
     "react": "^17.0.1",
     "react-dom": "^17.0.1"
-=======
-    "react": "*"
-  },
-  "devDependencies": {
-    "@types/lodash.isequal": "^4.5.5",
-    "react": "^16.13.1",
-    "react-dom": "^16.13.1"
->>>>>>> 9f87e1e3
   },
   "scripts": {
     "build": "yarn build:js && yarn build:types",
