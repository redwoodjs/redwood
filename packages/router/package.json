{
  "name": "@redwoodjs/router",
  "version": "0.36.4",
  "files": [
    "dist"
  ],
  "main": "dist/index.js",
  "types": "dist/index.d.ts",
  "license": "MIT",
  "dependencies": {
    "@reach/skip-nav": "0.16.0",
    "@redwoodjs/auth": "0.36.4",
<<<<<<< HEAD
    "core-js": "3.16.3",
=======
    "core-js": "3.17.3",
>>>>>>> 07f4e135
    "lodash.isequal": "4.5.0"
  },
  "devDependencies": {
    "@babel/cli": "7.14.8",
    "@types/lodash.isequal": "4.5.5",
    "jest": "27.0.6",
    "prop-types": "15.7.2",
    "react": "17.0.2",
    "react-dom": "17.0.2",
    "typescript": "4.3.5"
  },
  "scripts": {
    "build": "yarn build:js && yarn build:types",
    "prepublishOnly": "NODE_ENV=production yarn build",
    "build:js": "babel src -d dist --extensions \".js,.ts,.tsx\"",
    "build:types": "tsc --build --verbose",
    "build:watch": "nodemon --watch src --ext \"js,ts,tsx\" --ignore dist --exec \"yarn build\"",
    "test": "jest",
    "test:watch": "yarn test --watch"
  },
  "gitHead": "8be6a35c2dfd5aaeb12d55be4f0c77eefceb7762"
}<|MERGE_RESOLUTION|>--- conflicted
+++ resolved
@@ -10,11 +10,7 @@
   "dependencies": {
     "@reach/skip-nav": "0.16.0",
     "@redwoodjs/auth": "0.36.4",
-<<<<<<< HEAD
-    "core-js": "3.16.3",
-=======
     "core-js": "3.17.3",
->>>>>>> 07f4e135
     "lodash.isequal": "4.5.0"
   },
   "devDependencies": {
