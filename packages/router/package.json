--- conflicted
+++ resolved
@@ -13,22 +13,14 @@
     "lodash.isequal": "^4.5.0"
   },
   "peerDependencies": {
-<<<<<<< HEAD
     "prop-types": "^15.7.2",
     "react": "^17.0.1"
   },
   "devDependencies": {
+    "@types/lodash.isequal": "^4.5.5",
     "prop-types": "^15.7.2",
     "react": "^17.0.1",
     "react-dom": "^17.0.1"
-=======
-    "react": "*"
-  },
-  "devDependencies": {
-    "@types/lodash.isequal": "^4.5.5",
-    "react": "^16.13.1",
-    "react-dom": "^16.13.1"
->>>>>>> 53bcdb22
   },
   "scripts": {
     "build": "yarn build:js && yarn build:types",
