--- conflicted
+++ resolved
@@ -23,13 +23,8 @@
   },
   "dependencies": {
     "@babel/runtime-corejs3": "7.20.6",
-<<<<<<< HEAD
     "@reach/skip-nav": "0.18.0",
-    "@redwoodjs/auth": "3.7.0",
-=======
-    "@reach/skip-nav": "0.16.0",
     "@redwoodjs/auth": "3.7.1",
->>>>>>> f4f928f8
     "core-js": "3.26.1",
     "lodash.isequal": "4.5.0"
   },
