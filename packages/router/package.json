{
  "name": "@redwoodjs/router",
<<<<<<< HEAD
  "version": "0.28.4",
=======
  "version": "0.28.3",
>>>>>>> fb97c8a4
  "files": [
    "dist"
  ],
  "main": "dist/index.js",
  "types": "dist/index.d.ts",
  "license": "MIT",
  "dependencies": {
    "@reach/skip-nav": "^0.13.2",
<<<<<<< HEAD
    "@redwoodjs/auth": "^0.28.4",
=======
    "@redwoodjs/auth": "^0.28.3",
>>>>>>> fb97c8a4
    "core-js": "3.6.5",
    "lodash.isequal": "^4.5.0"
  },
  "devDependencies": {
    "@types/lodash.isequal": "^4.5.5",
    "prop-types": "^15.7.2",
    "react": "^17.0.1",
    "react-dom": "^17.0.1"
  },
  "scripts": {
    "build": "yarn build:js && yarn build:types",
    "prepublishOnly": "yarn cross-env NODE_ENV=production yarn build",
    "build:js": "babel src -d dist --extensions \".js,.ts,.tsx\"",
    "build:link": "../../tasks/build-link",
    "build:types": "ttsc --build --verbose",
    "build:watch": "nodemon --watch src --ext \"js,ts,tsx\" --ignore dist --exec \"yarn build\"",
    "test": "jest",
    "test:watch": "yarn test --watch"
  },
  "gitHead": "c235e7d7186e5e258764699c0e0e1d5cc0fdd0b5"
}<|MERGE_RESOLUTION|>--- conflicted
+++ resolved
@@ -1,10 +1,6 @@
 {
   "name": "@redwoodjs/router",
-<<<<<<< HEAD
   "version": "0.28.4",
-=======
-  "version": "0.28.3",
->>>>>>> fb97c8a4
   "files": [
     "dist"
   ],
@@ -13,11 +9,7 @@
   "license": "MIT",
   "dependencies": {
     "@reach/skip-nav": "^0.13.2",
-<<<<<<< HEAD
     "@redwoodjs/auth": "^0.28.4",
-=======
-    "@redwoodjs/auth": "^0.28.3",
->>>>>>> fb97c8a4
     "core-js": "3.6.5",
     "lodash.isequal": "^4.5.0"
   },
