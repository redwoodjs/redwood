--- conflicted
+++ resolved
@@ -9,11 +9,7 @@
   "license": "MIT",
   "dependencies": {
     "@reach/skip-nav": "0.15.0",
-<<<<<<< HEAD
-    "@redwoodjs/auth": "0.33.2",
-=======
     "@redwoodjs/auth": "^0.33.3",
->>>>>>> 70ac5344
     "core-js": "3.13.1",
     "lodash.isequal": "4.5.0"
   },
