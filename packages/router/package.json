--- conflicted
+++ resolved
@@ -24,13 +24,8 @@
   "dependencies": {
     "@babel/runtime-corejs3": "7.16.7",
     "@reach/skip-nav": "0.16.0",
-<<<<<<< HEAD
-    "@redwoodjs/auth": "1.3.1",
+    "@redwoodjs/auth": "1.3.2",
     "core-js": "3.22.4",
-=======
-    "@redwoodjs/auth": "1.3.2",
-    "core-js": "3.22.2",
->>>>>>> 32507ee8
     "lodash.isequal": "4.5.0"
   },
   "devDependencies": {
