{
  "name": "@redwoodjs/router",
  "version": "7.0.0",
  "type": "module",
  "repository": {
    "type": "git",
    "url": "git+https://github.com/redwoodjs/redwood.git",
    "directory": "packages/router"
  },
  "license": "MIT",
  "main": "dist/index.js",
  "types": "dist/index.d.ts",
  "files": [
    "dist",
    "skip-nav.css"
  ],
  "exports": {
    ".": {
      "import": {
        "types": "./dist/index.d.ts",
        "default": "./dist/index.js"
      },
      "require": {
        "types": "./dist/cjs/index.d.ts",
        "default": "./dist/cjs/index.js"
      }
    },
    "./Route": {
      "import": "./dist/Route.js",
      "require": "./dist/cjs/Route.js"
    },
    "./Set": {
      "import": "./dist/Set.js",
      "require": "./dist/cjs/Set.js"
    },
    "./Link": {
      "import": "./dist/link.js",
      "require": "./dist/cjs/link.js"
    },
    "./NavLink": {
      "import": "./dist/navLink.js",
      "require": "./dist/cjs/navLink.js"
    },
    "./location": {
      "import": "./dist/location.js",
      "require": "./dist/cjs/location.js"
    },
    "./namedRoutes": {
      "import": "./dist/namedRoutes.js",
      "require": "./dist/cjs/namedRoutes.js"
    },
    "./util": {
      "import": "./dist/util.js",
      "require": "./dist/cjs/util.js"
    },
    "./rscCss": {
      "require": "./dist/cjs/rsc/rscCss.js",
      "import": "./dist/rsc/rscCss.js"
    },
    "./serverRouter": {
      "import": "./dist/rsc/ServerRouter.js",
      "require": "./dist/cjs/rsc/ServerRouter.js"
    },
    "./RscRouter": {
      "react-server": "./dist/rsc/ServerRouter.js",
      "require": "./dist/cjs/rsc/ClientRouter.js",
      "import": "./dist/rsc/ClientRouter.js"
    },
    "./SsrRouter": {
      "react-server": "./dist/rsc/ServerRouter.js",
      "require": "./dist/cjs/rsc/SsrRouter.js",
      "import": "./dist/rsc/SsrRouter.js"
    },
    "./dist/*": {
      "require": "./dist/cjs/*.js",
      "import": "./dist/*.js"
    }
  },
  "scripts": {
    "build": "tsx ./build.mts && yarn build:types",
    "build:pack": "yarn pack -o redwoodjs-router.tgz",
    "build:types": "tsc --build --verbose",
    "build:types-cjs": "tsc --build --verbose tsconfig.types-cjs.json",
    "build:watch": "nodemon --watch src --ext \"js,jsx,ts,tsx\" --ignore dist --exec \"yarn build\"",
    "check:attw": "tsx ./attw.ts",
    "check:package": "concurrently npm:check:attw yarn publint",
    "prepublishOnly": "NODE_ENV=production yarn build",
    "test": "vitest run",
    "test:types": "tstyche",
    "test:watch": "vitest watch"
  },
  "dependencies": {
    "@babel/runtime-corejs3": "7.24.8",
    "@redwoodjs/auth": "workspace:*",
    "@redwoodjs/server-store": "workspace:*",
    "core-js": "3.37.1"
  },
  "devDependencies": {
<<<<<<< HEAD
    "@arethetypeswrong/cli": "0.15.3",
    "@babel/cli": "7.24.5",
=======
    "@babel/cli": "7.24.8",
>>>>>>> 5e1caa82
    "@babel/core": "^7.22.20",
    "@testing-library/jest-dom": "6.4.6",
    "@types/react": "^18.2.55",
    "@types/react-dom": "^18.2.19",
    "concurrently": "8.2.2",
    "publint": "0.2.8",
    "react": "19.0.0-beta-04b058868c-20240508",
    "react-dom": "19.0.0-beta-04b058868c-20240508",
<<<<<<< HEAD
    "tstyche": "2.0.0",
    "tsx": "4.15.6",
=======
    "tstyche": "2.1.0",
>>>>>>> 5e1caa82
    "typescript": "5.4.5",
    "vitest": "2.0.3"
  },
  "peerDependencies": {
    "react": "19.0.0-beta-04b058868c-20240508",
    "react-dom": "19.0.0-beta-04b058868c-20240508"
  },
  "gitHead": "3905ed045508b861b495f8d5630d76c7a157d8f1"
}<|MERGE_RESOLUTION|>--- conflicted
+++ resolved
@@ -96,12 +96,8 @@
     "core-js": "3.37.1"
   },
   "devDependencies": {
-<<<<<<< HEAD
     "@arethetypeswrong/cli": "0.15.3",
-    "@babel/cli": "7.24.5",
-=======
     "@babel/cli": "7.24.8",
->>>>>>> 5e1caa82
     "@babel/core": "^7.22.20",
     "@testing-library/jest-dom": "6.4.6",
     "@types/react": "^18.2.55",
@@ -110,12 +106,8 @@
     "publint": "0.2.8",
     "react": "19.0.0-beta-04b058868c-20240508",
     "react-dom": "19.0.0-beta-04b058868c-20240508",
-<<<<<<< HEAD
-    "tstyche": "2.0.0",
+    "tstyche": "2.1.0",
     "tsx": "4.15.6",
-=======
-    "tstyche": "2.1.0",
->>>>>>> 5e1caa82
     "typescript": "5.4.5",
     "vitest": "2.0.3"
   },
