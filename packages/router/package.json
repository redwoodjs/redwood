{
  "name": "@redwoodjs/router",
  "version": "6.0.7",
  "repository": {
    "type": "git",
    "url": "https://github.com/redwoodjs/redwood.git",
    "directory": "packages/router"
  },
  "license": "MIT",
  "main": "dist/index.js",
  "types": "dist/index.d.ts",
  "files": [
    "dist",
    "skip-nav.css"
  ],
  "scripts": {
    "build": "yarn build:js && yarn build:types",
    "build:js": "babel src -d dist --extensions \".js,.jsx,.ts,.tsx\"",
    "build:pack": "yarn pack -o redwoodjs-router.tgz",
    "build:types": "tsc --build --verbose",
    "build:watch": "nodemon --watch src --ext \"js,jsx,ts,tsx\" --ignore dist --exec \"yarn build\"",
    "prepublishOnly": "NODE_ENV=production yarn build",
    "test": "jest",
    "test:types": "tstyche",
    "test:watch": "yarn test --watch"
  },
  "dependencies": {
<<<<<<< HEAD
    "@babel/runtime-corejs3": "7.23.6",
=======
    "@babel/runtime-corejs3": "7.23.9",
    "@reach/skip-nav": "0.18.0",
>>>>>>> 01936155
    "@redwoodjs/auth": "6.0.7",
    "core-js": "3.35.1"
  },
  "devDependencies": {
    "@babel/cli": "7.23.9",
    "@babel/core": "^7.22.20",
    "@types/react": "18.2.37",
    "@types/react-dom": "18.2.15",
    "jest": "29.7.0",
    "react": "0.0.0-experimental-e5205658f-20230913",
    "react-dom": "0.0.0-experimental-e5205658f-20230913",
    "tstyche": "1.0.0-beta.9",
    "typescript": "5.3.3"
  },
  "peerDependencies": {
    "react": "0.0.0-experimental-e5205658f-20230913",
    "react-dom": "0.0.0-experimental-e5205658f-20230913"
  },
  "gitHead": "3905ed045508b861b495f8d5630d76c7a157d8f1"
}<|MERGE_RESOLUTION|>--- conflicted
+++ resolved
@@ -25,12 +25,7 @@
     "test:watch": "yarn test --watch"
   },
   "dependencies": {
-<<<<<<< HEAD
-    "@babel/runtime-corejs3": "7.23.6",
-=======
     "@babel/runtime-corejs3": "7.23.9",
-    "@reach/skip-nav": "0.18.0",
->>>>>>> 01936155
     "@redwoodjs/auth": "6.0.7",
     "core-js": "3.35.1"
   },
