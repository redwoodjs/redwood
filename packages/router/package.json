--- conflicted
+++ resolved
@@ -24,13 +24,8 @@
   "dependencies": {
     "@babel/runtime-corejs3": "7.19.4",
     "@reach/skip-nav": "0.16.0",
-<<<<<<< HEAD
-    "@redwoodjs/auth2": "3.0.3",
-    "core-js": "3.25.3",
-=======
-    "@redwoodjs/auth": "3.2.0",
+    "@redwoodjs/auth2": "3.2.0",
     "core-js": "3.25.5",
->>>>>>> 6b7fe0c3
     "lodash.isequal": "4.5.0"
   },
   "devDependencies": {
