/* eslint-disable no-var */

declare global {
  var __REDWOOD__PRERENDERING: boolean
  /**
   * URL or absolute path to the GraphQL serverless function, without the trailing slash.
   * Example: `./redwood/functions/graphql` or `https://api.redwoodjs.com/graphql`
   */
  var RWJS_API_GRAPHQL_URL: string
  /**
   * URL or absolute path to the DbAuth serverless function, without the trailing slash.
   * Example: `./redwood/functions/auth` or `https://api.redwoodjs.com/auth`
   **/
  var RWJS_API_DBAUTH_URL: string

<<<<<<< HEAD
=======
  /**
   * URL or absolute path to serverless functions, without the trailing slash.
   * Example: `./redwood/functions/` or `https://api.redwoodjs.com/`
   **/
  var RWJS_API_URL: string

  /** @deprecated Please use `RWJS_API_GRAPHQL_URL` or `RWJS_API_DBAUTH_URL` */
  var __REDWOOD__API_URL: string
  /** @deprecated Please use `RWJS_API_GRAPHQL_URL` or `RWJS_API_DBAUTH_URL` */
  var __REDWOOD__API_GRAPHQL_SERVER_PATH: string

>>>>>>> 561e5883
  namespace NodeJS {
    interface Global {
      /**
       * This global is set to true by the prerendering CLI command.
       */
      __REDWOOD__PRERENDERING: boolean

<<<<<<< HEAD
      /** FQDN or absolute path to the GraphQL serverless function */
=======
      /** URL or absolute path to the GraphQL serverless function */
>>>>>>> 561e5883
      RWJS_API_GRAPHQL_URL: string
      /** URL or absolute path to the DbAuth serverless function */
      RWJS_API_DBAUTH_URL: string
      /** URL or absolute path to serverless functions */
      RWJS_API_URL: string
    }
  }
}

export {}<|MERGE_RESOLUTION|>--- conflicted
+++ resolved
@@ -13,20 +13,12 @@
    **/
   var RWJS_API_DBAUTH_URL: string
 
-<<<<<<< HEAD
-=======
   /**
    * URL or absolute path to serverless functions, without the trailing slash.
    * Example: `./redwood/functions/` or `https://api.redwoodjs.com/`
    **/
   var RWJS_API_URL: string
 
-  /** @deprecated Please use `RWJS_API_GRAPHQL_URL` or `RWJS_API_DBAUTH_URL` */
-  var __REDWOOD__API_URL: string
-  /** @deprecated Please use `RWJS_API_GRAPHQL_URL` or `RWJS_API_DBAUTH_URL` */
-  var __REDWOOD__API_GRAPHQL_SERVER_PATH: string
-
->>>>>>> 561e5883
   namespace NodeJS {
     interface Global {
       /**
@@ -34,11 +26,7 @@
        */
       __REDWOOD__PRERENDERING: boolean
 
-<<<<<<< HEAD
-      /** FQDN or absolute path to the GraphQL serverless function */
-=======
       /** URL or absolute path to the GraphQL serverless function */
->>>>>>> 561e5883
       RWJS_API_GRAPHQL_URL: string
       /** URL or absolute path to the DbAuth serverless function */
       RWJS_API_DBAUTH_URL: string
