import path from 'node:path'

<<<<<<< HEAD
import type { default as RSDWClientModule } from 'react-server-dom-webpack/client.edge'

import { getPaths } from '@redwoodjs/project-config'

import { moduleMap } from './ssrModuleMap.js'
import { importRsdwClient, importReact, importRsdwServer } from './utils.js'
import { makeFilePath } from './utils.js'

type RSDWClientType = typeof RSDWClientModule

=======
import { getPaths } from '@redwoodjs/project-config'

import { moduleMap } from './ssrModuleMap.js'
import { importRsdwClient, importRsdwServer, importReact } from './utils.js'
import { makeFilePath } from './utils.js'

>>>>>>> b0a04d81
async function getEntries() {
  if (globalThis.__rwjs__vite_ssr_runtime) {
    return {
      serverEntries: {
        __rwjs__Routes: '../../src/Routes.tsx',
      },
      ssrEntries: {},
    }
  }

  const entriesPath = getPaths().web.distRscEntries
  const entries = await import(makeFilePath(entriesPath))
  return entries
}

async function getRoutesComponent(): Promise<React.FunctionComponent> {
  // For SSR during dev
  if (globalThis.__rwjs__vite_rsc_runtime) {
    const routesMod = await globalThis.__rwjs__vite_rsc_runtime.executeUrl(
      getPaths().web.routes,
    )

    return routesMod.default
  }

  // For SSR during prod
  const { serverEntries } = await getEntries()
  const entryPath = path.join(
    getPaths().web.distRsc,
    serverEntries['__rwjs__Routes'],
  )
  console.log('getRoutesComponent entryPath', entryPath)
  const routesModule = await import(makeFilePath(entryPath))

  return routesModule.default
}

// This gets executed in an RSC server "world" and should return the path to
// the chunk in the client/browser "world"
function resolveClientEntryForProd(
  filePath: string,
  clientEntries: Record<string, string>,
) {
  const basePath = getPaths().web.distSsr
  const entriesFile = getPaths().web.distRscEntries
  const baseDir = path.dirname(entriesFile)
  const absoluteClientEntries = Object.fromEntries(
    Object.entries(clientEntries).map(([key, val]) => {
      let fullKey = path.join(baseDir, key)

      if (process.platform === 'win32') {
        fullKey = fullKey.replaceAll('\\', '/')
      }

      return [fullKey, basePath + path.sep + val]
    }),
  )

  const filePathSlash = filePath.replaceAll('\\', '/')
  const clientEntry = absoluteClientEntries[filePathSlash]

  console.log('resolveClientEntryForProd during SSR - clientEntry', clientEntry)

  if (!clientEntry) {
    // TODO (RSC): Is this ever used?
    if (absoluteClientEntries['*'] === '*') {
      return basePath + path.relative(getPaths().base, filePathSlash)
    }

    throw new Error('No client entry found for ' + filePathSlash)
  }

  return clientEntry
}

// TODO (RSC): Make our own module loading use the same cache as the webpack
// shim for performance
// const moduleLoading = (globalThis as any).__webpack_module_loading__
// const moduleCache = (globalThis as any).__webpack_module_cache__

const rscCache = new Map<string, Thenable<React.ReactElement>>()

/**
 * Render the RW App's Routes.{tsx,jsx} component.
 * In production, this function will read the Routes component from the App's
 * dist directory.
 * During dev, this function will use Vite to load the Routes component from
 * the App's src directory.
 */
export async function renderRoutesSsr(pathname: string) {
  console.log('renderRoutesSsr pathname', pathname)

  const cached = rscCache.get(pathname)
  if (cached) {
    return cached
  }

  const Routes = await getRoutesComponent()

  console.log('clientSsr.ts getEntries()', await getEntries())
  const clientEntries = (await getEntries()).ssrEntries

  // TODO (RSC): Try removing the proxy here and see if it's really necessary.
  // Looks like it'd work to just have a regular object with a getter.
  // Remove the proxy and see what breaks.
  const bundlerConfig = new Proxy(
    {},
    {
      get(_target, encodedId: string) {
        console.log('Proxy get encodedId', encodedId)
        const [filePath, name] = encodedId.split('#') as [string, string]
        // filePath /Users/tobbe/tmp/test-project-rsc-kitchen-sink/web/dist/rsc/assets/rsc-AboutCounter.tsx-1.mjs
        // name AboutCounter

        const id = globalThis.__rwjs__vite_ssr_runtime
          ? filePath
          : resolveClientEntryForProd(filePath, clientEntries)

        console.log('clientSsr.ts::Proxy id', id)
        // id /Users/tobbe/tmp/test-project-rsc-kitchen-sink/web/dist/browser/assets/rsc-AboutCounter.tsx-1-4kTKU8GC.mjs
        return { id, chunks: [id], name, async: true }
      },
    },
  )

  const { createElement } = await importReact()
<<<<<<< HEAD

=======
>>>>>>> b0a04d81
  const { renderToReadableStream } = await importRsdwServer()

  console.log('clientSsr.ts right before renderToReadableStream')
  // We're in clientSsr.ts, but we're supposed to be pretending we're in the
  // RSC server "world" and that `stream` comes from `fetch`. So this is us
  // emulating the reply (stream) you'd get from a fetch call.
  const originalStream = renderToReadableStream(
    createElement(Routes),
    bundlerConfig,
  )

  // Clone and log the stream
  const [streamForLogging, streamForRendering] = originalStream.tee()

  // Log the stream content
  ;(async () => {
    const reader = streamForLogging.getReader()
    const decoder = new TextDecoder()
    let logContent = ''

    while (true /* eslint-disable-line no-constant-condition */) {
      const { done, value } = await reader.read()

      if (done) {
        break
      }

      logContent += decoder.decode(value, { stream: true })
    }

    console.log('Stream content:', logContent)
  })()

  // We have to do this weird import thing because we need a version of
  // react-server-dom-webpack/client.edge that uses the same bundled version
  // of React as all the client components. Also see comment in
  // streamHelpers.ts about the rd-server import for some more context
  const { createFromReadableStream } = await importRsdwClient()

  // Here we use `createFromReadableStream`, which is equivalent to
  // `createFromFetch` as used in the browser
  const data = createFromReadableStream(streamForRendering, {
    ssrManifest: { moduleMap, moduleLoading: null },
  })

  // TODO (RSC): Since this is SSR, do we need caching?
  rscCache.set(pathname, data)

  return data
}<|MERGE_RESOLUTION|>--- conflicted
+++ resolved
@@ -1,7 +1,4 @@
 import path from 'node:path'
-
-<<<<<<< HEAD
-import type { default as RSDWClientModule } from 'react-server-dom-webpack/client.edge'
 
 import { getPaths } from '@redwoodjs/project-config'
 
@@ -9,16 +6,6 @@
 import { importRsdwClient, importReact, importRsdwServer } from './utils.js'
 import { makeFilePath } from './utils.js'
 
-type RSDWClientType = typeof RSDWClientModule
-
-=======
-import { getPaths } from '@redwoodjs/project-config'
-
-import { moduleMap } from './ssrModuleMap.js'
-import { importRsdwClient, importRsdwServer, importReact } from './utils.js'
-import { makeFilePath } from './utils.js'
-
->>>>>>> b0a04d81
 async function getEntries() {
   if (globalThis.__rwjs__vite_ssr_runtime) {
     return {
@@ -145,10 +132,6 @@
   )
 
   const { createElement } = await importReact()
-<<<<<<< HEAD
-
-=======
->>>>>>> b0a04d81
   const { renderToReadableStream } = await importRsdwServer()
 
   console.log('clientSsr.ts right before renderToReadableStream')
