--- conflicted
+++ resolved
@@ -1,18 +1,12 @@
 import path from 'node:path'
 import { pathToFileURL } from 'node:url'
 
-<<<<<<< HEAD
-=======
 import type { default as RSDWClientModule } from 'react-server-dom-webpack/client.edge'
->>>>>>> b0a04d81
 import type { default as RSDWServerModule } from 'react-server-dom-webpack/server.edge'
 
 import { getPaths } from '@redwoodjs/project-config'
 
-<<<<<<< HEAD
-=======
 type RSDWClientType = typeof RSDWClientModule
->>>>>>> b0a04d81
 type RSDWServerType = typeof RSDWServerModule
 
 export function makeFilePath(path: string) {
@@ -43,16 +37,12 @@
  * This function ensures we load the same version of rsdw_client everywhere to
  * prevent multiple instances of React
  */
-<<<<<<< HEAD
-export async function importRsdwClient() {
+export async function importRsdwClient(): Promise<RSDWClientType> {
   if (globalThis.__rwjs__vite_ssr_runtime) {
     const rsdwcMod = await import('react-server-dom-webpack/client.edge')
     return rsdwcMod.default
   }
 
-=======
-export async function importRsdwClient(): Promise<RSDWClientType> {
->>>>>>> b0a04d81
   const distSsr = getPaths().web.distSsr
   const rsdwClientPath = makeFilePath(
     path.join(distSsr, '__rwjs__rsdw-client.mjs'),
@@ -62,7 +52,6 @@
 }
 
 export async function importRsdwServer(): Promise<RSDWServerType> {
-<<<<<<< HEAD
   if (globalThis.__rwjs__vite_rsc_runtime) {
     const rsdwServerMod = await globalThis.__rwjs__vite_rsc_runtime.executeUrl(
       'react-server-dom-webpack/server.edge',
@@ -81,16 +70,4 @@
       dynamicImport + 'react-server-dom-webpack/server.edge'
     )
   }
-=======
-  // We need to do this weird import dance because we need to import a version
-  // of react-server-dom-webpack/server.edge that has been built with the
-  // `react-server` condition. If we just did a regular import, we'd get the
-  // generic version in node_modules, and it'd throw an error about not being
-  // run in an environment with the `react-server` condition.
-  const dynamicImport = ''
-  return import(
-    /* @vite-ignore */
-    dynamicImport + 'react-server-dom-webpack/server.edge'
-  )
->>>>>>> b0a04d81
 }