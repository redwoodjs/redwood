--- conflicted
+++ resolved
@@ -12,11 +12,7 @@
 
 const LocationContext = createNamedContext<LocationContextType>('Location')
 
-<<<<<<< HEAD
-interface Location extends LocationContextType {}
-=======
 type Location = LocationContextType
->>>>>>> 48ed4535
 
 interface LocationProviderProps {
   location?: Location
