--- conflicted
+++ resolved
@@ -10,42 +10,22 @@
 
 export const ParamsContext = createNamedContext<ParamsContextProps>('Params')
 
-<<<<<<< HEAD
-export const ParamsProvider: React.FC = ({ children }) => {
-  const { routes, paramTypes, trailingSlashes } = useRouterState()
-=======
 interface Props {
   path?: string
 }
 
 export const ParamsProvider: React.FC<Props> = ({ path, children }) => {
   const { paramTypes } = useRouterState()
->>>>>>> 96cde295
   const location = useLocation()
 
   let pathParams = {}
   const searchParams = parseSearch(location.search)
 
-<<<<<<< HEAD
-  for (const route of routes) {
-    if (route.path) {
-      const { match, params } = matchPath(
-        route.path,
-        location.pathname,
-        paramTypes,
-        trailingSlashes
-      )
-
-      if (match && typeof params !== 'undefined') {
-        pathParams = params
-      }
-=======
   if (path) {
     const { match, params } = matchPath(path, location.pathname, paramTypes)
 
     if (match && typeof params !== 'undefined') {
       pathParams = params
->>>>>>> 96cde295
     }
   }
 
