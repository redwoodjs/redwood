--- conflicted
+++ resolved
@@ -245,7 +245,8 @@
   parseSearch,
   validatePath,
   replaceParams,
-<<<<<<< HEAD
+  isReactElement,
+  flattenAll,
 }
 
 /**
@@ -276,8 +277,4 @@
   }
 
   return `new page at ${global?.location.pathname}`
-=======
-  isReactElement,
-  flattenAll,
->>>>>>> 438efbc1
 }