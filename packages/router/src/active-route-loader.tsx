--- conflicted
+++ resolved
@@ -58,16 +58,12 @@
   }
 
   useEffect(() => {
-<<<<<<< HEAD
-    globalThis?.scrollTo(0, 0)
-=======
     // Make this hook a no-op if we're rendering in an iframe.
     if (inIframe()) {
       return
     }
 
-    global?.scrollTo(0, 0)
->>>>>>> a9411a28
+    globalThis?.scrollTo(0, 0)
 
     if (announcementRef.current) {
       announcementRef.current.innerText = getAnnouncement()
