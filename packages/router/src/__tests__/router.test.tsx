--- conflicted
+++ resolved
@@ -43,14 +43,10 @@
 import { Set } from '../Set'
 import { Spec } from '../util'
 
-<<<<<<< HEAD
 /** running into intermittent test timeout behavior in https://github.com/redwoodjs/redwood/pull/4992
  attempting to work around by bumping the default timeout of 5000 */
 const timeoutForFlakeyAsyncTests = 8000
 
-function createDummyAuthContextValues(partial: Partial<AuthContextInterface>) {
-  const authContextValues: AuthContextInterface = {
-=======
 type UnknownAuthContextInterface = AuthContextInterface<
   unknown,
   unknown,
@@ -66,7 +62,6 @@
   partial: Partial<UnknownAuthContextInterface>
 ) {
   const authContextValues: UnknownAuthContextInterface = {
->>>>>>> 0c970739
     loading: true,
     isAuthenticated: false,
     userMetadata: null,
