--- conflicted
+++ resolved
@@ -463,12 +463,7 @@
   }
 
   const TestRouter = () => (
-<<<<<<< HEAD
-    // @ts-expect-error - Meh.
-    <Router useAuth={window.__REDWOOD__USE_AUTH}>
-=======
     <Router>
->>>>>>> fb97c8a4
       <Route path="/test/{documentId}" page={ParamPage} name="param" />
     </Router>
   )
@@ -490,12 +485,7 @@
   }
 
   const TestRouter = () => (
-<<<<<<< HEAD
-    // @ts-expect-error - Meh.
-    <Router useAuth={window.__REDWOOD__USE_AUTH}>
-=======
     <Router>
->>>>>>> fb97c8a4
       <Set wrap={SetWithUseParams}>
         <Route path="/test/{documentId}" page={ParamPage} name="param" />
       </Set>
@@ -521,12 +511,7 @@
   }
 
   const TestRouter = () => (
-<<<<<<< HEAD
-    // @ts-expect-error - Meh.
-    <Router useAuth={window.__REDWOOD__USE_AUTH}>
-=======
     <Router>
->>>>>>> fb97c8a4
       <Set wrap={SetWithUseParams}>
         <Route path="/test/{documentId}" page={ParamPage} name="param" />
       </Set>
@@ -541,12 +526,6 @@
 })
 
 test('Set is not rendered for unauthenticated user.', async () => {
-<<<<<<< HEAD
-  // not authenticated.
-  mockAuth(false)
-
-=======
->>>>>>> fb97c8a4
   const ParamPage = () => {
     // This should never be called. We should be redirect to login instead.
     expect(false).toBe(true)
@@ -560,12 +539,7 @@
   }
 
   const TestRouter = () => (
-<<<<<<< HEAD
-    // @ts-expect-error - Meh.
-    <Router useAuth={window.__REDWOOD__USE_AUTH}>
-=======
     <Router useAuth={mockUseAuth()}>
->>>>>>> fb97c8a4
       <Private unauthenticated="login">
         <Set wrap={SetWithUseParams}>
           <Route path="/test/{documentId}" page={ParamPage} name="param" />
