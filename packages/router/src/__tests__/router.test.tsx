--- conflicted
+++ resolved
@@ -263,12 +263,8 @@
   )
 
   beforeEach(() => {
-<<<<<<< HEAD
-    mockDelay = 200
-=======
     // One of the tests modifies this, so we need to reset it before each test
     mockDelay = 400
->>>>>>> 6b7fe0c3
   })
 
   afterEach(() => {
