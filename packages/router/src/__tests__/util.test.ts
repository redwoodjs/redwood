--- conflicted
+++ resolved
@@ -1,13 +1,9 @@
-<<<<<<< HEAD
-import { formatPath, matchPath, parseSearch, validatePath } from '../util'
-=======
 import {
   matchPath,
   parseSearch,
   validatePath,
   flattenSearchParams,
 } from '../util'
->>>>>>> 96cde295
 
 describe('matchPath', () => {
   it.each([
@@ -250,28 +246,6 @@
   })
 })
 
-<<<<<<< HEAD
-describe('formatPath', () => {
-  describe('never', () => {
-    it('strips trailing slashes', () => {
-      expect(formatPath('/post', 'never')).toEqual('/post')
-      expect(formatPath('/post/', 'never')).toEqual('/post')
-    })
-  })
-
-  describe('always', () => {
-    it('adds trailing slashes', () => {
-      expect(formatPath('/post', 'always')).toEqual('/post/')
-      expect(formatPath('/post/', 'always')).toEqual('/post/')
-    })
-  })
-
-  describe('preserve', () => {
-    it('keeps trailing slashes as-is', () => {
-      expect(formatPath('/post', 'preserve')).toEqual('/post')
-      expect(formatPath('/post/', 'preserve')).toEqual('/post/')
-    })
-=======
 describe('flattenSearchParams', () => {
   it('returns a flat array from query string', () => {
     expect(
@@ -281,6 +255,5 @@
 
   it('returns an empty array', () => {
     expect(flattenSearchParams('')).toEqual([])
->>>>>>> 96cde295
   })
 })