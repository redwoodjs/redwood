import React from 'react'

import { toHaveClass, toHaveStyle } from '@testing-library/jest-dom/matchers'
<<<<<<< HEAD
import { act, render, waitFor } from '@testing-library/react'
=======
import { render } from '@testing-library/react'

>>>>>>> 6a6687b6
// TODO: Remove when jest configs are in place
// @ts-expect-error - Issue with TS and jest-dom
expect.extend({ toHaveClass, toHaveStyle })

import { navigate, Route, Router, routes } from '../'
import { NavLink, useMatch, Link } from '../links'
import { LocationProvider } from '../location'
import { flattenSearchParams, RouteParams } from '../util'

function createDummyLocation(pathname: string, search = '') {
  return {
    pathname,
    hash: '',
    host: '',
    hostname: '',
    href: '',
    ancestorOrigins: null,
    assign: () => null,
    reload: () => null,
    replace: () => null,
    origin: '',
    port: '',
    protocol: '',
    search,
  }
}

describe('<NavLink />', () => {
  it('receives active class on the same pathname', () => {
    const mockLocation = createDummyLocation('/dunder-mifflin')

    const { getByText } = render(
      <LocationProvider location={mockLocation}>
        <NavLink activeClassName="activeTest" to="/dunder-mifflin">
          Dunder Mifflin
        </NavLink>
      </LocationProvider>
    )

    expect(getByText(/Dunder Mifflin/)).toHaveClass('activeTest')
  })

  it('receives active class on the same pathname with search parameters', () => {
    const mockLocation = createDummyLocation(
      '/search-params',
      '?tab=main&page=1'
    )

    const { getByText } = render(
      <LocationProvider location={mockLocation}>
        <NavLink
          activeClassName="activeTest"
          to={`/search-params?page=1&tab=main`}
        >
          Dunder Mifflin
        </NavLink>
      </LocationProvider>
    )

    expect(getByText(/Dunder Mifflin/)).toHaveClass('activeTest')
  })

  it('receives active class on the pathname when we are on a sub page', () => {
    const mockLocation = createDummyLocation('/users/1')

    const { getByText } = render(
      <LocationProvider location={mockLocation}>
        <NavLink activeClassName="activeTest" matchSubPaths to="/users">
          Dunder Mifflin
        </NavLink>
      </LocationProvider>
    )

    expect(getByText(/Dunder Mifflin/)).toHaveClass('activeTest')
  })

  it('receives active class on the pathname when we are on the exact page, but also matching child paths', () => {
    const mockLocation = createDummyLocation('/users/1')

    const { getByText } = render(
      <LocationProvider location={mockLocation}>
        <NavLink activeClassName="activeTest" matchSubPaths to="/users/1">
          Dunder Mifflin
        </NavLink>
      </LocationProvider>
    )

    expect(getByText(/Dunder Mifflin/)).toHaveClass('activeTest')
  })

  it('receives active class on the same pathname only', () => {
    const mockLocation = createDummyLocation('/pathname', '?tab=main&page=1')

    const { getByText } = render(
      <LocationProvider location={mockLocation}>
        <NavLink
          activeClassName="activeTest"
          to="/pathname?tab=second&page=2"
          activeMatchParams={[]}
        >
          Dunder Mifflin
        </NavLink>
      </LocationProvider>
    )

    expect(getByText(/Dunder Mifflin/)).toHaveClass('activeTest')
  })

  it('receives active class on the same pathname with a matched param key', () => {
    const mockLocation = createDummyLocation(
      '/pathname-params',
      '?tab=main&page=1'
    )

    const { getByText } = render(
      <LocationProvider location={mockLocation}>
        <NavLink
          activeClassName="activeTest"
          to={`/pathname-params?tab=main&page=2`}
          activeMatchParams={['tab']}
        >
          Dunder Mifflin
        </NavLink>
      </LocationProvider>
    )

    expect(getByText(/Dunder Mifflin/)).toHaveClass('activeTest')
  })

  it('receives active class on the same pathname with a matched key-value param', () => {
    const mockLocation = createDummyLocation(
      '/search-params',
      '?tab=main&page=1'
    )

    const { getByText } = render(
      <LocationProvider location={mockLocation}>
        <NavLink
          activeClassName="activeTest"
          to={`/search-params?page=1&tab=main`}
          activeMatchParams={[{ page: 1 }]}
        >
          Dunder Mifflin
        </NavLink>
      </LocationProvider>
    )

    expect(getByText(/Dunder Mifflin/)).toHaveClass('activeTest')
  })

  it('receives active class on the same pathname with a matched param key and a matched key-value param', () => {
    const mockLocation = createDummyLocation(
      '/search-params',
      '?tab=main&page=1&category=book'
    )

    const { getByText } = render(
      <LocationProvider location={mockLocation}>
        <NavLink
          activeClassName="activeTest"
          to={`/search-params?page=3&tab=main&category=book`}
          activeMatchParams={[{ category: 'book' }, 'page']}
        >
          Dunder Mifflin
        </NavLink>
      </LocationProvider>
    )

    expect(getByText(/Dunder Mifflin/)).toHaveClass('activeTest')
  })

  it('receives active class on the same pathname with a matched param key and multiple matched key-value param', () => {
    const mockLocation = createDummyLocation(
      '/search-params',
      '?tab=about&page=3&category=magazine'
    )

    const { getByText } = render(
      <LocationProvider location={mockLocation}>
        <NavLink
          activeClassName="activeTest"
          to={`/search-params?page=3&tab=main&category=magazine`}
          activeMatchParams={[{ page: 3, category: 'magazine' }, 'tab']}
        >
          Dunder Mifflin
        </NavLink>
      </LocationProvider>
    )

    expect(getByText(/Dunder Mifflin/)).toHaveClass('activeTest')
  })

  it('receives active class on the same pathname with a matched param key and multiple matched key-value param in separated', () => {
    const mockLocation = createDummyLocation(
      '/search-params',
      '?tab=about&page=3&category=magazine'
    )

    const { getByText } = render(
      <LocationProvider location={mockLocation}>
        <NavLink
          activeClassName="activeTest"
          to={`/search-params?page=3&tab=main&category=magazine`}
          activeMatchParams={[{ page: 3 }, { category: 'magazine' }, 'tab']}
        >
          Dunder Mifflin
        </NavLink>
      </LocationProvider>
    )

    expect(getByText(/Dunder Mifflin/)).toHaveClass('activeTest')
  })

  it('does NOT receive active class on a different path that starts with the same word', () => {
    const mockLocation = createDummyLocation('/users-settings')

    const { getByText } = render(
      <LocationProvider location={mockLocation}>
        <NavLink activeClassName="activeTest" matchSubPaths to="/users">
          Dunder Mifflin
        </NavLink>
      </LocationProvider>
    )

    expect(getByText(/Dunder Mifflin/)).not.toHaveClass('activeTest')
  })

  it('does NOT receive active class on different path', () => {
    const mockLocation = createDummyLocation('/staples')

    const { getByText } = render(
      <LocationProvider location={mockLocation}>
        <NavLink activeClassName="activeTest" to="/dunder-mifflin">
          Dunder Mifflin
        </NavLink>
      </LocationProvider>
    )

    expect(getByText(/Dunder Mifflin/)).not.toHaveClass('activeTest')
  })

  it('does NOT receive active class on the same pathname with different search params', () => {
    const mockLocation = createDummyLocation(
      '/search-params',
      '?tab=main&page=1'
    )

    const { getByText } = render(
      <LocationProvider location={mockLocation}>
        <NavLink
          activeClassName="activeTest"
          to={`/search-params?page=2&tab=main`}
        >
          Dunder Mifflin
        </NavLink>
      </LocationProvider>
    )

    expect(getByText(/Dunder Mifflin/)).not.toHaveClass('activeTest')
  })

  it('does NOT receive active class on the same pathname with a different search param key', () => {
    const mockLocation = createDummyLocation(
      '/pathname-params',
      '?category=car&page=1'
    )

    const { getByText } = render(
      <LocationProvider location={mockLocation}>
        <NavLink
          activeClassName="activeTest"
          to={`/pathname-params?tab=main&page=2`}
          activeMatchParams={['tab']}
        >
          Dunder Mifflin
        </NavLink>
      </LocationProvider>
    )

    expect(getByText(/Dunder Mifflin/)).not.toHaveClass('activeTest')
  })
})

describe('useMatch', () => {
  const MyLink = ({
    to,
    ...rest
  }: React.ComponentPropsWithoutRef<typeof Link>) => {
    const [pathname, queryString] = to.split('?')
    const matchInfo = useMatch(pathname, {
      searchParams: flattenSearchParams(queryString),
    })

    return (
      <Link
        to={to}
        style={{ color: matchInfo.match ? 'green' : 'red' }}
        {...rest}
      />
    )
  }

  it('returns a match on the same pathname', () => {
    const mockLocation = createDummyLocation('/dunder-mifflin')

    const { getByText } = render(
      <LocationProvider location={mockLocation}>
        <MyLink to="/dunder-mifflin">Dunder Mifflin</MyLink>
      </LocationProvider>
    )

    expect(getByText(/Dunder Mifflin/)).toHaveStyle('color: green')
  })

  it('returns a match on the same pathname with search parameters', () => {
    const mockLocation = createDummyLocation(
      '/search-params',
      '?page=1&tab=main'
    )

    const { getByText } = render(
      <LocationProvider location={mockLocation}>
        <MyLink to={`/search-params?tab=main&page=1`}>Dunder Mifflin</MyLink>
      </LocationProvider>
    )

    expect(getByText(/Dunder Mifflin/)).toHaveStyle('color: green')
  })

  it('does NOT receive active class on different path', () => {
    const mockLocation = createDummyLocation('/staples')

    const { getByText } = render(
      <LocationProvider location={mockLocation}>
        <MyLink to="/dunder-mifflin">Dunder Mifflin</MyLink>
      </LocationProvider>
    )

    expect(getByText(/Dunder Mifflin/)).toHaveStyle('color: red')
  })

  it('does NOT receive active class on the same pathname with different parameters', () => {
    const mockLocation = createDummyLocation(
      '/search-params',
      '?tab=main&page=1'
    )

    const { getByText } = render(
      <LocationProvider location={mockLocation}>
        <MyLink to={`/search-params?page=2&tab=main`}>Dunder Mifflin</MyLink>
      </LocationProvider>
    )

    expect(getByText(/Dunder Mifflin/)).toHaveStyle('color: red')
  })

  it('returns a match on the same pathname', async () => {
    Object.keys(routes).forEach((key) => delete routes[key])

    const HomePage = () => {
      const matchExactPath = useMatch(
        routes.home({
          dynamic: 'dunder-mifflin',
          path: '1',
        })
      )
      const matchWrongPath = useMatch(
        routes.home({
          dynamic: 'dunder-mifflin',
          path: '0',
        })
      )
      const matchParameterPath = useMatch(
        routes.home({
          dynamic: RouteParams.LITERAL,
          path: RouteParams.LITERAL,
        })
      )
      const matchPartialParameterPath = useMatch(
        routes.home({
          dynamic: RouteParams.LITERAL,
          path: '1',
        })
      )
      const matchWrongPartialParameterPath = useMatch(
        routes.home({
          dynamic: RouteParams.LITERAL,
          path: '0',
        })
      )

      const matchHardcodedStringExact = useMatch('/dunder-mifflin/1')
      const matchHardcodedStringPartialDefinition = useMatch(
        '/dunder-mifflin/{path}'
      )
      const matchHardcodedStringDefinition = useMatch('/{dynamic}/{path}')
      const matchWrongHardcodedStringDefinition = useMatch('/{another}/{path}')

      const pathDefinition = routes.home({
        dynamic: RouteParams.LITERAL,
        path: RouteParams.LITERAL,
      })

      // const matchWrongParameterPath = useMatch(routes.anotherHome.path)
      return (
        <>
          <h1>Tests</h1>
          <ul>
            <li>
              Literal route path from route definition in the router:{' '}
              {pathDefinition}
            </li>
            <li>
              Matches exact path: {matchExactPath.match ? 'true' : 'false'}
            </li>
            <li>
              Matches wrong exact path:{' '}
              {matchWrongPath.match ? 'true' : 'false'}
            </li>
            <li>
              Matches parameter path:{' '}
              {matchParameterPath.match ? 'true' : 'false'}
            </li>
            <li>
              Matches partial parameter path:{' '}
              {matchPartialParameterPath.match ? 'true' : 'false'}
            </li>
            <li>
              Matches wrong partial parameter path:{' '}
              {matchWrongPartialParameterPath.match ? 'true' : 'false'}
            </li>
            <li>
              Matches hardcoded string:{' '}
              {matchHardcodedStringExact.match ? 'true' : 'false'}
            </li>
            <li>
              Matches hardcoded string partial definition:{' '}
              {matchHardcodedStringPartialDefinition.match ? 'true' : 'false'}
            </li>
            <li>
              Matches hardcoded string definition:{' '}
              {matchHardcodedStringDefinition.match ? 'true' : 'false'}
            </li>
            <li>
              Matches wrong hardcoded string definition:{' '}
              {matchWrongHardcodedStringDefinition.match ? 'true' : 'false'}
            </li>
          </ul>
        </>
      )
    }

    const TestRouter = () => (
      <Router>
        <Route path="/{dynamic}/{path}" page={HomePage} name="home" />
        {/* <Route path="/{another}/{path}" page={MyPage} name="anotherHome" /> */}
      </Router>
    )

    const screen = render(<TestRouter />)

    act(() =>
      navigate(
        routes.home({
          dynamic: 'dunder-mifflin',
          path: '1',
        })
      )
    )

    await waitFor(() =>
      expect(
        screen.getByText(
          /Literal route path from route definition in the router:\s+\/\{dynamic\}\/\{path\}/
        )
      )
    )
    await waitFor(() => expect(screen.getByText(/Matches exact path: true/)))
    await waitFor(() =>
      expect(screen.getByText(/Matches wrong exact path: false/))
    )
    await waitFor(() =>
      expect(screen.getByText(/Matches parameter path: true/))
    )
    await waitFor(() =>
      expect(screen.getByText(/Matches partial parameter path: true/))
    )
    await waitFor(() =>
      expect(screen.getByText(/Matches wrong partial parameter path: false/))
    )
    await waitFor(() =>
      expect(screen.getByText(/Matches hardcoded string: true/))
    )
    await waitFor(() =>
      expect(
        screen.getByText(/Matches hardcoded string partial definition: true/)
      )
    )
    await waitFor(() =>
      expect(screen.getByText(/Matches hardcoded string definition: true/))
    )
    await waitFor(() =>
      expect(
        screen.getByText(/Matches wrong hardcoded string definition: false/)
      )
    )
  })
})<|MERGE_RESOLUTION|>--- conflicted
+++ resolved
@@ -1,12 +1,8 @@
 import React from 'react'
 
 import { toHaveClass, toHaveStyle } from '@testing-library/jest-dom/matchers'
-<<<<<<< HEAD
 import { act, render, waitFor } from '@testing-library/react'
-=======
-import { render } from '@testing-library/react'
-
->>>>>>> 6a6687b6
+
 // TODO: Remove when jest configs are in place
 // @ts-expect-error - Issue with TS and jest-dom
 expect.extend({ toHaveClass, toHaveStyle })
