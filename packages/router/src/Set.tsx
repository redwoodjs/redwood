--- conflicted
+++ resolved
@@ -69,21 +69,8 @@
       const currentLocation =
         global.location.pathname + encodeURIComponent(global.location.search)
 
-<<<<<<< HEAD
-    const { match } = matchPath(
-      path,
-      location.pathname,
-      routerState.paramTypes,
-      routerState.trailingSlashes
-    )
-
-    if (!match) {
-      continue
-    }
-=======
       // We already have a check for !unauthenticated further up
       const unauthenticatedPath = namedRoutes[unauthenticated || '']()
->>>>>>> 96cde295
 
       if (!unauthenticatedPath) {
         throw new Error(`We could not find a route named ${unauthenticated}`)
