--- conflicted
+++ resolved
@@ -12,7 +12,6 @@
   useRouterState,
 } from './router-context'
 import { SplashPage } from './splash-page'
-<<<<<<< HEAD
 import {
   flattenAll,
   isReactElement,
@@ -20,10 +19,8 @@
   replaceParams,
   matchPath,
   validatePath,
+  TrailingSlashesTypes
 } from './util'
-=======
-import { flattenAll, isReactElement, TrailingSlashesTypes } from './util'
->>>>>>> 2564755d
 
 import type { AvailableRoutes } from './index'
 
