import React, { ReactNode, ReactElement, useMemo, memo } from 'react'

import { ActiveRouteLoader } from './active-route-loader'
import { AuthenticatedRoute } from './AuthenticatedRoute'
import { Redirect } from './links'
import { LocationProvider, useLocation } from './location'
<<<<<<< HEAD
=======
import { PageLoadingContextProvider } from './PageLoadingContext'
>>>>>>> 7c0ba844
import { ParamsProvider } from './params'
import {
  isValidRoute,
  NotFoundRouteProps,
  PageType,
  RedirectRouteProps,
  RenderMode,
} from './route-validators'
import {
  RouterContextProvider,
  RouterContextProviderProps,
<<<<<<< HEAD
  useRouterState
} from './router-context'
import { SplashPage } from './splash-page'
import {
  flattenAll,
  matchPath,
  normalizePage,
  ParamType,
  parseSearch,
  replaceParams,
  Spec,
  TrailingSlashesTypes,
  validatePath
=======
} from './router-context'
import { SplashPage } from './splash-page'
import {
  analyzeRoutes,
  matchPath,
  normalizePage,
  parseSearch,
  replaceParams,
  TrailingSlashesTypes,
  validatePath,
>>>>>>> 7c0ba844
} from './util'

import type { AvailableRoutes } from './index'

// namedRoutes is populated at run-time by iterating over the `<Route />`
// components, and appending them to this object.
// Has to be `const`, or there'll be a race condition with imports in users'
// projects
const namedRoutes: AvailableRoutes = {}

export interface RouteProps {
  path: string
  page: PageType
  name: string
  prerender?: boolean
  renderMode?: RenderMode
  whileLoadingPage?: () => ReactElement | null
}

/**
 *
 * Route is now a "virtual" component
 * it is actually never rendered. All the page loading logic happens in active-route-loader
 * and all the validation happens within utlity functions called from the Router
 */
function Route(props: RouteProps): JSX.Element
function Route(props: RedirectRouteProps): JSX.Element
function Route(props: NotFoundRouteProps): JSX.Element
function Route(_props: RouteProps | RedirectRouteProps | NotFoundRouteProps) {
  return <></>
}

export interface RouterProps extends RouterContextProviderProps {
  trailingSlashes?: TrailingSlashesTypes
  pageLoadingDelay?: number
  children: ReactNode
}

const Router: React.FC<RouterProps> = ({
  useAuth,
  paramTypes,
  pageLoadingDelay,
  trailingSlashes = 'never',
  children,
}) => {
  return (
    // Level 1/3 (outer-most)
    // Wrap it in the provider so that useLocation can be used
    <LocationProvider trailingSlashes={trailingSlashes}>
      <LocationAwareRouter
        useAuth={useAuth}
        paramTypes={paramTypes}
        pageLoadingDelay={pageLoadingDelay}
      >
        {children}
      </LocationAwareRouter>
    </LocationProvider>
  )
}

const LocationAwareRouter: React.FC<RouterProps> = ({
  useAuth,
  paramTypes,
  pageLoadingDelay,
  children,
}) => {
  const location = useLocation()

  const {
    pathRouteMap,
    hasHomeRoute,
    namedRoutesMap,
    NotFoundPage,
    activeRoutePath,
  } = useMemo(() => {
    return analyzeRoutes(children, {
      currentPathName: location.pathname,
      // @TODO We haven't handled this with SSR/Streaming yet.
      // May need a babel plugin to extract userParamTypes from Routes.tsx
      userParamTypes: paramTypes,
    })
  }, [location.pathname, children, paramTypes])

  // Assign namedRoutes so it can be imported like import {routes} from 'rwjs/router'
  // Note that the value changes at runtime
  Object.assign(namedRoutes, namedRoutesMap)

  // The user has not generated routes if the only route that exists is the
  // not found page, and that page is not part of the namedRoutes object
  const hasGeneratedRoutes = Object.keys(namedRoutes).length > 0

  const shouldShowSplash =
    (!hasHomeRoute && location.pathname === '/') || !hasGeneratedRoutes

<<<<<<< HEAD
  flatChildArray.forEach((child) => {
    if (isRoute(child)) {
      const { name, path } = child.props

      if (path) {
        // Check for issues with the path.
        validatePath(path)

        if (name && path) {
          namedRoutes[name] = Object.assign(
            (args = {}) => replaceParams(path, args),
            { path: path }
          )
        }
      }
    }
  })

=======
>>>>>>> 7c0ba844
  if (shouldShowSplash && typeof SplashPage !== 'undefined') {
    return (
      <SplashPage
        hasGeneratedRoutes={hasGeneratedRoutes}
        allStandardRoutes={pathRouteMap}
      />
    )
  }

  // Render 404 page if no route matches
  if (!activeRoutePath) {
    if (NotFoundPage) {
      return (
        <RouterContextProvider useAuth={useAuth} paramTypes={paramTypes}>
          <ParamsProvider>
            <PageLoadingContextProvider delay={pageLoadingDelay}>
              <ActiveRouteLoader
                spec={normalizePage(NotFoundPage)}
                path={location.pathname}
              />
            </PageLoadingContextProvider>
          </ParamsProvider>
        </RouterContextProvider>
      )
    }

    return null
  }

  const {
    path,
    page,
    name,
    redirect,
    whileLoadingPage,
    wrappers = [],
    setProps,
    setId,
  } = pathRouteMap[activeRoutePath]

  if (!path) {
    throw new Error(`Route "${name}" needs to specify a path`)
  }

  // Check for issues with the path.
  validatePath(path, name || path)

  const { params: pathParams } = matchPath(path, location.pathname, {
    userParamTypes: paramTypes,
  })

  const searchParams = parseSearch(location.search)
  const allParams = { ...searchParams, ...pathParams }

  // Level 2/3 (LocationAwareRouter)
  return (
    <RouterContextProvider useAuth={useAuth} paramTypes={paramTypes}>
      <ParamsProvider allParams={allParams}>
        <PageLoadingContextProvider delay={pageLoadingDelay}>
          {redirect && <Redirect to={replaceParams(redirect, allParams)} />}
          {!redirect && page && (
            <WrappedPage
              key={setId}
              wrappers={wrappers}
              routeLoaderElement={
                <ActiveRouteLoader
                  path={path}
                  spec={normalizePage(page as any)}
                  params={allParams}
                  whileLoadingPage={whileLoadingPage as any}
                  {...setProps}
                />
              }
              setProps={setProps}
            />
          )}
        </PageLoadingContextProvider>
      </ParamsProvider>
    </RouterContextProvider>
  )
}

interface WrappedPageProps {
  wrappers: ReactNode[]
  routeLoaderElement: ReactNode
  setProps: Record<any, any>
}

/**
 * This is effectively a Set (without auth-related code)
 *
 * This means that the <Set> and <Private> components become "virtual"
 * i.e. they are never actually Rendered, but their props are extracted by the
 * analyze routes function.
 *
 * This is so that we can have all the information up front in the routes-manifest
 * for SSR, but also so that we only do one loop of all the Routes.
 */
const WrappedPage = memo(
  ({ wrappers, routeLoaderElement, setProps }: WrappedPageProps) => {
    if (setProps.private) {
      if (!setProps.unauthenticated) {
        throw new Error(
          'You must specify an `unauthenticated` route when marking a Route as private'
        )
      }

      wrappers.unshift(AuthenticatedRoute as any)
    }

    if (wrappers.length > 0) {
      // If wrappers exist e.g. [a,b,c] -> <a><b><c><routeLoader></c></b></a>
      return wrappers.reduceRight((acc, wrapper) => {
        return React.createElement(
          wrapper as any,
          {
            ...setProps,
          },
          acc ? acc : routeLoaderElement
        )
      }, undefined) as any
    }

    return routeLoaderElement
  }
)

export {
  Router,
  Route,
  namedRoutes as routes,
  isValidRoute as isRoute,
  PageType,
}<|MERGE_RESOLUTION|>--- conflicted
+++ resolved
@@ -1,13 +1,10 @@
-import React, { ReactNode, ReactElement, useMemo, memo } from 'react'
+import React, { memo, ReactElement, ReactNode, useMemo } from 'react'
 
 import { ActiveRouteLoader } from './active-route-loader'
 import { AuthenticatedRoute } from './AuthenticatedRoute'
 import { Redirect } from './links'
 import { LocationProvider, useLocation } from './location'
-<<<<<<< HEAD
-=======
 import { PageLoadingContextProvider } from './PageLoadingContext'
->>>>>>> 7c0ba844
 import { ParamsProvider } from './params'
 import {
   isValidRoute,
@@ -19,21 +16,6 @@
 import {
   RouterContextProvider,
   RouterContextProviderProps,
-<<<<<<< HEAD
-  useRouterState
-} from './router-context'
-import { SplashPage } from './splash-page'
-import {
-  flattenAll,
-  matchPath,
-  normalizePage,
-  ParamType,
-  parseSearch,
-  replaceParams,
-  Spec,
-  TrailingSlashesTypes,
-  validatePath
-=======
 } from './router-context'
 import { SplashPage } from './splash-page'
 import {
@@ -44,7 +26,6 @@
   replaceParams,
   TrailingSlashesTypes,
   validatePath,
->>>>>>> 7c0ba844
 } from './util'
 
 import type { AvailableRoutes } from './index'
@@ -139,27 +120,6 @@
   const shouldShowSplash =
     (!hasHomeRoute && location.pathname === '/') || !hasGeneratedRoutes
 
-<<<<<<< HEAD
-  flatChildArray.forEach((child) => {
-    if (isRoute(child)) {
-      const { name, path } = child.props
-
-      if (path) {
-        // Check for issues with the path.
-        validatePath(path)
-
-        if (name && path) {
-          namedRoutes[name] = Object.assign(
-            (args = {}) => replaceParams(path, args),
-            { path: path }
-          )
-        }
-      }
-    }
-  })
-
-=======
->>>>>>> 7c0ba844
   if (shouldShowSplash && typeof SplashPage !== 'undefined') {
     return (
       <SplashPage
@@ -288,9 +248,6 @@
 )
 
 export {
-  Router,
-  Route,
-  namedRoutes as routes,
   isValidRoute as isRoute,
-  PageType,
-}+  PageType, Route, Router, namedRoutes as routes
+}
