// This is Redwood's routing mechanism. It takes inspiration from both Ruby on
// Rails' routing approach and from both React Router and Reach Router (the
// latter of which has closely inspired some of this code).

export { navigate, back } from './history'
export { Link, NavLink, useMatch, Redirect } from './links'
export { useLocation, LocationProvider } from './location'
export {
  usePageLoadingContext,
  PageLoadingContextProvider,
} from './PageLoadingContext'
export { useParams, ParamsProvider, ParamsContext } from './params'
export { Router, Route, routes } from './router'

export * from './Set'

export { default as RouteAnnouncement } from './route-announcement'
export * from './route-announcement'
export { default as RouteFocus } from './route-focus'
export * from './route-focus'

export { parseSearch, getRouteRegexAndParams, matchPath } from './util'

/**
 * A more specific interface is created in `.redwood/types/includes/web-routerRoutes`
 * when the site is built, which will describe all known routes.
 *
 * @example
 * interface AvailableRoutes {
 *   home: (params?: RouteParams<"/">) => "/"
 *   post: (params?: RouteParams<"/posts/{id:Int}">) => "/posts/{id:Int}"
 * }
 */
// Keep this in index.ts so it can be extended with declaration merging
<<<<<<< HEAD
export interface AvailableRoutes {
  [key: string]: (
    args?: Record<string | number, string | number | boolean | symbol>
  ) => string
}
=======
export interface AvailableRoutes {}
>>>>>>> 6a6687b6

export { SkipNavLink, SkipNavContent } from '@reach/skip-nav'

// Used by packages/internal/src/generate/templates/web-routerRoutes.d.ts.template
export * from './routeParamsTypes'<|MERGE_RESOLUTION|>--- conflicted
+++ resolved
@@ -32,15 +32,7 @@
  * }
  */
 // Keep this in index.ts so it can be extended with declaration merging
-<<<<<<< HEAD
-export interface AvailableRoutes {
-  [key: string]: (
-    args?: Record<string | number, string | number | boolean | symbol>
-  ) => string
-}
-=======
 export interface AvailableRoutes {}
->>>>>>> 6a6687b6
 
 export { SkipNavLink, SkipNavContent } from '@reach/skip-nav'
 
