{
  "name": "@redwoodjs/eslint-plugin",
  "version": "7.1.1",
  "repository": {
    "type": "git",
    "url": "https://github.com/redwoodjs/redwood.git",
    "directory": "packages/eslint-plugin"
  },
  "license": "MIT",
  "main": "./dist/index.js",
  "types": "./dist/index.d.ts",
  "files": [
    "dist"
  ],
  "scripts": {
    "build": "tsx ./build.mts && yarn build:types",
    "build:pack": "yarn pack -o redwoodjs-eslint-plugin.tgz",
    "build:types": "tsc --build --verbose",
    "build:watch": "nodemon --watch src --ext \"js,jsx,ts,tsx\" --ignore dist --exec \"yarn build\"",
    "prepublishOnly": "NODE_ENV=production yarn build",
    "test": "glob './src/**/__tests__/*.test.ts' --cmd='tsx --no-warnings --test' && echo",
    "test:watch": "glob './src/**/__tests__/*.test.ts' --cmd='tsx --no-warnings --test --watch'"
  },
  "dependencies": {
    "@typescript-eslint/utils": "5.62.0",
    "eslint": "8.55.0"
  },
  "devDependencies": {
<<<<<<< HEAD
    "@redwoodjs/framework-tools": "workspace:*",
=======
    "@redwoodjs/framework-tools": "7.1.1",
>>>>>>> 14ebfc30
    "@types/eslint": "8",
    "@types/estree": "1.0.5",
    "@typescript-eslint/parser": "5.62.0",
    "glob": "10.3.10",
    "tsx": "4.6.2",
    "typescript": "5.3.3"
  },
  "gitHead": "3905ed045508b861b495f8d5630d76c7a157d8f1"
}<|MERGE_RESOLUTION|>--- conflicted
+++ resolved
@@ -26,11 +26,7 @@
     "eslint": "8.55.0"
   },
   "devDependencies": {
-<<<<<<< HEAD
     "@redwoodjs/framework-tools": "workspace:*",
-=======
-    "@redwoodjs/framework-tools": "7.1.1",
->>>>>>> 14ebfc30
     "@types/eslint": "8",
     "@types/estree": "1.0.5",
     "@typescript-eslint/parser": "5.62.0",
