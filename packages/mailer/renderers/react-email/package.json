--- conflicted
+++ resolved
@@ -21,17 +21,10 @@
   },
   "dependencies": {
     "@react-email/render": "0.0.10",
-<<<<<<< HEAD
     "@redwoodjs/mailer-core": "workspace:*"
   },
   "devDependencies": {
     "@redwoodjs/framework-tools": "workspace:*",
-=======
-    "@redwoodjs/mailer-core": "7.1.1"
-  },
-  "devDependencies": {
-    "@redwoodjs/framework-tools": "7.1.1",
->>>>>>> 14ebfc30
     "tsx": "4.6.2",
     "typescript": "5.3.3"
   },
