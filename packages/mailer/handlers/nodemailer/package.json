{
  "name": "@redwoodjs/mailer-handler-nodemailer",
  "version": "6.4.2",
  "repository": {
    "type": "git",
    "url": "https://github.com/redwoodjs/redwood.git",
    "directory": "packages/mailer/handlers/nodemailer"
  },
  "license": "MIT",
  "main": "./dist/index.js",
  "types": "./dist/index.d.ts",
  "files": [
    "dist"
  ],
  "scripts": {
    "build": "yarn node ./build.mjs && yarn build:types",
    "build:types": "tsc --build --verbose",
    "build:watch": "nodemon --watch src --ext \"js,jsx,ts,tsx\" --ignore dist --exec \"yarn build\"",
    "prepublishOnly": "NODE_ENV=production yarn build"
  },
  "jest": {
    "testPathIgnorePatterns": [
      "/dist/"
    ]
  },
  "dependencies": {
<<<<<<< HEAD
    "@redwoodjs/mailer-core": "6.4.1",
    "nodemailer": "6.9.7"
=======
    "@redwoodjs/mailer-core": "6.4.2",
    "nodemailer": "6.9.5"
>>>>>>> 0c996176
  },
  "devDependencies": {
    "@types/nodemailer": "6",
    "esbuild": "0.18.19",
    "fast-glob": "3.3.2",
    "typescript": "5.3.2"
  },
  "gitHead": "3905ed045508b861b495f8d5630d76c7a157d8f1"
}<|MERGE_RESOLUTION|>--- conflicted
+++ resolved
@@ -24,13 +24,8 @@
     ]
   },
   "dependencies": {
-<<<<<<< HEAD
-    "@redwoodjs/mailer-core": "6.4.1",
+    "@redwoodjs/mailer-core": "6.4.2",
     "nodemailer": "6.9.7"
-=======
-    "@redwoodjs/mailer-core": "6.4.2",
-    "nodemailer": "6.9.5"
->>>>>>> 0c996176
   },
   "devDependencies": {
     "@types/nodemailer": "6",
