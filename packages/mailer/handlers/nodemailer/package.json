{
  "name": "@redwoodjs/mailer-handler-nodemailer",
  "version": "7.7.3",
  "repository": {
    "type": "git",
    "url": "git+https://github.com/redwoodjs/redwood.git",
    "directory": "packages/mailer/handlers/nodemailer"
  },
  "license": "MIT",
  "main": "./dist/index.js",
  "types": "./dist/index.d.ts",
  "files": [
    "dist"
  ],
  "scripts": {
    "build": "tsx ./build.mts && yarn build:types",
    "build:pack": "yarn pack -o redwoodjs-mailer-handler-nodemailer.tgz",
    "build:types": "tsc --build --verbose",
    "build:watch": "nodemon --watch src --ext \"js,jsx,ts,tsx\" --ignore dist --exec \"yarn build\"",
    "prepublishOnly": "NODE_ENV=production yarn build"
  },
  "dependencies": {
<<<<<<< HEAD
    "@redwoodjs/mailer-core": "7.7.2",
    "nodemailer": "6.9.14"
=======
    "@redwoodjs/mailer-core": "7.7.3",
    "nodemailer": "6.9.13"
>>>>>>> 62509c9e
  },
  "devDependencies": {
    "@redwoodjs/framework-tools": "7.7.3",
    "@types/nodemailer": "^6",
    "tsx": "4.15.6",
    "typescript": "5.4.5"
  },
  "gitHead": "3905ed045508b861b495f8d5630d76c7a157d8f1"
}<|MERGE_RESOLUTION|>--- conflicted
+++ resolved
@@ -20,13 +20,8 @@
     "prepublishOnly": "NODE_ENV=production yarn build"
   },
   "dependencies": {
-<<<<<<< HEAD
-    "@redwoodjs/mailer-core": "7.7.2",
+    "@redwoodjs/mailer-core": "7.7.3",
     "nodemailer": "6.9.14"
-=======
-    "@redwoodjs/mailer-core": "7.7.3",
-    "nodemailer": "6.9.13"
->>>>>>> 62509c9e
   },
   "devDependencies": {
     "@redwoodjs/framework-tools": "7.7.3",
