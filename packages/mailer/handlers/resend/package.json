--- conflicted
+++ resolved
@@ -24,13 +24,8 @@
     ]
   },
   "dependencies": {
-<<<<<<< HEAD
-    "@redwoodjs/mailer-core": "6.4.1",
+    "@redwoodjs/mailer-core": "6.4.2",
     "resend": "1.1.0"
-=======
-    "@redwoodjs/mailer-core": "6.4.2",
-    "resend": "1.0.0"
->>>>>>> 0c996176
   },
   "devDependencies": {
     "esbuild": "0.18.19",
