--- conflicted
+++ resolved
@@ -25,13 +25,8 @@
   },
   "devDependencies": {
     "@redwoodjs/framework-tools": "workspace:*",
-<<<<<<< HEAD
     "tsx": "4.7.1",
-    "typescript": "5.3.3"
-=======
-    "tsx": "4.6.2",
     "typescript": "5.4.3"
->>>>>>> cf861f81
   },
   "gitHead": "3905ed045508b861b495f8d5630d76c7a157d8f1"
 }