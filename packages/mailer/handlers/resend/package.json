{
  "name": "@redwoodjs/mailer-handler-resend",
  "version": "7.7.4",
  "repository": {
    "type": "git",
    "url": "git+https://github.com/redwoodjs/redwood.git",
    "directory": "packages/mailer/handlers/resend"
  },
  "license": "MIT",
  "main": "./dist/index.js",
  "types": "./dist/index.d.ts",
  "files": [
    "dist"
  ],
  "scripts": {
    "build": "tsx ./build.mts && yarn build:types",
    "build:pack": "yarn pack -o redwoodjs-mailer-handler-resend.tgz",
    "build:types": "tsc --build --verbose",
    "build:watch": "nodemon --watch src --ext \"js,jsx,ts,tsx\" --ignore dist --exec \"yarn build\"",
    "prepublishOnly": "NODE_ENV=production yarn build"
  },
  "dependencies": {
    "@redwoodjs/mailer-core": "7.7.4",
    "resend": "1.1.0"
  },
  "devDependencies": {
<<<<<<< HEAD
    "@redwoodjs/framework-tools": "7.7.3",
    "tsx": "4.15.6",
=======
    "@redwoodjs/framework-tools": "7.7.4",
    "tsx": "4.15.2",
>>>>>>> d6a1bc5d
    "typescript": "5.4.5"
  },
  "gitHead": "3905ed045508b861b495f8d5630d76c7a157d8f1"
}<|MERGE_RESOLUTION|>--- conflicted
+++ resolved
@@ -24,13 +24,8 @@
     "resend": "1.1.0"
   },
   "devDependencies": {
-<<<<<<< HEAD
-    "@redwoodjs/framework-tools": "7.7.3",
+    "@redwoodjs/framework-tools": "7.7.4",
     "tsx": "4.15.6",
-=======
-    "@redwoodjs/framework-tools": "7.7.4",
-    "tsx": "4.15.2",
->>>>>>> d6a1bc5d
     "typescript": "5.4.5"
   },
   "gitHead": "3905ed045508b861b495f8d5630d76c7a157d8f1"
