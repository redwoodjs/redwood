{
  "extends": "../../tsconfig.compilerOption.json",
  "compilerOptions": {
    "baseUrl": ".",
    "rootDir": "src",
    "tsBuildInfoFile": "dist/tsconfig.tsbuildinfo",
    "outDir": "dist",
    "paths": {
      "src/*": ["./src/*"]
    }
  },
  "include": ["src/**/*", "src/../package.json"],
  "references": [
    { "path": "../auth" },
<<<<<<< HEAD
=======
    { "path": "../api" },
    { "path": "../dev-server" }
>>>>>>> 6c857d6a
  ]
}<|MERGE_RESOLUTION|>--- conflicted
+++ resolved
@@ -12,10 +12,7 @@
   "include": ["src/**/*", "src/../package.json"],
   "references": [
     { "path": "../auth" },
-<<<<<<< HEAD
-=======
     { "path": "../api" },
     { "path": "../dev-server" }
->>>>>>> 6c857d6a
   ]
 }