{
  "name": "@redwoodjs/graphql-server",
<<<<<<< HEAD
  "version": "4.0.1",
=======
  "version": "4.1.0",
>>>>>>> 95521594
  "repository": {
    "type": "git",
    "url": "https://github.com/redwoodjs/redwood.git",
    "directory": "packages/graphql-server"
  },
  "license": "MIT",
  "main": "./dist/index.js",
  "types": "./dist/index.d.ts",
  "files": [
    "dist"
  ],
  "scripts": {
    "build": "yarn build:js && yarn build:types",
    "build:js": "babel src -d dist --extensions \".js,.ts,.tsx\"",
    "build:types": "tsc --build --verbose",
    "build:watch": "nodemon --watch src --ext \"js,ts,tsx\" --ignore dist --exec \"yarn build\"",
    "prepublishOnly": "NODE_ENV=production yarn build",
    "test": "jest src",
    "test:watch": "yarn test --watch"
  },
  "dependencies": {
    "@babel/runtime-corejs3": "7.20.13",
    "@envelop/core": "3.0.4",
    "@envelop/depth-limit": "2.0.4",
    "@envelop/disable-introspection": "4.0.4",
    "@envelop/filter-operation-type": "4.0.4",
    "@escape.tech/graphql-armor": "1.7.0",
    "@graphql-tools/merge": "8.3.18",
    "@graphql-tools/schema": "9.0.16",
    "@graphql-tools/utils": "9.2.1",
<<<<<<< HEAD
    "@redwoodjs/api": "4.0.1",
=======
    "@redwoodjs/api": "4.1.0",
>>>>>>> 95521594
    "core-js": "3.27.2",
    "graphql": "16.6.0",
    "graphql-scalars": "1.20.1",
    "graphql-tag": "2.12.6",
    "graphql-yoga": "3.5.1",
    "lodash.merge": "4.6.2",
    "lodash.omitby": "4.6.0",
    "uuid": "9.0.0"
  },
  "devDependencies": {
    "@babel/cli": "7.20.7",
    "@babel/core": "7.20.12",
    "@envelop/testing": "5.0.4",
    "@envelop/types": "3.0.1",
    "@types/jsonwebtoken": "9.0.1",
    "@types/lodash.merge": "4.6.7",
    "@types/lodash.omitby": "4.6.7",
    "@types/uuid": "9.0.0",
    "@whatwg-node/fetch": "0.7.0",
    "aws-lambda": "1.0.7",
    "jest": "29.4.2",
    "jsonwebtoken": "9.0.0",
    "typescript": "4.9.5"
  },
  "gitHead": "3905ed045508b861b495f8d5630d76c7a157d8f1"
}<|MERGE_RESOLUTION|>--- conflicted
+++ resolved
@@ -1,10 +1,6 @@
 {
   "name": "@redwoodjs/graphql-server",
-<<<<<<< HEAD
-  "version": "4.0.1",
-=======
   "version": "4.1.0",
->>>>>>> 95521594
   "repository": {
     "type": "git",
     "url": "https://github.com/redwoodjs/redwood.git",
@@ -35,11 +31,7 @@
     "@graphql-tools/merge": "8.3.18",
     "@graphql-tools/schema": "9.0.16",
     "@graphql-tools/utils": "9.2.1",
-<<<<<<< HEAD
-    "@redwoodjs/api": "4.0.1",
-=======
     "@redwoodjs/api": "4.1.0",
->>>>>>> 95521594
     "core-js": "3.27.2",
     "graphql": "16.6.0",
     "graphql-scalars": "1.20.1",
