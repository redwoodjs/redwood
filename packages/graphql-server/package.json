{
  "name": "@redwoodjs/graphql-server",
  "version": "0.35.2",
  "files": [
    "dist",
    "logger",
    "webhooks"
  ],
  "main": "./dist/index.js",
  "types": "./dist/index.d.ts",
  "license": "MIT",
  "dependencies": {
    "@envelop/apollo-server-errors": "1.0.0",
    "@envelop/core": "1.0.0",
    "@envelop/depth-limit": "1.0.0",
    "@envelop/disable-introspection": "1.0.0",
    "@envelop/filter-operation-type": "1.0.0",
    "@envelop/parser-cache": "1.0.0",
    "@envelop/validation-cache": "1.0.0",
    "@graphql-tools/merge": "6.2.14",
    "@graphql-tools/schema": "7.1.5",
    "@graphql-tools/utils": "7.10.0",
    "@prisma/client": "2.27.0",
    "@redwoodjs/api": "0.35.2",
    "@types/pino": "6.3.9",
    "core-js": "3.15.2",
    "graphql": "15.5.1",
    "graphql-helix": "1.6.1",
    "graphql-playground-html": "1.6.29",
    "graphql-scalars": "1.10.0",
    "jsonwebtoken": "8.5.1",
    "jwks-rsa": "1.8.1",
    "lodash.merge": "4.6.2",
    "lodash.omitby": "4.6.0",
    "pino": "6.11.3",
    "pino-pretty": "5.1.0",
    "uuid": "8.3.2"
  },
  "devDependencies": {
<<<<<<< HEAD
    "@redwoodjs/auth": "0.35.0",
    "@types/jsonwebtoken": "8.5.3",
=======
    "@redwoodjs/auth": "0.35.2",
    "@redwoodjs/dev-server": "0.35.2",
    "@types/jsonwebtoken": "8.5.4",
>>>>>>> 0d07c09d
    "@types/lodash.merge": "4.6.6",
    "@types/lodash.omitby": "4.6.6",
    "@types/uuid": "8.3.1",
    "split2": "3.2.2"
  },
  "jest": {
    "testPathIgnorePatterns": [
      "/dist/"
    ]
  },
  "scripts": {
    "build": "yarn build:js && yarn build:types",
    "prepublishOnly": "yarn cross-env NODE_ENV=production yarn build",
    "build:js": "babel src -d dist --extensions \".js,.ts,.tsx\"",
    "build:types": "tsc --build --verbose",
    "build:watch": "nodemon --watch src --ext \"js,ts,tsx\" --ignore dist --exec \"yarn build\"",
    "test": "jest",
    "test:watch": "yarn test --watch"
  },
  "gitHead": "8be6a35c2dfd5aaeb12d55be4f0c77eefceb7762"
}<|MERGE_RESOLUTION|>--- conflicted
+++ resolved
@@ -37,14 +37,8 @@
     "uuid": "8.3.2"
   },
   "devDependencies": {
-<<<<<<< HEAD
-    "@redwoodjs/auth": "0.35.0",
-    "@types/jsonwebtoken": "8.5.3",
-=======
     "@redwoodjs/auth": "0.35.2",
-    "@redwoodjs/dev-server": "0.35.2",
     "@types/jsonwebtoken": "8.5.4",
->>>>>>> 0d07c09d
     "@types/lodash.merge": "4.6.6",
     "@types/lodash.omitby": "4.6.6",
     "@types/uuid": "8.3.1",
