--- conflicted
+++ resolved
@@ -17,12 +17,8 @@
     "@graphql-tools/merge": "7.0.0",
     "@graphql-tools/schema": "8.0.3",
     "@graphql-tools/utils": "8.0.2",
-<<<<<<< HEAD
     "@prisma/client": "2.30.0",
     "@redwoodjs/api": "0.36.2",
-=======
-    "@redwoodjs/api": "0.36.1",
->>>>>>> 2b0eac18
     "@types/pino": "6.3.11",
     "graphql": "15.5.1",
     "graphql-helix": "1.7.0",
@@ -36,10 +32,7 @@
   },
   "devDependencies": {
     "@envelop/types": "1.0.2",
-<<<<<<< HEAD
     "@redwoodjs/auth": "0.36.2",
-=======
->>>>>>> 2b0eac18
     "@types/jsonwebtoken": "8.5.4",
     "@types/lodash.merge": "4.6.6",
     "@types/lodash.omitby": "4.6.6",
