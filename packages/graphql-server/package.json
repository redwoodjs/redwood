--- conflicted
+++ resolved
@@ -1,10 +1,6 @@
 {
   "name": "@redwoodjs/graphql-server",
-<<<<<<< HEAD
   "version": "0.0.0-experimental-streaming.8",
-=======
-  "version": "5.0.0",
->>>>>>> c792d73a
   "repository": {
     "type": "git",
     "url": "https://github.com/redwoodjs/redwood.git",
@@ -36,15 +32,9 @@
     "@graphql-tools/merge": "8.4.2",
     "@graphql-tools/schema": "9.0.19",
     "@graphql-tools/utils": "9.2.1",
-<<<<<<< HEAD
     "@redwoodjs/api": "0.0.0-experimental-streaming.8",
-    "core-js": "3.30.0",
-=======
-    "@opentelemetry/api": "1.4.1",
-    "@redwoodjs/api": "5.0.0",
     "@redwoodjs/project-config": "5.0.0",
     "core-js": "3.30.2",
->>>>>>> c792d73a
     "graphql": "16.6.0",
     "graphql-scalars": "1.22.0",
     "graphql-tag": "2.12.6",
