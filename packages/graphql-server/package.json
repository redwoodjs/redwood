{
  "name": "@redwoodjs/graphql-server",
  "version": "0.35.1",
  "files": [
    "dist",
    "logger",
    "webhooks"
  ],
  "main": "./dist/index.js",
  "types": "./dist/index.d.ts",
  "license": "MIT",
  "dependencies": {
    "@envelop/apollo-server-errors": "0.0.1",
    "@envelop/core": "0.3.1",
    "@envelop/depth-limit": "0.2.0",
    "@envelop/disable-introspection": "0.2.0",
    "@envelop/filter-operation-type": "0.1.0",
    "@envelop/parser-cache": "0.2.0",
    "@envelop/validation-cache": "0.2.0",
    "@graphql-tools/merge": "6.2.14",
    "@graphql-tools/schema": "7.1.5",
    "@graphql-tools/utils": "7.10.0",
<<<<<<< HEAD
    "@prisma/client": "2.27.0",
    "@redwoodjs/api": "0.35.0",
=======
    "@prisma/client": "2.26.0",
    "@redwoodjs/api": "0.35.1",
>>>>>>> 64d42b5f
    "@types/pino": "6.3.8",
    "core-js": "3.15.2",
    "graphql": "15.5.1",
    "graphql-helix": "1.6.1",
    "graphql-playground-html": "1.6.29",
    "graphql-scalars": "1.10.0",
    "jsonwebtoken": "8.5.1",
    "jwks-rsa": "1.8.1",
    "lodash.merge": "4.6.2",
    "lodash.omitby": "4.6.0",
    "pino": "6.11.3",
    "pino-pretty": "5.1.0",
    "uuid": "8.3.2"
  },
  "devDependencies": {
    "@redwoodjs/auth": "0.35.1",
    "@redwoodjs/dev-server": "0.35.1",
    "@types/jsonwebtoken": "8.5.3",
    "@types/lodash.merge": "4.6.6",
    "@types/lodash.omitby": "4.6.6",
    "@types/uuid": "8.3.0",
    "split2": "3.2.2"
  },
  "jest": {
    "testPathIgnorePatterns": [
      "/dist/"
    ]
  },
  "scripts": {
    "build": "yarn build:js && yarn build:types",
    "prepublishOnly": "yarn cross-env NODE_ENV=production yarn build",
    "build:js": "babel src -d dist --extensions \".js,.ts,.tsx\"",
    "build:types": "ttsc --build --verbose",
    "build:watch": "nodemon --watch src --ext \"js,ts,tsx\" --ignore dist --exec \"yarn build\"",
    "test": "jest",
    "test:watch": "yarn test --watch"
  },
  "gitHead": "8be6a35c2dfd5aaeb12d55be4f0c77eefceb7762"
}<|MERGE_RESOLUTION|>--- conflicted
+++ resolved
@@ -20,13 +20,8 @@
     "@graphql-tools/merge": "6.2.14",
     "@graphql-tools/schema": "7.1.5",
     "@graphql-tools/utils": "7.10.0",
-<<<<<<< HEAD
     "@prisma/client": "2.27.0",
-    "@redwoodjs/api": "0.35.0",
-=======
-    "@prisma/client": "2.26.0",
     "@redwoodjs/api": "0.35.1",
->>>>>>> 64d42b5f
     "@types/pino": "6.3.8",
     "core-js": "3.15.2",
     "graphql": "15.5.1",
