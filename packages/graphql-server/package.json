{
  "name": "@redwoodjs/graphql-server",
  "version": "0.37.1",
  "files": [
    "dist"
  ],
  "main": "./dist/index.js",
  "types": "./dist/index.d.ts",
  "license": "MIT",
  "dependencies": {
    "@envelop/core": "1.1.0",
    "@envelop/depth-limit": "1.0.0",
    "@envelop/disable-introspection": "1.0.0",
    "@envelop/filter-operation-type": "1.0.0",
    "@envelop/parser-cache": "1.0.0",
    "@envelop/validation-cache": "1.0.0",
    "@graphql-tools/merge": "8.1.2",
    "@graphql-tools/schema": "8.2.0",
    "@graphql-tools/utils": "8.2.2",
    "@prisma/client": "2.30.3",
<<<<<<< HEAD
    "@redwoodjs/api": "0.37.0",
=======
    "@redwoodjs/api": "v0.37.1",
    "@types/pino": "6.3.11",
>>>>>>> afcbe130
    "core-js": "3.17.3",
    "graphql": "15.5.3",
    "graphql-helix": "1.7.0",
    "graphql-playground-html": "1.6.29",
    "graphql-scalars": "1.10.1",
    "graphql-tag": "2.12.5",
    "lodash.merge": "4.6.2",
    "lodash.omitby": "4.6.0",
    "pino": "^7.0.0-rc.8",
    "node-fetch": "2.6.1",
    "uuid": "8.3.2"
  },
  "devDependencies": {
    "@envelop/testing": "1.1.1",
    "@envelop/types": "1.1.0",
    "@redwoodjs/auth": "v0.37.1",
    "@types/jsonwebtoken": "8.5.5",
    "@types/lodash.merge": "4.6.6",
    "@types/lodash.omitby": "4.6.6",
    "@types/uuid": "8.3.1",
    "split2": "3.2.2"
  },
  "jest": {
    "testPathIgnorePatterns": [
      "/dist/"
    ]
  },
  "scripts": {
    "build": "yarn build:js && yarn build:types",
    "prepublishOnly": "yarn cross-env NODE_ENV=production yarn build",
    "build:js": "babel src -d dist --extensions \".js,.ts,.tsx\"",
    "build:types": "tsc --build --verbose",
    "build:watch": "nodemon --watch src --ext \"js,ts,tsx\" --ignore dist --exec \"yarn build\"",
    "test": "jest",
    "test:watch": "yarn test --watch"
  },
  "gitHead": "8be6a35c2dfd5aaeb12d55be4f0c77eefceb7762"
}<|MERGE_RESOLUTION|>--- conflicted
+++ resolved
@@ -18,12 +18,7 @@
     "@graphql-tools/schema": "8.2.0",
     "@graphql-tools/utils": "8.2.2",
     "@prisma/client": "2.30.3",
-<<<<<<< HEAD
-    "@redwoodjs/api": "0.37.0",
-=======
     "@redwoodjs/api": "v0.37.1",
-    "@types/pino": "6.3.11",
->>>>>>> afcbe130
     "core-js": "3.17.3",
     "graphql": "15.5.3",
     "graphql-helix": "1.7.0",
