{
  "name": "@redwoodjs/graphql-server",
  "version": "7.4.2",
  "repository": {
    "type": "git",
    "url": "https://github.com/redwoodjs/redwood.git",
    "directory": "packages/graphql-server"
  },
  "license": "MIT",
  "main": "./dist/index.js",
  "types": "./dist/index.d.ts",
  "files": [
    "dist"
  ],
  "scripts": {
    "build": "tsx ./build.mts && yarn build:types",
    "build:pack": "yarn pack -o redwoodjs-graphql-server.tgz",
    "build:types": "tsc --build --verbose",
    "build:watch": "nodemon --watch src --ext \"js,jsx,ts,tsx\" --ignore dist --exec \"yarn build\"",
    "prepublishOnly": "NODE_ENV=production yarn build",
    "test": "jest src",
    "test:watch": "yarn test --watch"
  },
  "dependencies": {
    "@babel/runtime-corejs3": "7.24.1",
    "@envelop/core": "5.0.0",
    "@envelop/depth-limit": "4.0.0",
    "@envelop/disable-introspection": "6.0.0",
    "@envelop/filter-operation-type": "6.0.0",
    "@envelop/on-resolve": "4.1.0",
    "@escape.tech/graphql-armor": "2.3.1",
    "@graphql-tools/merge": "9.0.3",
    "@graphql-tools/schema": "10.0.3",
    "@graphql-tools/utils": "10.1.2",
    "@graphql-yoga/plugin-persisted-operations": "3.2.0",
    "@opentelemetry/api": "1.8.0",
    "@redwoodjs/api": "7.4.2",
    "@redwoodjs/context": "7.4.2",
    "core-js": "3.36.1",
    "graphql": "16.8.1",
    "graphql-scalars": "1.23.0",
    "graphql-tag": "2.12.6",
    "graphql-yoga": "5.2.0",
    "lodash": "4.17.21",
    "uuid": "9.0.1"
  },
  "devDependencies": {
    "@babel/cli": "7.24.1",
    "@babel/core": "^7.22.20",
    "@envelop/testing": "7.0.0",
    "@envelop/types": "5.0.0",
<<<<<<< HEAD
    "@redwoodjs/project-config": "7.4.1",
    "@redwoodjs/realtime": "7.4.1",
    "@types/aws-lambda": "8.10.136",
=======
    "@redwoodjs/project-config": "7.4.2",
    "@redwoodjs/realtime": "7.4.2",
>>>>>>> 77a4e03f
    "@types/jsonwebtoken": "9.0.6",
    "@types/lodash": "4.17.0",
    "@types/uuid": "9.0.8",
    "@whatwg-node/fetch": "0.9.17",
    "jest": "29.7.0",
    "jsonwebtoken": "9.0.2",
    "tsx": "4.7.1",
    "typescript": "5.4.5"
  },
  "gitHead": "3905ed045508b861b495f8d5630d76c7a157d8f1"
}<|MERGE_RESOLUTION|>--- conflicted
+++ resolved
@@ -49,14 +49,9 @@
     "@babel/core": "^7.22.20",
     "@envelop/testing": "7.0.0",
     "@envelop/types": "5.0.0",
-<<<<<<< HEAD
-    "@redwoodjs/project-config": "7.4.1",
-    "@redwoodjs/realtime": "7.4.1",
-    "@types/aws-lambda": "8.10.136",
-=======
     "@redwoodjs/project-config": "7.4.2",
     "@redwoodjs/realtime": "7.4.2",
->>>>>>> 77a4e03f
+    "@types/aws-lambda": "8.10.136",
     "@types/jsonwebtoken": "9.0.6",
     "@types/lodash": "4.17.0",
     "@types/uuid": "9.0.8",
