--- conflicted
+++ resolved
@@ -35,12 +35,8 @@
     "@graphql-yoga/plugin-persisted-operations": "2.0.5",
     "@opentelemetry/api": "1.7.0",
     "@redwoodjs/api": "6.0.7",
-<<<<<<< HEAD
     "@redwoodjs/context": "6.0.7",
-    "core-js": "3.33.2",
-=======
     "core-js": "3.34.0",
->>>>>>> 8e262c51
     "graphql": "16.8.1",
     "graphql-scalars": "1.22.4",
     "graphql-tag": "2.12.6",
