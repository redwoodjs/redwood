--- conflicted
+++ resolved
@@ -48,17 +48,12 @@
     "@babel/core": "7.22.8",
     "@envelop/testing": "6.0.0",
     "@envelop/types": "4.0.0",
-<<<<<<< HEAD
     "@redwoodjs/realtime": "5.0.0",
-=======
-    "@graphql-yoga/redis-event-target": "2.0.0",
->>>>>>> b99e5234
     "@types/jsonwebtoken": "9.0.2",
     "@types/lodash": "4.14.195",
     "@types/uuid": "9.0.2",
     "@whatwg-node/fetch": "0.9.7",
     "aws-lambda": "1.0.7",
-    "ioredis": "5.3.2",
     "jest": "29.5.0",
     "jsonwebtoken": "9.0.0",
     "typescript": "5.1.3"
