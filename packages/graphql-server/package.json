--- conflicted
+++ resolved
@@ -34,12 +34,8 @@
     "@graphql-tools/utils": "10.0.8",
     "@opentelemetry/api": "1.4.1",
     "@redwoodjs/api": "6.0.7",
-<<<<<<< HEAD
     "@redwoodjs/context": "6.0.7",
-    "core-js": "3.32.2",
-=======
     "core-js": "3.33.2",
->>>>>>> 70c74328
     "graphql": "16.8.1",
     "graphql-scalars": "1.22.4",
     "graphql-tag": "2.12.6",
