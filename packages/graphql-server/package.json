--- conflicted
+++ resolved
@@ -22,22 +22,13 @@
     "test:watch": "yarn test --watch"
   },
   "dependencies": {
-<<<<<<< HEAD
-    "@babel/runtime-corejs3": "7.20.1",
-=======
     "@babel/runtime-corejs3": "7.20.6",
-    "@envelop/depth-limit": "1.8.0",
->>>>>>> 38f3b026
     "@envelop/disable-introspection": "3.6.0",
     "@envelop/filter-operation-type": "3.6.0",
     "@envelop/parser-cache": "4.7.0",
     "@envelop/validation-cache": "4.7.0",
-<<<<<<< HEAD
-    "@escape.tech/graphql-armor": "1.4.0",
-    "@graphql-tools/merge": "8.3.6",
-=======
+    "@escape.tech/graphql-armor": "^1.5.0",
     "@graphql-tools/merge": "8.3.14",
->>>>>>> 38f3b026
     "@graphql-tools/schema": "8.5.1",
     "@graphql-tools/utils": "8.13.1",
     "@graphql-yoga/common": "2.12.12",
