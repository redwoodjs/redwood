--- conflicted
+++ resolved
@@ -23,13 +23,8 @@
     "test:watch": "yarn test --watch"
   },
   "dependencies": {
-<<<<<<< HEAD
-    "@babel/runtime-corejs3": "7.23.5",
+    "@babel/runtime-corejs3": "7.23.6",
     "@envelop/core": "5.0.0",
-=======
-    "@babel/runtime-corejs3": "7.23.6",
-    "@envelop/core": "4.0.3",
->>>>>>> 1075258d
     "@envelop/depth-limit": "3.0.3",
     "@envelop/disable-introspection": "5.0.3",
     "@envelop/filter-operation-type": "5.0.3",
