{
  "name": "@redwoodjs/graphql-server",
  "version": "3.2.0",
  "repository": {
    "type": "git",
    "url": "https://github.com/redwoodjs/redwood.git",
    "directory": "packages/graphql-server"
  },
  "license": "MIT",
  "main": "./dist/index.js",
  "types": "./dist/index.d.ts",
  "files": [
    "dist"
  ],
  "scripts": {
    "build": "yarn build:js && yarn build:types",
    "build:js": "babel src -d dist --extensions \".js,.ts,.tsx\"",
    "build:types": "tsc --build --verbose",
    "build:watch": "nodemon --watch src --ext \"js,ts,tsx\" --ignore dist --exec \"yarn build\"",
    "prepublishOnly": "NODE_ENV=production yarn build",
    "test": "jest src",
    "test:watch": "yarn test --watch"
  },
  "dependencies": {
    "@babel/runtime-corejs3": "7.20.7",
    "@envelop/core": "3.0.4",
    "@envelop/disable-introspection": "4.0.4",
    "@envelop/filter-operation-type": "4.0.4",
<<<<<<< HEAD
    "@escape.tech/graphql-armor": "1.7.0",
    "@graphql-tools/merge": "8.3.14",
=======
    "@graphql-tools/merge": "8.3.15",
>>>>>>> d00bd2be
    "@graphql-tools/schema": "8.5.1",
    "@graphql-tools/utils": "8.13.1",
    "@redwoodjs/api": "3.2.0",
    "core-js": "3.27.1",
    "graphql": "16.6.0",
    "graphql-scalars": "1.20.1",
    "graphql-tag": "2.12.6",
    "graphql-yoga": "3.3.0",
    "lodash.merge": "4.6.2",
    "lodash.omitby": "4.6.0",
    "uuid": "9.0.0"
  },
  "devDependencies": {
    "@babel/cli": "7.20.7",
    "@babel/core": "7.20.12",
    "@envelop/testing": "5.0.4",
    "@envelop/types": "3.0.1",
    "@types/jsonwebtoken": "9.0.0",
    "@types/lodash.merge": "4.6.7",
    "@types/lodash.omitby": "4.6.7",
    "@types/uuid": "9.0.0",
    "@whatwg-node/fetch": "0.6.2",
    "aws-lambda": "1.0.7",
    "jest": "29.3.1",
    "jsonwebtoken": "9.0.0",
    "typescript": "4.7.4"
  },
  "gitHead": "3905ed045508b861b495f8d5630d76c7a157d8f1"
}<|MERGE_RESOLUTION|>--- conflicted
+++ resolved
@@ -26,12 +26,8 @@
     "@envelop/core": "3.0.4",
     "@envelop/disable-introspection": "4.0.4",
     "@envelop/filter-operation-type": "4.0.4",
-<<<<<<< HEAD
     "@escape.tech/graphql-armor": "1.7.0",
-    "@graphql-tools/merge": "8.3.14",
-=======
     "@graphql-tools/merge": "8.3.15",
->>>>>>> d00bd2be
     "@graphql-tools/schema": "8.5.1",
     "@graphql-tools/utils": "8.13.1",
     "@redwoodjs/api": "3.2.0",
