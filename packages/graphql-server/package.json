--- conflicted
+++ resolved
@@ -33,15 +33,9 @@
     "@graphql-tools/schema": "10.0.3",
     "@graphql-tools/utils": "10.1.2",
     "@graphql-yoga/plugin-persisted-operations": "3.2.0",
-<<<<<<< HEAD
     "@opentelemetry/api": "1.8.0",
-    "@redwoodjs/api": "7.3.0",
-    "@redwoodjs/context": "7.3.0",
-=======
-    "@opentelemetry/api": "1.7.0",
     "@redwoodjs/api": "7.3.1",
     "@redwoodjs/context": "7.3.1",
->>>>>>> 357efac1
     "core-js": "3.36.1",
     "graphql": "16.8.1",
     "graphql-scalars": "1.23.0",
