--- conflicted
+++ resolved
@@ -23,20 +23,11 @@
   },
   "dependencies": {
     "@babel/runtime-corejs3": "7.20.6",
-<<<<<<< HEAD
     "@envelop/core": "3.0.4",
     "@envelop/depth-limit": "2.0.4",
     "@envelop/disable-introspection": "4.0.4",
     "@envelop/filter-operation-type": "4.0.4",
-    "@graphql-tools/merge": "8.3.12",
-=======
-    "@envelop/depth-limit": "1.8.0",
-    "@envelop/disable-introspection": "3.6.0",
-    "@envelop/filter-operation-type": "3.6.0",
-    "@envelop/parser-cache": "4.7.0",
-    "@envelop/validation-cache": "4.7.0",
     "@graphql-tools/merge": "8.3.14",
->>>>>>> 38f3b026
     "@graphql-tools/schema": "8.5.1",
     "@graphql-tools/utils": "8.13.1",
     "@redwoodjs/api": "3.2.0",
