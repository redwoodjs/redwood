--- conflicted
+++ resolved
@@ -8,12 +8,6 @@
 
 jest.mock('@redwoodjs/api', () => {
   return {
-<<<<<<< HEAD
-    // TODO: This used to be @ts-expect-error. Figure out if that's still
-    // needed or not
-    // ts-expect-error jest types being silly
-=======
->>>>>>> 6b7fe0c3
     ...jest.requireActual('@redwoodjs/api'),
     getAuthenticationContext: jest.fn().mockResolvedValue([
       { sub: '1', email: 'ba@zin.ga' },
