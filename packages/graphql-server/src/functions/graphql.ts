/* eslint-disable react-hooks/rules-of-hooks */
import {
  envelop,
  EnvelopError,
  FormatErrorHandler,
  useMaskedErrors,
  useSchema,
} from '@envelop/core'
import type { PluginOrDisabledPlugin } from '@envelop/core'

import { useDepthLimit } from '@envelop/depth-limit'
import { useDisableIntrospection } from '@envelop/disable-introspection'
import { useFilterAllowedOperations } from '@envelop/filter-operation-type'
import { useParserCache } from '@envelop/parser-cache'
import { useValidationCache } from '@envelop/validation-cache'
import { RedwoodError } from '@redwoodjs/api'
import type {
  APIGatewayProxyEvent,
  APIGatewayProxyResult,
  Context as LambdaContext,
} from 'aws-lambda'
import { GraphQLError, GraphQLSchema } from 'graphql'
import {
  getGraphQLParameters,
  processRequest,
  Request,
  shouldRenderGraphiQL,
} from 'graphql-helix'
import { renderPlaygroundPage } from 'graphql-playground-html'

import { createCorsContext } from '../cors'
import { makeDirectivesForPlugin } from '../directives/makeDirectives'
import { getAsyncStoreInstance } from '../globalContext'
import { createHealthcheckContext } from '../healthcheck'
import { makeMergedSchema } from '../makeMergedSchema/makeMergedSchema'
import { useRedwoodAuthContext } from '../plugins/useRedwoodAuthContext'
import {
  DirectivePluginOptions,
  useRedwoodDirective,
} from '../plugins/useRedwoodDirective'
import { useRedwoodGlobalContextSetter } from '../plugins/useRedwoodGlobalContextSetter'
import { useRedwoodLogger } from '../plugins/useRedwoodLogger'
import { useRedwoodPopulateContext } from '../plugins/useRedwoodPopulateContext'

import type { GraphQLHandlerOptions } from './types'
/**
 * Extracts and parses body payload from event with base64 encoding check
 *
 */
const parseEventBody = (event: APIGatewayProxyEvent) => {
  if (event.isBase64Encoded) {
    return JSON.parse(Buffer.from(event.body || '', 'base64').toString('utf-8'))
  } else {
    return event.body && JSON.parse(event.body)
  }
}

function normalizeRequest(event: APIGatewayProxyEvent): Request {
  const body = parseEventBody(event)

  return {
    headers: event.headers || {},
    method: event.httpMethod,
    query: event.queryStringParameters,
    body,
  }
}

/*
 * Prevent unexpected error messages from leaking to the GraphQL clients.
 *
 * Unexpected errors are those that are not Envelop, GraphQL, or Redwood errors
 **/
<<<<<<< HEAD
export const formatError: FormatErrorHandler = (err: any, message: string) => {
=======
const allowErrors = [EnvelopError, RedwoodError]

export const formatError: FormatErrorHandler = (err: any) => {
>>>>>>> b3416e44
  if (
    err.originalError &&
    !allowErrors.find(
      (allowedError) => err.originalError instanceof allowedError
    )
  ) {
    return new GraphQLError(message)
  }

  return err
}

/**
 * Creates an Enveloped GraphQL Server, configured with default Redwood plugins
 *
 * You can add your own plugins by passing them to the extraPlugins object
 *
 * @see https://www.envelop.dev/ for information about envelop
 * @see https://www.envelop.dev/plugins for available envelop plugins
 * ```js
 * export const handler = createGraphQLHandler({ schema, context, getCurrentUser })
 * ```
 */
export const createGraphQLHandler = ({
  loggerConfig,
  context,
  getCurrentUser,
  onException,
  extraPlugins,
  cors,
  services,
  sdls,
  directives = [],
  onHealthCheck,
  depthLimitOptions,
  allowedOperations,
  defaultError = 'Something went wrong.',
  graphiQLEndpoint,
  schemaOptions,
}: GraphQLHandlerOptions) => {
  let schema: GraphQLSchema
  let redwoodDirectivePlugins = [] as PluginOrDisabledPlugin[]
  const logger = loggerConfig.logger

  try {
    // @NOTE: Directives are optional
    const projectDirectives = makeDirectivesForPlugin(directives)

    if (projectDirectives.length > 0) {
      redwoodDirectivePlugins = projectDirectives.map((directive) =>
        useRedwoodDirective(directive as DirectivePluginOptions)
      )
    }

    schema = makeMergedSchema({
      sdls,
      services,
      directives: projectDirectives,
      schemaOptions,
    })
  } catch (e) {
    logger.fatal(e as Error, '\n ⚠️ GraphQL server crashed \n')

    // Forcefully crash the graphql server
    // so users know that a misconfiguration has happened
    process.exit(1)
  }

  // Important: Plugins are executed in order of their usage, and inject functionality serially,
  // so the order here matters
  const isDevEnv = process.env.NODE_ENV === 'development'

  const plugins: Array<PluginOrDisabledPlugin> = []

  if (!isDevEnv) {
    plugins.push(useDisableIntrospection())
  }

  // Simple LRU for caching parse results.
  plugins.push(useParserCache())
  // Simple LRU for caching validate results.
  plugins.push(useValidationCache())
  // Simplest plugin to provide your GraphQL schema.
  plugins.push(useSchema(schema))

  // Custom Redwood plugins
  plugins.push(useRedwoodAuthContext(getCurrentUser))
  plugins.push(useRedwoodGlobalContextSetter())
  plugins.push(useRedwoodLogger(loggerConfig))

  if (context) {
    plugins.push(useRedwoodPopulateContext(context))
  }

  // Custom Redwood plugins
  plugins.push(...redwoodDirectivePlugins)

  // Limits the depth of your GraphQL selection sets.
  plugins.push(
    useDepthLimit({
      maxDepth: (depthLimitOptions && depthLimitOptions.maxDepth) || 10,
      ignore: (depthLimitOptions && depthLimitOptions.ignore) || [],
    })
  )
  // Only allow execution of specific operation types
  plugins.push(
    useFilterAllowedOperations(allowedOperations || ['mutation', 'query'])
  )

  // App-defined plugins
  if (extraPlugins && extraPlugins.length > 0) {
    plugins.push(...extraPlugins)
  }

  // Prevent unexpected error messages from leaking to the GraphQL clients.
  plugins.push(useMaskedErrors({ formatError, errorMessage: defaultError }))

  const corsContext = createCorsContext(cors)

  const healthcheckContext = createHealthcheckContext(
    onHealthCheck,
    corsContext
  )

  const createSharedEnvelop = envelop({
    plugins,
    enableInternalTracing: loggerConfig.options?.tracing,
  })

  const handlerFn = async (
    event: APIGatewayProxyEvent,
    lambdaContext: LambdaContext
  ): Promise<APIGatewayProxyResult> => {
    const enveloped = createSharedEnvelop({
      event,
      requestContext: lambdaContext,
    })

    const logger = loggerConfig.logger
    // In the future, this could be part of a specific handler for AWS lambdas
    lambdaContext.callbackWaitsForEmptyEventLoop = false

    // In the future, the normalizeRequest can take more flexible params, maybe even cloud provider name
    // and return a normalized request structure.
    const request = normalizeRequest(event)

    if (healthcheckContext.isHealthcheckRequest(event.path)) {
      return healthcheckContext.handleHealthCheck(request, event)
    }

    const corsHeaders = cors ? corsContext.getRequestHeaders(request) : {}

    if (corsContext.shouldHandleCors(request)) {
      return {
        body: '',
        statusCode: 200,
        headers: corsHeaders,
      }
    }

    if (isDevEnv && shouldRenderGraphiQL(request)) {
      return {
        body: renderPlaygroundPage({
          endpoint: graphiQLEndpoint || '/graphql',
        }),
        statusCode: 200,
        headers: {
          'Content-Type': 'text/html',
          ...corsHeaders,
        },
      }
    }

    const { operationName, query, variables } = getGraphQLParameters(request)

    let lambdaResponse: APIGatewayProxyResult

    try {
      const result = await processRequest({
        operationName,
        query,
        variables,
        request,
        validationRules: undefined,
        ...enveloped,
        contextFactory: enveloped.contextFactory,
      })

      if (result.type === 'RESPONSE') {
        lambdaResponse = {
          body: JSON.stringify(result.payload),
          statusCode: 200,
          headers: {
            ...(result.headers || {}).reduce(
              (prev, header) => ({ ...prev, [header.name]: header.value }),
              {}
            ),
            ...corsHeaders,
          },
        }
      } else if (result.type === 'MULTIPART_RESPONSE') {
        lambdaResponse = {
          body: JSON.stringify({ error: 'Streaming is not supported yet!' }),
          statusCode: 500,
        }
      } else {
        lambdaResponse = {
          body: JSON.stringify({ error: 'Unexpected flow' }),
          statusCode: 500,
        }
      }
    } catch (e: any) {
      logger.error(e)
      onException && onException()

      lambdaResponse = {
        body: JSON.stringify({ error: 'GraphQL execution failed' }),
        statusCode: 200, // should be 500
      }
    }

    if (!lambdaResponse.headers) {
      lambdaResponse.headers = {}
    }

    lambdaResponse.headers['Content-Type'] = 'application/json'

    return lambdaResponse
  }

  return (
    event: APIGatewayProxyEvent,
    context: LambdaContext
  ): Promise<any> => {
    const execFn = async () => {
      try {
        return await handlerFn(event, context)
      } catch (e) {
        onException && onException()

        throw e
      }
    }

    if (getAsyncStoreInstance()) {
      // This must be used when you're self-hosting RedwoodJS.
      return getAsyncStoreInstance().run(new Map(), execFn)
    } else {
      // This is OK for AWS (Netlify/Vercel) because each Lambda request
      // is handled individually.
      return execFn()
    }
  }
}<|MERGE_RESOLUTION|>--- conflicted
+++ resolved
@@ -71,13 +71,9 @@
  *
  * Unexpected errors are those that are not Envelop, GraphQL, or Redwood errors
  **/
-<<<<<<< HEAD
 export const formatError: FormatErrorHandler = (err: any, message: string) => {
-=======
-const allowErrors = [EnvelopError, RedwoodError]
-
-export const formatError: FormatErrorHandler = (err: any) => {
->>>>>>> b3416e44
+  const allowErrors = [EnvelopError, RedwoodError]
+
   if (
     err.originalError &&
     !allowErrors.find(
