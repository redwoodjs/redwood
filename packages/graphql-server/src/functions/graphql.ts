/* eslint-disable react-hooks/rules-of-hooks */
import {
  EnvelopError,
  FormatErrorHandler,
  GraphQLYogaError,
} from '@graphql-yoga/common'
import type { PluginOrDisabledPlugin } from '@graphql-yoga/common'
<<<<<<< HEAD

=======
>>>>>>> ec056284

import { useDepthLimit } from '@envelop/depth-limit'
import { useDisableIntrospection } from '@envelop/disable-introspection'
import { useFilterAllowedOperations } from '@envelop/filter-operation-type'
import { RedwoodError } from '@redwoodjs/api'
import type {
  APIGatewayProxyEvent,
  APIGatewayProxyResult,
  Context as LambdaContext,
} from 'aws-lambda'
import { GraphQLError, GraphQLSchema, OperationTypeNode } from 'graphql'
<<<<<<< HEAD
import {
  CORSOptions,
  createServer,
} from '@graphql-yoga/common'
=======
import { CORSOptions, createServer } from '@graphql-yoga/common'
>>>>>>> ec056284

import { makeDirectivesForPlugin } from '../directives/makeDirectives'
import { getAsyncStoreInstance } from '../globalContext'
import { makeMergedSchema } from '../makeMergedSchema/makeMergedSchema'
import { useRedwoodAuthContext } from '../plugins/useRedwoodAuthContext'
import {
  DirectivePluginOptions,
  useRedwoodDirective,
} from '../plugins/useRedwoodDirective'
import { useRedwoodGlobalContextSetter } from '../plugins/useRedwoodGlobalContextSetter'
import { useRedwoodLogger } from '../plugins/useRedwoodLogger'
import { useRedwoodPopulateContext } from '../plugins/useRedwoodPopulateContext'

import { ValidationError } from '../errors'

import type { GraphQLHandlerOptions } from './types'
<<<<<<< HEAD
import { Request } from 'cross-undici-fetch'
=======
import { Headers, Request } from 'cross-undici-fetch'
>>>>>>> ec056284

/*
 * Prevent unexpected error messages from leaking to the GraphQL clients.
 *
 * Unexpected errors are those that are not Envelop, GraphQL, or Redwood errors
 **/
export const formatError: FormatErrorHandler = (err: any, message: string) => {
  const allowErrors = [GraphQLYogaError, EnvelopError, RedwoodError]

  // If using graphql-scalars, when validating input
  // the original TypeError is wrapped in an GraphQLError object.
  // We extract out and present the portion of the original error's
  // validation message that is friendly to send to the end user
  // @see https://github.com/Urigo/graphql-scalars and their validate method
  if (err && err instanceof GraphQLError) {
    if (err.originalError && err.originalError instanceof TypeError) {
      return new ValidationError(err.originalError.message)
    }
  }

  if (
    err.originalError &&
    !allowErrors.find(
      (allowedError) => err.originalError instanceof allowedError
    )
  ) {
    return new GraphQLError(message)
  }

  return err
}

/**
 * Creates an Enveloped GraphQL Server, configured with default Redwood plugins
 *
 * You can add your own plugins by passing them to the extraPlugins object
 *
 * @see https://www.envelop.dev/ for information about envelop
 * @see https://www.envelop.dev/plugins for available envelop plugins
 * ```js
 * export const handler = createGraphQLHandler({ schema, context, getCurrentUser })
 * ```
 */
export const createGraphQLHandler = ({
  loggerConfig,
  context,
  getCurrentUser,
  onException,
  extraPlugins,
  cors,
  services,
  sdls,
  directives = [],
  depthLimitOptions,
  allowedOperations,
  defaultError = 'Something went wrong.',
  graphiQLEndpoint = '/graphql',
  schemaOptions,
}: GraphQLHandlerOptions) => {
  let schema: GraphQLSchema
  let redwoodDirectivePlugins = [] as PluginOrDisabledPlugin[]
  const logger = loggerConfig.logger

  try {
    // @NOTE: Directives are optional
    const projectDirectives = makeDirectivesForPlugin(directives)

    if (projectDirectives.length > 0) {
      redwoodDirectivePlugins = projectDirectives.map((directive) =>
        useRedwoodDirective(directive as DirectivePluginOptions)
      )
    }

    schema = makeMergedSchema({
      sdls,
      services,
      directives: projectDirectives,
      schemaOptions,
    })
  } catch (e) {
    logger.fatal(e as Error, '\n ⚠️ GraphQL server crashed \n')

    // Forcefully crash the graphql server
    // so users know that a misconfiguration has happened
    process.exit(1)
  }

  // Important: Plugins are executed in order of their usage, and inject functionality serially,
  // so the order here matters
  const isDevEnv = process.env.NODE_ENV === 'development'

  const plugins: Array<PluginOrDisabledPlugin> = []

  if (!isDevEnv) {
    plugins.push(useDisableIntrospection())
  }

  // Custom Redwood plugins
  plugins.push(useRedwoodAuthContext(getCurrentUser))
  plugins.push(useRedwoodGlobalContextSetter())

  if (context) {
    plugins.push(useRedwoodPopulateContext(context))
  }

  // Custom Redwood plugins
  plugins.push(...redwoodDirectivePlugins)

  // Limits the depth of your GraphQL selection sets.
  plugins.push(
    useDepthLimit({
      maxDepth: (depthLimitOptions && depthLimitOptions.maxDepth) || 10,
      ignore: (depthLimitOptions && depthLimitOptions.ignore) || [],
    })
  )
  // Only allow execution of specific operation types
  plugins.push(
    useFilterAllowedOperations(
      allowedOperations || [OperationTypeNode.QUERY, OperationTypeNode.MUTATION]
    )
  )

  // App-defined plugins
  if (extraPlugins && extraPlugins.length > 0) {
    plugins.push(...extraPlugins)
  }

  // Must be "last" in plugin chain so can process any data added to results and extensions
  plugins.push(useRedwoodLogger(loggerConfig))

  const yoga = createServer({
    schema,
    plugins,
    maskedErrors: {
      formatError,
      errorMessage: defaultError,
    },
    logging: logger,
<<<<<<< HEAD
    graphiql: isDevEnv ? {
      title: 'Redwood GraphQL playground',
      endpoint: graphiQLEndpoint,
      defaultQuery: `query Redwood {
        redwood {
          version
        }
      }`,
      headerEditorEnabled: true
    } : false,
=======
    graphiql: isDevEnv
      ? {
          title: 'Redwood GraphiQL',
          endpoint: graphiQLEndpoint,
        }
      : false,
>>>>>>> ec056284
    cors: (request: Request) => {
      const yogaCORSOptions: CORSOptions = {}
      if (cors?.methods) {
        if (typeof cors.methods === 'string') {
          yogaCORSOptions.methods = [cors.methods]
        } else if (Array.isArray(cors.methods)) {
          yogaCORSOptions.methods = cors.methods
        }
      }
      if (cors?.allowedHeaders) {
        if (typeof cors.allowedHeaders === 'string') {
          yogaCORSOptions.allowedHeaders = [cors.allowedHeaders]
        } else if (Array.isArray(cors.allowedHeaders)) {
          yogaCORSOptions.allowedHeaders = cors.allowedHeaders
        }
      }
<<<<<<< HEAD

      if (cors?.exposedHeaders) {
        if (typeof cors.exposedHeaders === 'string') {
          yogaCORSOptions.exposedHeaders = [cors.exposedHeaders]
        } else if (Array.isArray(cors.exposedHeaders)) {
          yogaCORSOptions.exposedHeaders = cors.exposedHeaders
        }
      }

      if (cors?.credentials) {
        yogaCORSOptions.credentials = cors.credentials
      }

      if (cors?.maxAge) {
        yogaCORSOptions.maxAge = cors.maxAge
      }

=======

      if (cors?.exposedHeaders) {
        if (typeof cors.exposedHeaders === 'string') {
          yogaCORSOptions.exposedHeaders = [cors.exposedHeaders]
        } else if (Array.isArray(cors.exposedHeaders)) {
          yogaCORSOptions.exposedHeaders = cors.exposedHeaders
        }
      }

      if (cors?.credentials) {
        yogaCORSOptions.credentials = cors.credentials
      }

      if (cors?.maxAge) {
        yogaCORSOptions.maxAge = cors.maxAge
      }

>>>>>>> ec056284
      if (cors?.origin) {
        const requestOrigin = request.headers.get('origin')
        if (typeof cors.origin === 'string') {
          yogaCORSOptions.origin = [cors.origin]
        } else if (
          requestOrigin &&
          (typeof cors.origin === 'boolean' ||
            (Array.isArray(cors.origin) &&
              requestOrigin &&
              cors.origin.includes(requestOrigin)))
        ) {
          yogaCORSOptions.origin = [requestOrigin]
        }

        const requestAccessControlRequestHeaders = request.headers.get(
          'access-control-request-headers'
        )
        if (!cors.allowedHeaders && requestAccessControlRequestHeaders) {
          yogaCORSOptions.allowedHeaders = [requestAccessControlRequestHeaders]
        }
      }
      return yogaCORSOptions
    },
  })

  const handlerFn = async (
    event: APIGatewayProxyEvent,
    lambdaContext: LambdaContext
  ): Promise<APIGatewayProxyResult> => {
<<<<<<< HEAD
    const request = new Request(`http://localhost${event.path}`, {
      method: event.httpMethod,
      headers: event.headers as HeadersInit,
      body: (event.httpMethod !== 'GET' && event.httpMethod !== 'HEAD') ? event.body : null,
    })
=======
    const requestHeaders = new Headers()
    for (const headerName in event.headers) {
      const headerValue = event.headers[headerName]
      if (headerValue) {
        requestHeaders.append(headerName, headerValue)
      }
    }
    for (const headerName in event.multiValueHeaders) {
      const headerValues = event.multiValueHeaders[headerName]
      if (headerValues) {
        for (const headerValue of headerValues) {
          requestHeaders.append(headerName, headerValue)
        }
      }
    }

    const requestProtocol = event.requestContext.protocol || 'http'
    const requestUrl = new URL(event.path, requestProtocol + '://localhost')
    let request: Request
    if (event.httpMethod === 'GET' || event.httpMethod === 'HEAD') {
      request = new Request(requestUrl.toString(), {
        method: event.httpMethod,
        headers: requestHeaders,
      })
    } else {
      request = new Request(requestUrl.toString(), {
        method: event.httpMethod,
        headers: requestHeaders,
        body: event.body,
      })
    }
>>>>>>> ec056284

    // In the future, this could be part of a specific handler for AWS lambdas
    lambdaContext.callbackWaitsForEmptyEventLoop = false

    let lambdaResponse: APIGatewayProxyResult

    try {
      const response = await yoga.handleRequest(request, {
        event,
        requestContext: lambdaContext,
      })
      const multiValueHeaders: APIGatewayProxyResult['multiValueHeaders'] = {}
<<<<<<< HEAD
      response.headers.forEach((value, key) => {
        multiValueHeaders[key] = multiValueHeaders[key] || []
        multiValueHeaders[key].push(value)
      })
=======
      for (const [key, value] of response.headers) {
        multiValueHeaders[key] = multiValueHeaders[key] || []
        multiValueHeaders[key].push(value)
      }
>>>>>>> ec056284
      lambdaResponse = {
        body: await response.text(),
        statusCode: response.status,
        multiValueHeaders,
      }
    } catch (e: any) {
      logger.error(e)
      onException && onException()

      lambdaResponse = {
        body: JSON.stringify({ error: 'GraphQL execution failed' }),
        statusCode: 200, // should be 500
      }
    }

    if (!lambdaResponse.headers) {
      lambdaResponse.headers = {}
    }

    lambdaResponse.headers['Content-Type'] = 'application/json'

    return lambdaResponse
  }

  return (
    event: APIGatewayProxyEvent,
    context: LambdaContext
  ): Promise<any> => {
    const execFn = async () => {
      try {
        return await handlerFn(event, context)
      } catch (e) {
        onException && onException()

        throw e
      }
    }

    if (getAsyncStoreInstance()) {
      // This must be used when you're self-hosting RedwoodJS.
      return getAsyncStoreInstance().run(new Map(), execFn)
    } else {
      // This is OK for AWS (Netlify/Vercel) because each Lambda request
      // is handled individually.
      return execFn()
    }
  }
}<|MERGE_RESOLUTION|>--- conflicted
+++ resolved
@@ -5,10 +5,6 @@
   GraphQLYogaError,
 } from '@graphql-yoga/common'
 import type { PluginOrDisabledPlugin } from '@graphql-yoga/common'
-<<<<<<< HEAD
-
-=======
->>>>>>> ec056284
 
 import { useDepthLimit } from '@envelop/depth-limit'
 import { useDisableIntrospection } from '@envelop/disable-introspection'
@@ -20,14 +16,7 @@
   Context as LambdaContext,
 } from 'aws-lambda'
 import { GraphQLError, GraphQLSchema, OperationTypeNode } from 'graphql'
-<<<<<<< HEAD
-import {
-  CORSOptions,
-  createServer,
-} from '@graphql-yoga/common'
-=======
 import { CORSOptions, createServer } from '@graphql-yoga/common'
->>>>>>> ec056284
 
 import { makeDirectivesForPlugin } from '../directives/makeDirectives'
 import { getAsyncStoreInstance } from '../globalContext'
@@ -44,11 +33,7 @@
 import { ValidationError } from '../errors'
 
 import type { GraphQLHandlerOptions } from './types'
-<<<<<<< HEAD
-import { Request } from 'cross-undici-fetch'
-=======
 import { Headers, Request } from 'cross-undici-fetch'
->>>>>>> ec056284
 
 /*
  * Prevent unexpected error messages from leaking to the GraphQL clients.
@@ -187,7 +172,6 @@
       errorMessage: defaultError,
     },
     logging: logger,
-<<<<<<< HEAD
     graphiql: isDevEnv ? {
       title: 'Redwood GraphQL playground',
       endpoint: graphiQLEndpoint,
@@ -198,14 +182,6 @@
       }`,
       headerEditorEnabled: true
     } : false,
-=======
-    graphiql: isDevEnv
-      ? {
-          title: 'Redwood GraphiQL',
-          endpoint: graphiQLEndpoint,
-        }
-      : false,
->>>>>>> ec056284
     cors: (request: Request) => {
       const yogaCORSOptions: CORSOptions = {}
       if (cors?.methods) {
@@ -222,7 +198,6 @@
           yogaCORSOptions.allowedHeaders = cors.allowedHeaders
         }
       }
-<<<<<<< HEAD
 
       if (cors?.exposedHeaders) {
         if (typeof cors.exposedHeaders === 'string') {
@@ -240,25 +215,6 @@
         yogaCORSOptions.maxAge = cors.maxAge
       }
 
-=======
-
-      if (cors?.exposedHeaders) {
-        if (typeof cors.exposedHeaders === 'string') {
-          yogaCORSOptions.exposedHeaders = [cors.exposedHeaders]
-        } else if (Array.isArray(cors.exposedHeaders)) {
-          yogaCORSOptions.exposedHeaders = cors.exposedHeaders
-        }
-      }
-
-      if (cors?.credentials) {
-        yogaCORSOptions.credentials = cors.credentials
-      }
-
-      if (cors?.maxAge) {
-        yogaCORSOptions.maxAge = cors.maxAge
-      }
-
->>>>>>> ec056284
       if (cors?.origin) {
         const requestOrigin = request.headers.get('origin')
         if (typeof cors.origin === 'string') {
@@ -288,13 +244,6 @@
     event: APIGatewayProxyEvent,
     lambdaContext: LambdaContext
   ): Promise<APIGatewayProxyResult> => {
-<<<<<<< HEAD
-    const request = new Request(`http://localhost${event.path}`, {
-      method: event.httpMethod,
-      headers: event.headers as HeadersInit,
-      body: (event.httpMethod !== 'GET' && event.httpMethod !== 'HEAD') ? event.body : null,
-    })
-=======
     const requestHeaders = new Headers()
     for (const headerName in event.headers) {
       const headerValue = event.headers[headerName]
@@ -326,7 +275,6 @@
         body: event.body,
       })
     }
->>>>>>> ec056284
 
     // In the future, this could be part of a specific handler for AWS lambdas
     lambdaContext.callbackWaitsForEmptyEventLoop = false
@@ -339,17 +287,10 @@
         requestContext: lambdaContext,
       })
       const multiValueHeaders: APIGatewayProxyResult['multiValueHeaders'] = {}
-<<<<<<< HEAD
-      response.headers.forEach((value, key) => {
-        multiValueHeaders[key] = multiValueHeaders[key] || []
-        multiValueHeaders[key].push(value)
-      })
-=======
       for (const [key, value] of response.headers) {
         multiValueHeaders[key] = multiValueHeaders[key] || []
         multiValueHeaders[key].push(value)
       }
->>>>>>> ec056284
       lambdaResponse = {
         body: await response.text(),
         statusCode: response.status,
