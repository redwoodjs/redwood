{
  "name": "@redwoodjs/project-config",
  "version": "5.0.0",
  "repository": {
    "type": "git",
    "url": "https://github.com/redwoodjs/redwood.git",
    "directory": "packages/project-config"
  },
  "license": "MIT",
  "exports": {
    ".": "./dist/index.js"
  },
  "types": "./dist/index.d.ts",
  "files": [
    "dist"
  ],
  "scripts": {
    "build": "yarn node ./build.mjs && run build:types",
    "build:types": "tsc --build --verbose",
    "build:watch": "nodemon --watch src --ext \"js,ts,tsx\" --ignore dist --exec \"yarn build\"",
    "deps:dist": "depcruise dist --config --output-type dot | dot -T svg > dependency-graph-dist.svg",
    "deps:src": "depcruise src --config --exclude \"^src/__tests__\" --output-type dot | dot -T svg > dependency-graph-src.svg",
    "prepublishOnly": "NODE_ENV=production yarn build",
    "test": "jest src",
    "test:watch": "run test --watch"
  },
  "dependencies": {
    "@iarna/toml": "2.2.5",
    "deepmerge": "4.3.1",
    "fast-glob": "3.2.12",
    "look-it-up": "2.1.0",
    "string-env-interpolation": "1.0.1"
  },
  "devDependencies": {
<<<<<<< HEAD
    "dependency-cruiser": "12.12.1",
    "esbuild": "0.17.18",
=======
    "@types/findup-sync": "4.0.2",
    "dependency-cruiser": "12.12.2",
>>>>>>> 43dbfc0c
    "jest": "29.5.0",
    "typescript": "5.0.4"
  },
  "gitHead": "3905ed045508b861b495f8d5630d76c7a157d8f1"
}<|MERGE_RESOLUTION|>--- conflicted
+++ resolved
@@ -32,13 +32,8 @@
     "string-env-interpolation": "1.0.1"
   },
   "devDependencies": {
-<<<<<<< HEAD
-    "dependency-cruiser": "12.12.1",
-    "esbuild": "0.17.18",
-=======
-    "@types/findup-sync": "4.0.2",
     "dependency-cruiser": "12.12.2",
->>>>>>> 43dbfc0c
+    "esbuild": "0.17.19",
     "jest": "29.5.0",
     "typescript": "5.0.4"
   },
