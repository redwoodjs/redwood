{
  "name": "@redwoodjs/project-config",
  "version": "5.0.0",
  "repository": {
    "type": "git",
    "url": "https://github.com/redwoodjs/redwood.git",
    "directory": "packages/project-config"
  },
  "license": "MIT",
  "exports": {
    ".": "./dist/index.js"
  },
  "types": "./dist/index.d.ts",
  "files": [
    "dist"
  ],
  "scripts": {
    "build": "yarn node ./build.mjs && run build:types",
    "build:types": "tsc --build --verbose",
    "build:watch": "nodemon --watch src --ext \"js,ts,tsx\" --ignore dist --exec \"yarn build\"",
    "deps:dist": "depcruise dist --config --output-type dot | dot -T svg > dependency-graph-dist.svg",
    "deps:src": "depcruise src --config --exclude \"^src/__tests__\" --output-type dot | dot -T svg > dependency-graph-src.svg",
    "prepublishOnly": "NODE_ENV=production yarn build",
    "test": "jest src",
    "test:watch": "run test --watch"
  },
  "dependencies": {
    "@iarna/toml": "2.2.5",
    "deepmerge": "4.3.1",
    "fast-glob": "3.2.12",
    "string-env-interpolation": "1.0.1"
  },
  "devDependencies": {
<<<<<<< HEAD
    "dependency-cruiser": "12.12.2",
    "esbuild": "0.17.19",
    "jest": "29.5.0",
=======
    "@types/findup-sync": "4.0.2",
    "dependency-cruiser": "13.0.1",
    "jest": "29.5.0",
    "rimraf": "5.0.1",
>>>>>>> b28669ec
    "typescript": "5.0.4"
  },
  "gitHead": "3905ed045508b861b495f8d5630d76c7a157d8f1"
}<|MERGE_RESOLUTION|>--- conflicted
+++ resolved
@@ -31,16 +31,10 @@
     "string-env-interpolation": "1.0.1"
   },
   "devDependencies": {
-<<<<<<< HEAD
-    "dependency-cruiser": "12.12.2",
+    "dependency-cruiser": "13.0.1",
     "esbuild": "0.17.19",
     "jest": "29.5.0",
-=======
-    "@types/findup-sync": "4.0.2",
-    "dependency-cruiser": "13.0.1",
-    "jest": "29.5.0",
     "rimraf": "5.0.1",
->>>>>>> b28669ec
     "typescript": "5.0.4"
   },
   "gitHead": "3905ed045508b861b495f8d5630d76c7a157d8f1"
