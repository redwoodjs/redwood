--- conflicted
+++ resolved
@@ -41,13 +41,8 @@
     "@types/findup-sync": "4.0.2",
     "dependency-cruiser": "12.11.3",
     "jest": "29.5.0",
-<<<<<<< HEAD
     "rimraf": "5.0.0",
-    "typescript": "5.0.3"
-=======
-    "rimraf": "4.4.1",
     "typescript": "5.0.4"
->>>>>>> 0b622666
   },
   "gitHead": "3905ed045508b861b495f8d5630d76c7a157d8f1"
 }