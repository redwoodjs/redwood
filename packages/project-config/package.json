{
  "name": "@redwoodjs/project-config",
  "version": "5.0.0",
  "repository": {
    "type": "git",
    "url": "https://github.com/redwoodjs/redwood.git",
    "directory": "packages/project-config"
  },
  "license": "MIT",
  "exports": {
    ".": "./dist/index.js"
  },
  "types": "./dist/index.d.ts",
  "files": [
    "dist"
  ],
  "scripts": {
    "build": "yarn node ./build.mjs && run build:types",
    "build:types": "tsc --build --verbose",
<<<<<<< HEAD
    "build:watch": "nodemon --watch src --ext \"js,ts,tsx\" --ignore dist --exec \"yarn build\"",
=======
    "build:watch": "nodemon --watch src --ext \"js,jsx,ts,tsx\" --ignore dist --exec \"yarn build\"",
    "deps:dist": "depcruise dist --output-type dot | dot -T svg > dependency-graph-dist.svg",
    "deps:src": "depcruise src --exclude \"^src/__tests__\" --output-type dot | dot -T svg > dependency-graph-src.svg",
>>>>>>> 358993aa
    "prepublishOnly": "NODE_ENV=production yarn build",
    "test": "jest src",
    "test:watch": "run test --watch"
  },
  "dependencies": {
    "@iarna/toml": "2.2.5",
    "deepmerge": "4.3.1",
    "fast-glob": "3.2.12",
    "string-env-interpolation": "1.0.1"
  },
  "devDependencies": {
<<<<<<< HEAD
    "esbuild": "0.17.19",
=======
    "dependency-cruiser": "13.0.3",
    "esbuild": "0.18.2",
>>>>>>> 358993aa
    "jest": "29.5.0",
    "rimraf": "5.0.1",
    "typescript": "5.1.3"
  },
  "gitHead": "3905ed045508b861b495f8d5630d76c7a157d8f1"
}<|MERGE_RESOLUTION|>--- conflicted
+++ resolved
@@ -17,13 +17,7 @@
   "scripts": {
     "build": "yarn node ./build.mjs && run build:types",
     "build:types": "tsc --build --verbose",
-<<<<<<< HEAD
     "build:watch": "nodemon --watch src --ext \"js,ts,tsx\" --ignore dist --exec \"yarn build\"",
-=======
-    "build:watch": "nodemon --watch src --ext \"js,jsx,ts,tsx\" --ignore dist --exec \"yarn build\"",
-    "deps:dist": "depcruise dist --output-type dot | dot -T svg > dependency-graph-dist.svg",
-    "deps:src": "depcruise src --exclude \"^src/__tests__\" --output-type dot | dot -T svg > dependency-graph-src.svg",
->>>>>>> 358993aa
     "prepublishOnly": "NODE_ENV=production yarn build",
     "test": "jest src",
     "test:watch": "run test --watch"
@@ -35,12 +29,7 @@
     "string-env-interpolation": "1.0.1"
   },
   "devDependencies": {
-<<<<<<< HEAD
-    "esbuild": "0.17.19",
-=======
-    "dependency-cruiser": "13.0.3",
     "esbuild": "0.18.2",
->>>>>>> 358993aa
     "jest": "29.5.0",
     "rimraf": "5.0.1",
     "typescript": "5.1.3"
