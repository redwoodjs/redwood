--- conflicted
+++ resolved
@@ -35,15 +35,9 @@
   "devDependencies": {
     "@redwoodjs/framework-tools": "workspace:*",
     "rimraf": "5.0.5",
-<<<<<<< HEAD
-    "tsx": "4.6.2",
-    "typescript": "5.3.3",
-    "vitest": "1.4.0"
-=======
     "tsx": "4.7.1",
     "typescript": "5.4.3",
-    "vitest": "1.3.1"
->>>>>>> 9d737f33
+    "vitest": "1.4.0"
   },
   "gitHead": "3905ed045508b861b495f8d5630d76c7a157d8f1"
 }