--- conflicted
+++ resolved
@@ -170,11 +170,7 @@
             'web',
             'dist',
             'rsc',
-<<<<<<< HEAD
-            'entries.mjs'
-=======
-            'entries.js',
->>>>>>> 36fa1dd0
+            'entries.mjs',
           ),
           types: path.join(FIXTURE_BASEDIR, 'web', 'types'),
           // Vite paths ~ not configured in empty-project
@@ -451,11 +447,7 @@
             'web',
             'dist',
             'rsc',
-<<<<<<< HEAD
-            'entries.mjs'
-=======
-            'entries.js',
->>>>>>> 36fa1dd0
+            'entries.mjs',
           ),
           types: path.join(FIXTURE_BASEDIR, 'web', 'types'),
           graphql: path.join(FIXTURE_BASEDIR, 'web', 'src', 'graphql'),
@@ -781,11 +773,7 @@
             'web',
             'dist',
             'rsc',
-<<<<<<< HEAD
-            'entries.mjs'
-=======
-            'entries.js',
->>>>>>> 36fa1dd0
+            'entries.mjs',
           ),
           types: path.join(FIXTURE_BASEDIR, 'web', 'types'),
           graphql: path.join(FIXTURE_BASEDIR, 'web', 'src', 'graphql'),
@@ -1062,11 +1050,7 @@
             'web',
             'dist',
             'rsc',
-<<<<<<< HEAD
-            'entries.mjs'
-=======
-            'entries.js',
->>>>>>> 36fa1dd0
+            'entries.mjs',
           ),
           types: path.join(FIXTURE_BASEDIR, 'web', 'types'),
           graphql: path.join(FIXTURE_BASEDIR, 'web', 'src', 'graphql'),
