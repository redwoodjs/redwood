--- conflicted
+++ resolved
@@ -141,25 +141,21 @@
             'storybook.manager.js'
           ),
           dist: path.join(FIXTURE_BASEDIR, 'web', 'dist'),
+          distEntryServer: path.join(
+            FIXTURE_BASEDIR,
+            'web',
+            'dist',
+            'server',
+            'entry.server.js'
+          ),
+          distRouteHooks: path.join(
+            FIXTURE_BASEDIR,
+            'web',
+            'dist',
+            'server',
+            'routeHooks'
+          ),
           distClient: path.join(FIXTURE_BASEDIR, 'web', 'dist', 'client'),
-          distEntryServer: path.join(
-            FIXTURE_BASEDIR,
-            'web',
-            'dist',
-            'server',
-            'entry.server.js'
-          ),
-          distRouteHooks: path.join(
-            FIXTURE_BASEDIR,
-            'web',
-            'dist',
-            'server',
-            'routeHooks'
-          ),
-<<<<<<< HEAD
-=======
-          distClient: path.join(FIXTURE_BASEDIR, 'web', 'dist', 'client'),
->>>>>>> 97646eeb
           distRsc: path.join(FIXTURE_BASEDIR, 'web', 'dist', 'rsc'),
           distServer: path.join(FIXTURE_BASEDIR, 'web', 'dist', 'server'),
           distDocumentServer: path.join(
@@ -422,7 +418,6 @@
             'storybook.manager.js'
           ),
           dist: path.join(FIXTURE_BASEDIR, 'web', 'dist'),
-          distClient: path.join(FIXTURE_BASEDIR, 'web', 'dist', 'client'),
           distEntryServer: path.join(
             FIXTURE_BASEDIR,
             'web',
@@ -447,10 +442,6 @@
           distClient: path.join(FIXTURE_BASEDIR, 'web', 'dist', 'client'),
           distRsc: path.join(FIXTURE_BASEDIR, 'web', 'dist', 'rsc'),
           distServer: path.join(FIXTURE_BASEDIR, 'web', 'dist', 'server'),
-<<<<<<< HEAD
-          distRsc: path.join(FIXTURE_BASEDIR, 'web', 'dist', 'rsc'),
-=======
->>>>>>> 97646eeb
           distRscEntries: path.join(
             FIXTURE_BASEDIR,
             'web',
@@ -753,7 +744,6 @@
           entryServer: null,
           entries: null,
           dist: path.join(FIXTURE_BASEDIR, 'web', 'dist'),
-          distClient: path.join(FIXTURE_BASEDIR, 'web', 'dist', 'client'),
           distEntryServer: path.join(
             FIXTURE_BASEDIR,
             'web',
@@ -778,10 +768,6 @@
           distClient: path.join(FIXTURE_BASEDIR, 'web', 'dist', 'client'),
           distRsc: path.join(FIXTURE_BASEDIR, 'web', 'dist', 'rsc'),
           distServer: path.join(FIXTURE_BASEDIR, 'web', 'dist', 'server'),
-<<<<<<< HEAD
-          distRsc: path.join(FIXTURE_BASEDIR, 'web', 'dist', 'rsc'),
-=======
->>>>>>> 97646eeb
           distRscEntries: path.join(
             FIXTURE_BASEDIR,
             'web',
@@ -1035,7 +1021,6 @@
             'storybook.manager.js'
           ),
           dist: path.join(FIXTURE_BASEDIR, 'web', 'dist'),
-          distClient: path.join(FIXTURE_BASEDIR, 'web', 'dist', 'client'),
           distEntryServer: path.join(
             FIXTURE_BASEDIR,
             'web',
@@ -1060,10 +1045,6 @@
           distClient: path.join(FIXTURE_BASEDIR, 'web', 'dist', 'client'),
           distRsc: path.join(FIXTURE_BASEDIR, 'web', 'dist', 'rsc'),
           distServer: path.join(FIXTURE_BASEDIR, 'web', 'dist', 'server'),
-<<<<<<< HEAD
-          distRsc: path.join(FIXTURE_BASEDIR, 'web', 'dist', 'rsc'),
-=======
->>>>>>> 97646eeb
           distRscEntries: path.join(
             FIXTURE_BASEDIR,
             'web',
