--- conflicted
+++ resolved
@@ -157,14 +157,11 @@
     // The define plugin will replace these keys with their values during build
     // time. Note that they're used in packages/web/src/config.ts, and made available in globalThis
     new webpack.DefinePlugin({
-<<<<<<< HEAD
       ['RWJS_WEB_BUNDLER']: JSON.stringify('webpack'),
       ['RWJS_ENV']: JSON.stringify({
         RWJS_API_GRAPHQL_URL:
           redwoodConfig.web.apiGraphQLUrl ??
           `${redwoodConfig.web.apiUrl}/graphql`,
-        RWJS_API_DBAUTH_URL:
-          redwoodConfig.web.apiDbAuthUrl ?? `${redwoodConfig.web.apiUrl}/auth`,
         RWJS_API_URL: redwoodConfig.web.apiUrl,
         __REDWOOD__APP_TITLE:
           redwoodConfig.web.title || path.basename(redwoodPaths.base),
@@ -172,16 +169,6 @@
       ['RWJS_DEBUG_ENV']: JSON.stringify({
         RWJS_SRC_ROOT: redwoodPaths.base,
       }),
-=======
-      ['process.env.RWJS_SRC_ROOT']: JSON.stringify(redwoodPaths.base),
-      ['process.env.RWJS_API_GRAPHQL_URL']: JSON.stringify(
-        redwoodConfig.web.apiGraphQLUrl ?? `${redwoodConfig.web.apiUrl}/graphql`
-      ),
-      ['process.env.RWJS_API_URL']: JSON.stringify(redwoodConfig.web.apiUrl),
-      ['process.env.__REDWOOD__APP_TITLE']: JSON.stringify(
-        redwoodConfig.web.title || path.basename(redwoodPaths.base)
-      ),
->>>>>>> 1e948d6e
       ...getEnvVars(),
     }),
     new Dotenv({
