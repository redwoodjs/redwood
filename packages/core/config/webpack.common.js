--- conflicted
+++ resolved
@@ -147,15 +147,12 @@
     // The define plugin will replace these keys with their values during build
     // time.
     new webpack.DefinePlugin({
-<<<<<<< HEAD
       ['process.env.REDWOOD_API_URL']: JSON.stringify(redwoodConfig.web.apiURL),
       ['process.env.REDWOOD_API_GRAPHQL_SERVER_PATH']: JSON.stringify(
         redwoodConfig.web.apiGraphQLServerPath
-=======
-      __REDWOOD__API_PROXY_PATH: JSON.stringify(redwoodConfig.web.apiProxyPath),
-      __REDWOOD__APP_TITLE: JSON.stringify(
+      ),
+      ['process.env.__REDWOOD__APP_TITLE']: JSON.stringify(
         redwoodConfig.web.title || path.basename(redwoodPaths.base)
->>>>>>> 0e49b9d8
       ),
       ...getEnvVars(),
     }),
