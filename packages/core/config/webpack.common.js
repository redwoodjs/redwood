const fs = require('fs')
const path = require('path')

const ReactRefreshWebpackPlugin = require('@pmmmwh/react-refresh-webpack-plugin')
const CopyPlugin = require('copy-webpack-plugin')
const CssMinimizerPlugin = require('css-minimizer-webpack-plugin')
const Dotenv = require('dotenv-webpack')
const HtmlWebpackPlugin = require('html-webpack-plugin')
const MiniCssExtractPlugin = require('mini-css-extract-plugin')
const webpack = require('webpack')
const { WebpackManifestPlugin } = require('webpack-manifest-plugin')
const { merge } = require('webpack-merge')
const { RetryChunkLoadPlugin } = require('webpack-retry-chunk-load-plugin')

const { getConfig, getPaths } = require('@redwoodjs/internal')

const redwoodConfig = getConfig()
const redwoodPaths = getPaths()

/** @returns {{[key: string]: string}} Env vars */
const getEnvVars = () => {
  const redwoodEnvPrefix = 'REDWOOD_ENV_'
  const includeEnvKeys = redwoodConfig.web.includeEnvironmentVariables
  const redwoodEnvKeys = Object.keys(process.env).reduce((prev, next) => {
    if (
      next.startsWith(redwoodEnvPrefix) ||
      (includeEnvKeys && includeEnvKeys.includes(next))
    ) {
      prev[`process.env.${next}`] = JSON.stringify(process.env[next])
    }
    return prev
  }, {})

  return redwoodEnvKeys
}

/** @returns {import('webpack').RuleSetLoader[]} */
const getStyleLoaders = (isEnvProduction) => {
  const styleOrExtractLoader = isEnvProduction
    ? MiniCssExtractPlugin.loader
    : 'style-loader'

  const cssLoader = (withModules, importLoaders) => {
    // Obscured classnames in production, more expressive classnames in development.
    const localIdentName = isEnvProduction
      ? '[contenthash:base64]'
      : '[path][name]__[local]--[contenthash:base64:5]'

    const loaderConfig = {
      loader: 'css-loader',
      options: {
        sourceMap: !isEnvProduction,
        importLoaders,
      },
    }

    // Enables CSS modules
    if (withModules) {
      loaderConfig.options.modules = { localIdentName }
    }

    return loaderConfig
  }

  const paths = getPaths()
  const hasPostCssConfig = fs.existsSync(paths.web.postcss)

  // We only use the postcss-loader if there is a postcss config file
  // at web/config/postcss.config.js
  const postCssLoader = hasPostCssConfig
    ? {
        loader: 'postcss-loader',
        options: {
          postcssOptions: {
            config: paths.web.postcss,
          },
        },
      }
    : null

  const numImportLoadersForCSS = hasPostCssConfig ? 1 : 0
  const numImportLoadersForSCSS = hasPostCssConfig ? 2 : 1

  return [
    {
      test: /\.module\.css$/,
      use: [
        styleOrExtractLoader,
        cssLoader(true, numImportLoadersForCSS),
        postCssLoader,
      ].filter(Boolean),
    },
    {
      test: /\.css$/,
      use: [
        styleOrExtractLoader,
        cssLoader(false, numImportLoadersForCSS),
        postCssLoader,
      ].filter(Boolean),
      sideEffects: true,
    },
    {
      test: /\.module\.scss$/,
      use: [
        styleOrExtractLoader,
        cssLoader(true, numImportLoadersForSCSS),
        postCssLoader,
        'sass-loader',
      ].filter(Boolean),
    },
    {
      test: /\.scss$/,
      use: [
        styleOrExtractLoader,
        cssLoader(false, numImportLoadersForSCSS),
        postCssLoader,
        'sass-loader',
      ].filter(Boolean),
      sideEffects: true,
    },
  ]
}

/** @returns {import('webpack').Plugin[]} Plugins shared with storybook, as well as the RW app */
const getSharedPlugins = (isEnvProduction) => {
  const shouldIncludeFastRefresh =
    redwoodConfig.web.fastRefresh !== false && !isEnvProduction

  return [
    isEnvProduction &&
      new MiniCssExtractPlugin({
        filename: 'static/css/[name].[contenthash:8].css',
        chunkFilename: 'static/css/[name].[contenthash:8].css',
      }),
    shouldIncludeFastRefresh &&
      // 06-2021 bug with Webpack v5 and sockjs-client dependency conflict
      // https://github.com/pmmmwh/react-refresh-webpack-plugin/issues/396
      new ReactRefreshWebpackPlugin({ overlay: false }),
    new webpack.ProvidePlugin({
      React: 'react',
      PropTypes: 'prop-types',
      gql: 'graphql-tag',
      // Possibly used by storybook?
      mockGraphQLQuery: ['@redwoodjs/testing/web', 'mockGraphQLQuery'],
      mockGraphQLMutation: ['@redwoodjs/testing/web', 'mockGraphQLMutation'],
      mockCurrentUser: ['@redwoodjs/testing/web', 'mockCurrentUser'],
    }),
    // The define plugin will replace these keys with their values during build
    // time.
    new webpack.DefinePlugin({
<<<<<<< HEAD
      __REDWOOD__API_PROXY_PATH: JSON.stringify(redwoodConfig.web.apiProxyPath),
      __REDWOOD__APP_TITLE: JSON.stringify(
        redwoodConfig.web.title || path.basename(redwoodPaths.base)
=======
      ['process.env.REDWOOD_API_URL']: JSON.stringify(redwoodConfig.web.apiURL),
      ['process.env.REDWOOD_API_GRAPHQL_SERVER_PATH']: JSON.stringify(
        redwoodConfig.web.apiGraphQLServerPath
>>>>>>> 8a27d76e
      ),
      ...getEnvVars(),
    }),
    new Dotenv({
      path: path.resolve(redwoodPaths.base, '.env'),
      silent: true,
    }),
  ].filter(Boolean)
}

// I've borrowed and learnt extensively from the `create-react-app` repo:
// https://github.com/facebook/create-react-app/blob/master/packages/react-scripts/config/webpack.config.js
module.exports = (webpackEnv) => {
  const isEnvProduction = webpackEnv === 'production'

  const shouldIncludeFastRefresh =
    redwoodConfig.web.experimentalFastRefresh && !isEnvProduction

  const shouldUseEsbuild = process.env.ESBUILD === '1'

  return {
    mode: isEnvProduction ? 'production' : 'development',
    devtool: isEnvProduction ? 'source-map' : 'cheap-module-source-map',
    entry: {
      /**
       * Prerender requires a top-level component.
       * Before we had `ReactDOM` and a top-level component in the same file (web/index.js).
       * If index.js is defined in the user's project, use that, if not
       * use the one provided in web/dist/entry/index.js
       */
      app:
        redwoodPaths.web.index ||
        require.resolve('@redwoodjs/web/dist/entry/index.js'),
    },
    resolve: {
      extensions: ['.wasm', '.mjs', '.js', '.jsx', '.ts', '.tsx', '.json'],
      alias: {
        // https://www.styled-components.com/docs/faqs#duplicated-module-in-node_modules
        'styled-components': path.resolve(
          redwoodPaths.base,
          'node_modules',
          'styled-components'
        ),
        '~redwood-app-root': path.resolve(redwoodPaths.web.app),
        react: path.resolve(redwoodPaths.base, 'node_modules', 'react'),
        'react-hook-form': path.resolve(
          redwoodPaths.base,
          'node_modules',
          'react-hook-form'
        ),
      },
    },
    plugins: [
      !isEnvProduction && new webpack.HotModuleReplacementPlugin(),
      new HtmlWebpackPlugin({
        template: path.resolve(redwoodPaths.base, 'web/src/index.html'),
        templateParameters: {
          prerenderPlaceholder: isEnvProduction
            ? '<server-markup></server-markup>'
            : '<!-- Prerender placeholder -->',
        },
        scriptLoading: 'defer',
        inject: true,
        chunks: 'all',
      }),
      new CopyPlugin({
        patterns: [
          {
            from: path.join(redwoodPaths.web.base, 'public'),
            to: '',
            globOptions: { ignore: ['README.md'] },
          },
        ],
      }),
      isEnvProduction &&
        new RetryChunkLoadPlugin({
          cacheBust: `function() {
					return Date.now();
				}`,
          maxRetries: 5,
          // @TODO: Add redirect to fatalErrorPage
          // lastResortScript: "window.location.href='/500.html';"
        }),
      isEnvProduction &&
        new WebpackManifestPlugin({
          fileName: 'build-manifest.json',
        }),
      ...getSharedPlugins(isEnvProduction),
    ].filter(Boolean),
    module: {
      rules: [
        // ** NOTE ** People usually overwrite these loaders via index,
        // so it's important to try and keep those indexes stable.
        {
          oneOf: [
            // (0)
            {
              test: [/\.bmp$/, /\.gif$/, /\.jpe?g$/, /\.png$/],
              type: 'asset',
              parser: {
                dataUrlCondition: {
                  maxSize: 10_000,
                },
              },
              generator: {
                filename: 'static/media/[name].[contenthash:8].[ext]',
              },
            },
            // (1)
            {
              test: /\.(js|mjs|jsx)$/,
              exclude: /(node_modules)/,
              use: [
                {
                  loader: 'babel-loader',
                  options: {
                    cwd: redwoodPaths.base,
                    plugins: [
                      shouldIncludeFastRefresh &&
                        require.resolve('react-refresh/babel'),
                    ].filter(Boolean),
                  },
                },
                shouldUseEsbuild && {
                  loader: 'esbuild-loader',
                  options: {
                    loader: 'jsx',
                  },
                },
              ].filter(Boolean),
            },
            // (2)
            {
              test: /\.(ts|tsx)$/,
              exclude: /(node_modules)/,
              use: [
                {
                  loader: 'babel-loader',
                  options: {
                    cwd: redwoodPaths.base,
                    plugins: [
                      shouldIncludeFastRefresh &&
                        require.resolve('react-refresh/babel'),
                    ].filter(Boolean),
                  },
                },
                shouldUseEsbuild && {
                  loader: 'esbuild-loader',
                  options: {
                    loader: 'tsx',
                  },
                },
              ].filter(Boolean),
            },
            // .module.css (3), .css (4), .module.scss (5), .scss (6)
            ...getStyleLoaders(isEnvProduction),
            // (7)
            isEnvProduction && {
              test: require.resolve('@redwoodjs/router/dist/splash-page'),
              use: 'null-loader',
            },
            // (8)
            {
              test: /\.(svg|ico|jpg|jpeg|png|gif|eot|otf|webp|ttf|woff|woff2|cur|ani|pdf)(\?.*)?$/,
              type: 'asset/resource',
              generator: {
                filename: 'static/media/[name].[contenthash:8].[ext]',
              },
            },
          ].filter(Boolean),
        },
      ],
    },
    optimization: {
      mergeDuplicateChunks: true,
      splitChunks: {
        chunks: 'all',
        minChunks: 2,
      },
      runtimeChunk: {
        name: (entrypoint) => `runtime-${entrypoint.name}`,
      },
      // This doesn't get used when mode !== 'production'
      // Because minimize gets set to false, see https://webpack.js.org/configuration/mode/#usage
      minimizer: ['...', new CssMinimizerPlugin()],
    },
    output: {
      pathinfo: true,
      filename: isEnvProduction
        ? 'static/js/[name].[contenthash:8].js'
        : 'static/js/[name].bundle.js',
      chunkFilename: isEnvProduction
        ? 'static/js/[name].[contenthash:8].chunk.js'
        : 'static/js/[name].chunk.js',
      path: path.resolve(redwoodPaths.base, 'web/dist'),
      publicPath: '/',
      devtoolModuleFilenameTemplate: isEnvProduction
        ? (info) =>
            path
              .relative(redwoodPaths.web.src, info.absoluteResourcePath)
              .replace(/\\/g, '/')
        : (info) => path.resolve(info.absoluteResourcePath).replace(/\\/g, '/'),
    },
  }
}

/** @returns {import('webpack').Configuration} */
module.exports.mergeUserWebpackConfig = (mode, baseConfig) => {
  const redwoodPaths = getPaths()
  const hasCustomConfig = fs.existsSync(redwoodPaths.web.webpack)
  if (!hasCustomConfig) {
    return baseConfig
  }
  const userWebpackConfig = require(redwoodPaths.web.webpack)

  if (typeof userWebpackConfig === 'function') {
    return userWebpackConfig(baseConfig, { mode })
  }

  return merge(baseConfig, userWebpackConfig)
}

module.exports.getEnvVars = getEnvVars
module.exports.getSharedPlugins = getSharedPlugins
module.exports.getStyleLoaders = getStyleLoaders<|MERGE_RESOLUTION|>--- conflicted
+++ resolved
@@ -148,15 +148,9 @@
     // The define plugin will replace these keys with their values during build
     // time.
     new webpack.DefinePlugin({
-<<<<<<< HEAD
-      __REDWOOD__API_PROXY_PATH: JSON.stringify(redwoodConfig.web.apiProxyPath),
-      __REDWOOD__APP_TITLE: JSON.stringify(
-        redwoodConfig.web.title || path.basename(redwoodPaths.base)
-=======
       ['process.env.REDWOOD_API_URL']: JSON.stringify(redwoodConfig.web.apiURL),
       ['process.env.REDWOOD_API_GRAPHQL_SERVER_PATH']: JSON.stringify(
         redwoodConfig.web.apiGraphQLServerPath
->>>>>>> 8a27d76e
       ),
       ...getEnvVars(),
     }),
