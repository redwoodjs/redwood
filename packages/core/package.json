{
  "name": "@redwoodjs/core",
  "version": "3.5.0",
  "description": "Foundational packages and config required to build RedwoodJS.",
  "repository": {
    "type": "git",
    "url": "https://github.com/redwoodjs/redwood.git",
    "directory": "packages/core"
  },
  "license": "MIT",
  "bin": {
    "cross-env": "./dist/bins/cross-env.js",
    "eslint": "./dist/bins/eslint.js",
    "jest": "./dist/bins/jest.js",
    "nodemon": "./dist/bins/nodemon.js",
    "redwood": "./dist/bins/redwood.js",
    "rimraf": "./dist/bins/rimraf.js",
    "rw": "./dist/bins/redwood.js",
    "rw-api-server-watch": "./dist/bins/rw-api-server-watch.js",
    "rw-gen": "./dist/bins/rw-gen.js",
    "rw-gen-watch": "./dist/bins/rw-gen-watch.js",
    "rw-log-formatter": "./dist/bins/rw-log-formatter.js",
    "rwfw": "./dist/bins/rwfw.js"
  },
  "files": [
    "config",
    "dist"
  ],
  "scripts": {
    "build": "yarn build:js",
    "build:js": "babel src -d dist --extensions \".js,.ts,.tsx\"",
    "prepublishOnly": "NODE_ENV=production yarn build",
    "test": "jest",
    "test:watch": "yarn test --watch"
  },
  "dependencies": {
    "@babel/cli": "7.19.3",
    "@babel/core": "7.20.2",
    "@babel/eslint-plugin": "7.19.1",
    "@babel/node": "7.20.2",
    "@babel/plugin-proposal-class-properties": "7.18.6",
    "@babel/plugin-proposal-decorators": "7.20.2",
    "@babel/plugin-proposal-private-methods": "7.18.6",
    "@babel/plugin-proposal-private-property-in-object": "7.18.6",
    "@babel/plugin-transform-runtime": "7.19.6",
    "@babel/preset-env": "7.20.2",
    "@babel/preset-react": "7.18.6",
    "@babel/preset-typescript": "7.18.6",
    "@babel/runtime-corejs3": "7.20.1",
<<<<<<< HEAD
    "@pmmmwh/react-refresh-webpack-plugin": "0.5.9",
    "@redwoodjs/cli": "3.4.0",
    "@redwoodjs/eslint-config": "3.4.0",
    "@redwoodjs/internal": "3.4.0",
    "@redwoodjs/testing": "3.4.0",
=======
    "@pmmmwh/react-refresh-webpack-plugin": "0.5.8",
    "@redwoodjs/cli": "3.5.0",
    "@redwoodjs/eslint-config": "3.5.0",
    "@redwoodjs/internal": "3.5.0",
    "@redwoodjs/testing": "3.5.0",
>>>>>>> ebc02201
    "babel-loader": "9.1.0",
    "babel-plugin-auto-import": "1.1.0",
    "babel-plugin-graphql-tag": "3.3.0",
    "babel-plugin-inline-react-svg": "2.0.1",
    "babel-plugin-module-resolver": "4.1.0",
    "babel-timing": "0.9.1",
    "copy-webpack-plugin": "11.0.0",
    "core-js": "3.26.1",
    "css-loader": "6.7.1",
    "css-minimizer-webpack-plugin": "4.2.2",
    "dotenv-webpack": "8.0.1",
    "esbuild": "0.15.13",
    "fast-glob": "3.2.12",
    "file-loader": "6.2.0",
    "graphql": "16.6.0",
    "graphql-tag": "2.12.6",
    "html-webpack-plugin": "5.5.0",
    "lodash.escaperegexp": "4.1.2",
    "mini-css-extract-plugin": "2.6.1",
    "nodemon": "2.0.20",
    "null-loader": "4.0.1",
    "react-refresh": "0.14.0",
    "rimraf": "3.0.2",
    "style-loader": "3.3.1",
    "svg-react-loader": "0.4.6",
    "typescript": "4.7.4",
    "url-loader": "4.1.1",
    "webpack": "5.75.0",
    "webpack-bundle-analyzer": "4.7.0",
    "webpack-cli": "4.10.0",
    "webpack-dev-server": "4.11.1",
    "webpack-manifest-plugin": "5.0.0",
    "webpack-merge": "5.8.0",
    "webpack-retry-chunk-load-plugin": "3.1.1"
  },
  "devDependencies": {
    "@types/rimraf": "3.0.2",
    "jest": "29.3.1"
  },
  "gitHead": "3905ed045508b861b495f8d5630d76c7a157d8f1"
}<|MERGE_RESOLUTION|>--- conflicted
+++ resolved
@@ -47,19 +47,11 @@
     "@babel/preset-react": "7.18.6",
     "@babel/preset-typescript": "7.18.6",
     "@babel/runtime-corejs3": "7.20.1",
-<<<<<<< HEAD
     "@pmmmwh/react-refresh-webpack-plugin": "0.5.9",
-    "@redwoodjs/cli": "3.4.0",
-    "@redwoodjs/eslint-config": "3.4.0",
-    "@redwoodjs/internal": "3.4.0",
-    "@redwoodjs/testing": "3.4.0",
-=======
-    "@pmmmwh/react-refresh-webpack-plugin": "0.5.8",
     "@redwoodjs/cli": "3.5.0",
     "@redwoodjs/eslint-config": "3.5.0",
     "@redwoodjs/internal": "3.5.0",
     "@redwoodjs/testing": "3.5.0",
->>>>>>> ebc02201
     "babel-loader": "9.1.0",
     "babel-plugin-auto-import": "1.1.0",
     "babel-plugin-graphql-tag": "3.3.0",
