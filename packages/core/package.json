--- conflicted
+++ resolved
@@ -1,10 +1,6 @@
 {
   "name": "@redwoodjs/core",
-<<<<<<< HEAD
-  "version": "4.0.1",
-=======
   "version": "4.1.0",
->>>>>>> 95521594
   "description": "Foundational packages and config required to build RedwoodJS.",
   "repository": {
     "type": "git",
@@ -52,17 +48,10 @@
     "@babel/preset-typescript": "7.18.6",
     "@babel/runtime-corejs3": "7.20.13",
     "@pmmmwh/react-refresh-webpack-plugin": "0.5.10",
-<<<<<<< HEAD
-    "@redwoodjs/cli": "4.0.1",
-    "@redwoodjs/eslint-config": "4.0.1",
-    "@redwoodjs/internal": "4.0.1",
-    "@redwoodjs/testing": "4.0.1",
-=======
     "@redwoodjs/cli": "4.1.0",
     "@redwoodjs/eslint-config": "4.1.0",
     "@redwoodjs/internal": "4.1.0",
     "@redwoodjs/testing": "4.1.0",
->>>>>>> 95521594
     "babel-loader": "9.1.2",
     "babel-plugin-auto-import": "1.1.0",
     "babel-plugin-graphql-tag": "3.3.0",
