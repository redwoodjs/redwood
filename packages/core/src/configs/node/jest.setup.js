const path = require('path')
<<<<<<< HEAD
=======

const camelCase = require('lodash/camelCase')

>>>>>>> 1185f0f0
const { getPaths } = require('@redwoodjs/internal')
const { db } = require(path.join(getPaths().api.src, 'lib', 'db'))
const DEFAULT_SCENARIO = 'standard'
const PRISMA_RESERVED = ['create', 'connect']

const findNestedModels = (data) => {
  let models = []

  for (const [field, value] of Object.entries(data)) {
    if (typeof value === 'object') {
      if (!models.includes(field) && !PRISMA_RESERVED.includes(field)) {
        models.push(field)
      }
      models = models.concat(findNestedModels(value))
    }
  }

  return models
}

const seedScenario = async (scenario) => {
  if (scenario) {
    const scenarios = {}
    for (const [model, namedFixtures] of Object.entries(scenario)) {
      scenarios[model] = {}
      for (const [name, data] of Object.entries(namedFixtures)) {
        scenarios[model][name] = await db[model].create({ data })
      }
    }
    return scenarios
  } else {
    return {}
  }
}

const removeScenario = async (scenario) => {
  if (scenario) {
    let models = []

    for (const [model, namedFixtures] of Object.entries(scenario)) {
      models.push(model)
      for (const [_name, data] of Object.entries(namedFixtures)) {
        models = models.concat(findNestedModels(data))
      }
    }
    // get unique model names only
    models = Array.from(new Set(models))

    for (const model of models) {
      await db.$queryRaw(`DELETE FROM ${model}`)
    }
  }
}

window.scenario = (...args) => {
  let scenarioName, testName, testFunc

  if (args.length === 3) {
    ;[scenarioName, testName, testFunc] = args
  } else {
    scenarioName = DEFAULT_SCENARIO
    ;[testName, testFunc] = args
  }

  return window.it(testName, async () => {
    const path = require('path')
    const testFileDir = path.parse(window.jasmine.testPath)
    const testFilePath = `${testFileDir.dir}/${
      testFileDir.name.split('.')[0]
    }.scenarios`
    let allScenarios, scenario, result

    try {
      allScenarios = require(testFilePath)
    } catch (e) {
      // no scenario file found, ignore
    }

    if (allScenarios) {
      if (allScenarios[scenarioName]) {
        scenario = allScenarios[scenarioName]
      } else {
        throw (
          ('UndefinedScenario',
          `There is no scenario named "${scenarioName}" in ${testFilePath}.js`)
        )
      }
    }

    const scenarioData = await seedScenario(scenario)
    try {
      result = await testFunc(scenarioData)
    } finally {
      // if the test fails this makes sure we still remove scenario data
      await removeScenario(scenario)
    }

    return result
  })
}

afterAll(async () => {
  await db.$disconnect()
})<|MERGE_RESOLUTION|>--- conflicted
+++ resolved
@@ -1,10 +1,5 @@
 const path = require('path')
-<<<<<<< HEAD
-=======
 
-const camelCase = require('lodash/camelCase')
-
->>>>>>> 1185f0f0
 const { getPaths } = require('@redwoodjs/internal')
 const { db } = require(path.join(getPaths().api.src, 'lib', 'db'))
 const DEFAULT_SCENARIO = 'standard'
