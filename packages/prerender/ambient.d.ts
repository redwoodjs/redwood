/* eslint-disable no-var */
import type { HelmetData } from 'react-helmet-async'

import type { AuthContextInterface } from '@redwoodjs/auth'

declare global {
  var __REDWOOD__PRERENDERING: boolean
  var __REDWOOD__HELMET_CONTEXT: { helmet?: HelmetData }
  var __REDWOOD__APP_TITLE: string
  var __REDWOOD__USE_AUTH: () => AuthContextInterface
<<<<<<< HEAD

=======
  /**
   * URL or absolute path to the GraphQL serverless function, without the trailing slash.
   * Example: `./redwood/functions/graphql` or `https://api.redwoodjs.com/graphql`
   */
>>>>>>> 561e5883
  var RWJS_API_GRAPHQL_URL: string
  /**
   * URL or absolute path to the DbAuth serverless function, without the trailing slash.
   * Example: `./redwood/functions/auth` or `https://api.redwoodjs.com/auth`
   **/
  var RWJS_API_DBAUTH_URL: string

<<<<<<< HEAD
=======
  /**
   * URL or absolute path to serverless functions, without the trailing slash.
   * Example: `./redwood/functions/` or `https://api.redwoodjs.com/`
   **/
  var RWJS_API_URL: string

>>>>>>> 561e5883
  namespace NodeJS {
    interface Global {
      __REDWOOD__PRERENDERING: boolean
      __REDWOOD__HELMET_CONTEXT: { helmet?: HelmetData }
      __REDWOOD__APP_TITLE: string
      __REDWOOD__USE_AUTH: () => AuthContextInterface
<<<<<<< HEAD
=======

      /** URL or absolute path to the GraphQL serverless function */
      RWJS_API_GRAPHQL_URL: string
      /** URL or absolute path to the DbAuth serverless function */
      RWJS_API_DBAUTH_URL: string
      /** URL or absolute path to serverless functions */
      RWJS_API_URL: string
>>>>>>> 561e5883
    }
  }
}

export {}<|MERGE_RESOLUTION|>--- conflicted
+++ resolved
@@ -8,14 +8,10 @@
   var __REDWOOD__HELMET_CONTEXT: { helmet?: HelmetData }
   var __REDWOOD__APP_TITLE: string
   var __REDWOOD__USE_AUTH: () => AuthContextInterface
-<<<<<<< HEAD
-
-=======
   /**
    * URL or absolute path to the GraphQL serverless function, without the trailing slash.
    * Example: `./redwood/functions/graphql` or `https://api.redwoodjs.com/graphql`
    */
->>>>>>> 561e5883
   var RWJS_API_GRAPHQL_URL: string
   /**
    * URL or absolute path to the DbAuth serverless function, without the trailing slash.
@@ -23,23 +19,18 @@
    **/
   var RWJS_API_DBAUTH_URL: string
 
-<<<<<<< HEAD
-=======
   /**
    * URL or absolute path to serverless functions, without the trailing slash.
    * Example: `./redwood/functions/` or `https://api.redwoodjs.com/`
    **/
   var RWJS_API_URL: string
 
->>>>>>> 561e5883
   namespace NodeJS {
     interface Global {
       __REDWOOD__PRERENDERING: boolean
       __REDWOOD__HELMET_CONTEXT: { helmet?: HelmetData }
       __REDWOOD__APP_TITLE: string
       __REDWOOD__USE_AUTH: () => AuthContextInterface
-<<<<<<< HEAD
-=======
 
       /** URL or absolute path to the GraphQL serverless function */
       RWJS_API_GRAPHQL_URL: string
@@ -47,7 +38,6 @@
       RWJS_API_DBAUTH_URL: string
       /** URL or absolute path to serverless functions */
       RWJS_API_URL: string
->>>>>>> 561e5883
     }
   }
 }
