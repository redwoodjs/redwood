--- conflicted
+++ resolved
@@ -13,21 +13,12 @@
     "react-dom": "*"
   },
   "dependencies": {
-<<<<<<< HEAD
     "@babel/register": "7.13.14",
-    "@redwoodjs/auth": "^0.29.0",
-    "@redwoodjs/internal": "^0.29.0",
-    "@redwoodjs/router": "^0.29.0",
-    "@redwoodjs/structure": "^0.29.0",
-    "@redwoodjs/web": "^0.29.0",
-=======
-    "@babel/register": "^7.9.0",
     "@redwoodjs/auth": "^0.30.0",
     "@redwoodjs/internal": "^0.30.0",
     "@redwoodjs/router": "^0.30.0",
     "@redwoodjs/structure": "^0.30.0",
     "@redwoodjs/web": "^0.30.0",
->>>>>>> 37124425
     "babel-plugin-ignore-html-and-css-imports": "^0.1.0",
     "node-fetch": "^2.6.1"
   },
