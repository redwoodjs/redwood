{
  "name": "@redwoodjs/prerender",
  "version": "4.1.3",
  "description": "RedwoodJS prerender",
  "repository": {
    "type": "git",
    "url": "https://github.com/redwoodjs/redwood.git",
    "directory": "packages/prerender"
  },
  "license": "MIT",
  "main": "dist/index.js",
  "files": [
    "dist",
    "browserUtils",
    "detection"
  ],
  "scripts": {
    "build": "yarn build:js && yarn build:types",
    "build:js": "babel src -d dist --extensions \".js,.ts,.tsx,.jsx\"",
    "build:types": "tsc --build --verbose",
    "build:watch": "nodemon --watch src --ext \"js,ts,tsx,template\" --ignore dist --exec \"yarn build\"",
    "prepublishOnly": "yarn build",
    "test": "jest src",
    "test:watch": "yarn test --watch"
  },
  "dependencies": {
    "@babel/runtime-corejs3": "7.20.13",
<<<<<<< HEAD
    "@redwoodjs/auth": "4.1.2",
    "@redwoodjs/internal": "4.1.2",
    "@redwoodjs/router": "4.1.2",
    "@redwoodjs/structure": "4.1.2",
    "@redwoodjs/web": "4.1.2",
    "@whatwg-node/fetch": "0.8.1",
=======
    "@redwoodjs/auth": "4.1.3",
    "@redwoodjs/internal": "4.1.3",
    "@redwoodjs/router": "4.1.3",
    "@redwoodjs/structure": "4.1.3",
    "@redwoodjs/web": "4.1.3",
    "@whatwg-node/fetch": "0.7.0",
>>>>>>> 4512e279
    "babel-plugin-ignore-html-and-css-imports": "0.1.0",
    "cheerio": "1.0.0-rc.12",
    "core-js": "3.27.2",
    "graphql": "16.6.0",
    "mime-types": "2.1.35"
  },
  "devDependencies": {
    "@babel/cli": "7.20.7",
    "@babel/core": "7.20.12",
    "@types/mime-types": "2.1.1",
    "babel-plugin-tester": "11.0.4",
    "jest": "29.4.2",
    "typescript": "4.9.5"
  },
  "peerDependencies": {
    "react": "17.0.2",
    "react-dom": "17.0.2"
  },
  "externals": {
    "react": "react",
    "react-dom": "react-dom"
  },
  "gitHead": "3905ed045508b861b495f8d5630d76c7a157d8f1"
}<|MERGE_RESOLUTION|>--- conflicted
+++ resolved
@@ -25,21 +25,12 @@
   },
   "dependencies": {
     "@babel/runtime-corejs3": "7.20.13",
-<<<<<<< HEAD
-    "@redwoodjs/auth": "4.1.2",
-    "@redwoodjs/internal": "4.1.2",
-    "@redwoodjs/router": "4.1.2",
-    "@redwoodjs/structure": "4.1.2",
-    "@redwoodjs/web": "4.1.2",
-    "@whatwg-node/fetch": "0.8.1",
-=======
     "@redwoodjs/auth": "4.1.3",
     "@redwoodjs/internal": "4.1.3",
     "@redwoodjs/router": "4.1.3",
     "@redwoodjs/structure": "4.1.3",
     "@redwoodjs/web": "4.1.3",
-    "@whatwg-node/fetch": "0.7.0",
->>>>>>> 4512e279
+    "@whatwg-node/fetch": "0.8.1",
     "babel-plugin-ignore-html-and-css-imports": "0.1.0",
     "cheerio": "1.0.0-rc.12",
     "core-js": "3.27.2",
