{
  "name": "@redwoodjs/prerender",
  "description": "RedwoodJS prerender",
  "version": "0.25.1",
  "license": "MIT",
  "files": [
    "dist",
    "dist/index.js",
		"dist/browerUtils/index.js"
  ],
  "main": "dist/index.js",
  "peerDependencies": {
    "react": "*",
    "react-dom": "*"

  },
<<<<<<< HEAD
	"dependencies": {
		"@babel/core": "^7.11.6",
    "@babel/node": "^7.10.5",
    "@babel/plugin-proposal-class-properties": "^7.10.4",
    "@babel/polyfill": "^7.12.1",
		"@babel/preset-env": "^7.11.5",
    "@babel/preset-react": "^7.10.4",
		"@babel/preset-typescript": "^7.10.4",
    "@babel/register": "^7.12.10",
		"@redwoodjs/auth": "^0.25.1",
		"@redwoodjs/internal": "^0.25.1",
		"@redwoodjs/router": "^0.25.1",
		"@redwoodjs/web": "^0.25.1",
		"babel-plugin-ignore-html-and-css-imports": "^0.1.0",
		"babel-plugin-inline-react-svg": "^1.1.2",
		"node-fetch": "^2.6.1"
	},
=======
  "dependencies": {
    "@babel/register": "^7.9.0",
    "@redwoodjs/structure": "^0.25.1",
    "@redwoodjs/auth": "^0.25.1",
    "@redwoodjs/internal": "^0.25.1",
    "@redwoodjs/router": "^0.25.1",
    "@redwoodjs/web": "^0.25.1",
    "babel-plugin-ignore-html-and-css-imports": "^0.1.0",
    "babel-plugin-inline-react-svg": "^1.1.2",
    "node-fetch": "^2.6.1"
  },
  "devDependencies": {
    "nodemon": "^2.0.6"
  },
>>>>>>> 4efea196
  "scripts": {
    "build": "yarn build:js && yarn build:types",
    "prepublishOnly": "yarn build",
    "build:js": "babel src -d dist --extensions \".js,.ts,.tsx,.jsx\"",
    "build:types": "ttsc --build --verbose",
		"build:watch": "nodemon --watch src --ext \"js,ts,tsx,template\" --ignore dist --exec \"yarn build\"",
		"test": "jest",
    "test:watch": "yarn test --watch"
  },
  "externals": {
    "react": "react",
    "react-dom": "react-dom"
  }
}<|MERGE_RESOLUTION|>--- conflicted
+++ resolved
@@ -14,25 +14,6 @@
     "react-dom": "*"
 
   },
-<<<<<<< HEAD
-	"dependencies": {
-		"@babel/core": "^7.11.6",
-    "@babel/node": "^7.10.5",
-    "@babel/plugin-proposal-class-properties": "^7.10.4",
-    "@babel/polyfill": "^7.12.1",
-		"@babel/preset-env": "^7.11.5",
-    "@babel/preset-react": "^7.10.4",
-		"@babel/preset-typescript": "^7.10.4",
-    "@babel/register": "^7.12.10",
-		"@redwoodjs/auth": "^0.25.1",
-		"@redwoodjs/internal": "^0.25.1",
-		"@redwoodjs/router": "^0.25.1",
-		"@redwoodjs/web": "^0.25.1",
-		"babel-plugin-ignore-html-and-css-imports": "^0.1.0",
-		"babel-plugin-inline-react-svg": "^1.1.2",
-		"node-fetch": "^2.6.1"
-	},
-=======
   "dependencies": {
     "@babel/register": "^7.9.0",
     "@redwoodjs/structure": "^0.25.1",
@@ -47,7 +28,6 @@
   "devDependencies": {
     "nodemon": "^2.0.6"
   },
->>>>>>> 4efea196
   "scripts": {
     "build": "yarn build:js && yarn build:types",
     "prepublishOnly": "yarn build",
