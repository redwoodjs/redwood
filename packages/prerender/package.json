--- conflicted
+++ resolved
@@ -24,23 +24,14 @@
     "test:watch": "yarn test --watch"
   },
   "dependencies": {
-<<<<<<< HEAD
-    "@babel/runtime-corejs3": "7.20.1",
-    "@redwoodjs/auth": "3.2.0",
-    "@redwoodjs/internal": "3.2.0",
-    "@redwoodjs/paths": "3.2.0",
-    "@redwoodjs/router": "3.2.0",
-    "@redwoodjs/structure": "3.2.0",
-    "@redwoodjs/web": "3.2.0",
-=======
     "@babel/runtime-corejs3": "7.21.0",
     "@redwoodjs/auth": "4.0.0",
     "@redwoodjs/internal": "4.0.0",
+    "@redwoodjs/paths": "4.0.0",
     "@redwoodjs/router": "4.0.0",
     "@redwoodjs/structure": "4.0.0",
     "@redwoodjs/web": "4.0.0",
     "@whatwg-node/fetch": "0.8.3",
->>>>>>> 69d996fa
     "babel-plugin-ignore-html-and-css-imports": "0.1.0",
     "cheerio": "1.0.0-rc.12",
     "core-js": "3.29.1",
