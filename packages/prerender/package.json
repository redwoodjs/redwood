{
  "name": "@redwoodjs/prerender",
<<<<<<< HEAD
  "version": "0.0.0-experimental-streaming.8",
=======
  "version": "5.0.0",
>>>>>>> c792d73a
  "description": "RedwoodJS prerender",
  "repository": {
    "type": "git",
    "url": "https://github.com/redwoodjs/redwood.git",
    "directory": "packages/prerender"
  },
  "license": "MIT",
  "main": "dist/index.js",
  "files": [
    "dist",
    "browserUtils",
    "detection"
  ],
  "scripts": {
    "build": "yarn build:js && yarn build:types",
    "build:js": "babel src -d dist --extensions \".js,.ts,.tsx,.jsx\"",
    "build:types": "tsc --build --verbose",
    "build:watch": "nodemon --watch src --ext \"js,ts,tsx,template\" --ignore dist --exec \"yarn build\"",
    "prepublishOnly": "yarn build",
    "test": "jest src",
    "test:watch": "yarn test --watch"
  },
  "dependencies": {
<<<<<<< HEAD
    "@babel/runtime-corejs3": "7.21.0",
    "@redwoodjs/auth": "0.0.0-experimental-streaming.8",
    "@redwoodjs/internal": "0.0.0-experimental-streaming.8",
    "@redwoodjs/project-config": "0.0.0-experimental-streaming.8",
    "@redwoodjs/router": "0.0.0-experimental-streaming.8",
    "@redwoodjs/structure": "0.0.0-experimental-streaming.8",
    "@redwoodjs/web": "0.0.0-experimental-streaming.8",
    "@whatwg-node/fetch": "0.8.4",
=======
    "@babel/runtime-corejs3": "7.21.5",
    "@redwoodjs/auth": "5.0.0",
    "@redwoodjs/internal": "5.0.0",
    "@redwoodjs/project-config": "5.0.0",
    "@redwoodjs/router": "5.0.0",
    "@redwoodjs/structure": "5.0.0",
    "@redwoodjs/web": "5.0.0",
    "@whatwg-node/fetch": "0.9.0",
>>>>>>> c792d73a
    "babel-plugin-ignore-html-and-css-imports": "0.1.0",
    "cheerio": "1.0.0-rc.12",
    "core-js": "3.30.2",
    "graphql": "16.6.0",
    "mime-types": "2.1.35"
  },
  "devDependencies": {
    "@babel/cli": "7.21.5",
    "@babel/core": "7.21.8",
    "@types/mime-types": "2.1.1",
    "babel-plugin-tester": "11.0.4",
    "jest": "29.5.0",
    "typescript": "5.0.4"
  },
  "peerDependencies": {
    "react": "18.2.0",
    "react-dom": "18.2.0"
  },
  "externals": {
    "react": "react",
    "react-dom": "react-dom"
  },
  "gitHead": "867c1182a55d1506866ccd42db445bb89c46fd67"
}<|MERGE_RESOLUTION|>--- conflicted
+++ resolved
@@ -1,10 +1,6 @@
 {
   "name": "@redwoodjs/prerender",
-<<<<<<< HEAD
   "version": "0.0.0-experimental-streaming.8",
-=======
-  "version": "5.0.0",
->>>>>>> c792d73a
   "description": "RedwoodJS prerender",
   "repository": {
     "type": "git",
@@ -28,25 +24,14 @@
     "test:watch": "yarn test --watch"
   },
   "dependencies": {
-<<<<<<< HEAD
-    "@babel/runtime-corejs3": "7.21.0",
+    "@babel/runtime-corejs3": "7.21.5",
     "@redwoodjs/auth": "0.0.0-experimental-streaming.8",
     "@redwoodjs/internal": "0.0.0-experimental-streaming.8",
     "@redwoodjs/project-config": "0.0.0-experimental-streaming.8",
     "@redwoodjs/router": "0.0.0-experimental-streaming.8",
     "@redwoodjs/structure": "0.0.0-experimental-streaming.8",
     "@redwoodjs/web": "0.0.0-experimental-streaming.8",
-    "@whatwg-node/fetch": "0.8.4",
-=======
-    "@babel/runtime-corejs3": "7.21.5",
-    "@redwoodjs/auth": "5.0.0",
-    "@redwoodjs/internal": "5.0.0",
-    "@redwoodjs/project-config": "5.0.0",
-    "@redwoodjs/router": "5.0.0",
-    "@redwoodjs/structure": "5.0.0",
-    "@redwoodjs/web": "5.0.0",
     "@whatwg-node/fetch": "0.9.0",
->>>>>>> c792d73a
     "babel-plugin-ignore-html-and-css-imports": "0.1.0",
     "cheerio": "1.0.0-rc.12",
     "core-js": "3.30.2",
