{
  "name": "@redwoodjs/prerender",
  "description": "RedwoodJS prerender",
  "version": "0.34.1",
  "license": "MIT",
  "files": [
    "dist",
    "browserUtils",
    "detection"
  ],
  "main": "dist/index.js",
  "peerDependencies": {
    "react": "*",
    "react-dom": "*"
  },
  "dependencies": {
<<<<<<< HEAD
    "@babel/register": "7.13.16",
    "@redwoodjs/auth": "0.34.1",
    "@redwoodjs/internal": "0.34.1",
    "@redwoodjs/router": "0.34.1",
    "@redwoodjs/structure": "0.34.1",
    "@redwoodjs/web": "0.34.1",
    "babel-plugin-ignore-html-and-css-imports": "0.1.0",
    "node-fetch": "2.6.1"
=======
    "@babel/register": "^7.9.0",
    "@redwoodjs/auth": "^0.27.1",
    "@redwoodjs/internal": "^0.27.1",
    "@redwoodjs/router": "^0.27.1",
    "@redwoodjs/structure": "^0.27.1",
    "@redwoodjs/web": "^0.27.1",
    "babel-plugin-ignore-html-and-css-imports": "^0.1.0",
    "cheerio": "^1.0.0-rc.5",
    "node-fetch": "^2.6.1"
>>>>>>> 77144b84
  },
  "scripts": {
    "build": "yarn build:js && yarn build:types",
    "prepublishOnly": "yarn build",
    "build:js": "babel src -d dist --extensions \".js,.ts,.tsx,.jsx\"",
    "build:types": "ttsc --build --verbose",
    "build:watch": "nodemon --watch src --ext \"js,ts,tsx,template\" --ignore dist --exec \"yarn build\"",
    "test": "jest",
    "test:watch": "yarn test --watch"
  },
  "externals": {
    "react": "react",
    "react-dom": "react-dom"
  },
  "gitHead": "8be6a35c2dfd5aaeb12d55be4f0c77eefceb7762"
}<|MERGE_RESOLUTION|>--- conflicted
+++ resolved
@@ -14,7 +14,6 @@
     "react-dom": "*"
   },
   "dependencies": {
-<<<<<<< HEAD
     "@babel/register": "7.13.16",
     "@redwoodjs/auth": "0.34.1",
     "@redwoodjs/internal": "0.34.1",
@@ -22,18 +21,8 @@
     "@redwoodjs/structure": "0.34.1",
     "@redwoodjs/web": "0.34.1",
     "babel-plugin-ignore-html-and-css-imports": "0.1.0",
+    "cheerio": "^1.0.0-rc.5",
     "node-fetch": "2.6.1"
-=======
-    "@babel/register": "^7.9.0",
-    "@redwoodjs/auth": "^0.27.1",
-    "@redwoodjs/internal": "^0.27.1",
-    "@redwoodjs/router": "^0.27.1",
-    "@redwoodjs/structure": "^0.27.1",
-    "@redwoodjs/web": "^0.27.1",
-    "babel-plugin-ignore-html-and-css-imports": "^0.1.0",
-    "cheerio": "^1.0.0-rc.5",
-    "node-fetch": "^2.6.1"
->>>>>>> 77144b84
   },
   "scripts": {
     "build": "yarn build:js && yarn build:types",
