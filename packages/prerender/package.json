{
  "name": "@redwoodjs/prerender",
  "version": "6.3.2",
  "description": "RedwoodJS prerender",
  "repository": {
    "type": "git",
    "url": "https://github.com/redwoodjs/redwood.git",
    "directory": "packages/prerender"
  },
  "license": "MIT",
  "main": "dist/index.js",
  "files": [
    "dist",
    "browserUtils",
    "detection"
  ],
  "scripts": {
    "build": "yarn build:js && yarn build:types",
    "build:js": "babel src -d dist --extensions \".js,.jsx,.ts,.tsx,.jsx\"",
    "build:types": "tsc --build --verbose",
    "build:watch": "nodemon --watch src --ext \"js,jsx,ts,tsx,template\" --ignore dist --exec \"yarn build\"",
    "prepublishOnly": "yarn build",
    "test": "jest src",
    "test:watch": "yarn test --watch"
  },
  "dependencies": {
<<<<<<< HEAD
    "@babel/runtime-corejs3": "7.23.1",
    "@redwoodjs/auth": "6.3.1",
    "@redwoodjs/internal": "6.3.1",
    "@redwoodjs/project-config": "6.3.1",
    "@redwoodjs/router": "6.3.1",
    "@redwoodjs/structure": "6.3.1",
    "@redwoodjs/web": "6.3.1",
=======
    "@babel/runtime-corejs3": "7.22.15",
    "@redwoodjs/auth": "6.3.2",
    "@redwoodjs/internal": "6.3.2",
    "@redwoodjs/project-config": "6.3.2",
    "@redwoodjs/router": "6.3.2",
    "@redwoodjs/structure": "6.3.2",
    "@redwoodjs/web": "6.3.2",
>>>>>>> 7e4bf2ec
    "@whatwg-node/fetch": "0.9.9",
    "babel-plugin-ignore-html-and-css-imports": "0.1.0",
    "cheerio": "1.0.0-rc.12",
    "core-js": "3.32.2",
    "graphql": "16.8.1",
    "mime-types": "2.1.35"
  },
  "devDependencies": {
    "@babel/cli": "7.23.0",
    "@babel/core": "^7.22.20",
    "@types/mime-types": "2.1.1",
    "babel-plugin-tester": "11.0.4",
    "jest": "29.7.0",
    "typescript": "5.2.2"
  },
  "peerDependencies": {
    "react": "18.2.0",
    "react-dom": "18.2.0"
  },
  "externals": {
    "react": "react",
    "react-dom": "react-dom"
  },
  "gitHead": "3905ed045508b861b495f8d5630d76c7a157d8f1"
}<|MERGE_RESOLUTION|>--- conflicted
+++ resolved
@@ -24,23 +24,13 @@
     "test:watch": "yarn test --watch"
   },
   "dependencies": {
-<<<<<<< HEAD
     "@babel/runtime-corejs3": "7.23.1",
-    "@redwoodjs/auth": "6.3.1",
-    "@redwoodjs/internal": "6.3.1",
-    "@redwoodjs/project-config": "6.3.1",
-    "@redwoodjs/router": "6.3.1",
-    "@redwoodjs/structure": "6.3.1",
-    "@redwoodjs/web": "6.3.1",
-=======
-    "@babel/runtime-corejs3": "7.22.15",
     "@redwoodjs/auth": "6.3.2",
     "@redwoodjs/internal": "6.3.2",
     "@redwoodjs/project-config": "6.3.2",
     "@redwoodjs/router": "6.3.2",
     "@redwoodjs/structure": "6.3.2",
     "@redwoodjs/web": "6.3.2",
->>>>>>> 7e4bf2ec
     "@whatwg-node/fetch": "0.9.9",
     "babel-plugin-ignore-html-and-css-imports": "0.1.0",
     "cheerio": "1.0.0-rc.12",
