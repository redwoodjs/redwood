--- conflicted
+++ resolved
@@ -1,11 +1,7 @@
 {
   "name": "@redwoodjs/prerender",
   "description": "RedwoodJS prerender",
-<<<<<<< HEAD
   "version": "0.30.1",
-=======
-  "version": "0.30.0",
->>>>>>> 36b6f91d
   "license": "MIT",
   "files": [
     "dist",
@@ -17,21 +13,12 @@
     "react-dom": "*"
   },
   "dependencies": {
-<<<<<<< HEAD
-    "@babel/register": "^7.9.0",
+    "@babel/register": "7.13.14",
     "@redwoodjs/auth": "^0.30.1",
     "@redwoodjs/internal": "^0.30.1",
     "@redwoodjs/router": "^0.30.1",
     "@redwoodjs/structure": "^0.30.1",
     "@redwoodjs/web": "^0.30.1",
-=======
-    "@babel/register": "7.13.14",
-    "@redwoodjs/auth": "^0.30.0",
-    "@redwoodjs/internal": "^0.30.0",
-    "@redwoodjs/router": "^0.30.0",
-    "@redwoodjs/structure": "^0.30.0",
-    "@redwoodjs/web": "^0.30.0",
->>>>>>> 36b6f91d
     "babel-plugin-ignore-html-and-css-imports": "^0.1.0",
     "node-fetch": "^2.6.1"
   },
