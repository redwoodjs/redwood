--- conflicted
+++ resolved
@@ -24,23 +24,13 @@
     "test:watch": "yarn test --watch"
   },
   "dependencies": {
-<<<<<<< HEAD
     "@babel/runtime-corejs3": "7.21.5",
-    "@redwoodjs/auth": "5.0.3",
-    "@redwoodjs/internal": "5.0.3",
-    "@redwoodjs/project-config": "5.0.3",
-    "@redwoodjs/router": "5.0.3",
-    "@redwoodjs/structure": "5.0.3",
-    "@redwoodjs/web": "5.0.3",
-=======
-    "@babel/runtime-corejs3": "7.21.0",
     "@redwoodjs/auth": "5.0.4",
     "@redwoodjs/internal": "5.0.4",
     "@redwoodjs/project-config": "5.0.4",
     "@redwoodjs/router": "5.0.4",
     "@redwoodjs/structure": "5.0.4",
     "@redwoodjs/web": "5.0.4",
->>>>>>> c34d078c
     "@whatwg-node/fetch": "0.8.8",
     "babel-plugin-ignore-html-and-css-imports": "0.1.0",
     "cheerio": "1.0.0-rc.12",
