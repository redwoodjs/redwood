import fs from 'fs'
import path from 'path'

import fetch from 'node-fetch'

import type { AuthContextInterface } from '@redwoodjs/auth'
import { getConfig, getPaths } from '@redwoodjs/internal'

const INDEX_FILE = path.join(getPaths().web.dist, 'index.html')
const DEFAULT_INDEX = path.join(getPaths().web.dist, 'defaultIndex.html')

export const getRootHtmlPath = () => {
  if (fs.existsSync(DEFAULT_INDEX)) {
    return DEFAULT_INDEX
  } else {
    return INDEX_FILE
  }
}

export const registerShims = () => {
<<<<<<< HEAD
  global.__REDWOOD__API_PROXY_PATH = getConfig().web.apiProxyPath
  global.__REDWOOD__APP_TITLE = getConfig().web.title
=======
  const rwjsConfig = getConfig()
  global.REDWOOD_API_URL = rwjsConfig.web.apiURL
  global.REDWOOD_API_GRAPHQL_SERVER_PATH = rwjsConfig.web.apiGraphQLServerPath
>>>>>>> 8a27d76e

  global.__REDWOOD__USE_AUTH = () =>
    ({
      loading: true, // this should play nicely if the app waits for auth stuff to comeback first before render
      isAuthenticated: false,
    } as AuthContextInterface) // we only need a parital AuthContextInterface for prerender

  global.__REDWOOD__PRERENDERING = true

  global.__REDWOOD__HELMET_CONTEXT = {}

  // Let routes auto loader plugin know
  process.env.__REDWOOD__PRERENDERING = '1'

  // Shim fetch in the node.js context
  // This is to avoid using cross-fetch when configuring apollo-client
  // which would cause the client bundle size to increase
  if (!global.fetch) {
    // eslint-disable-next-line @typescript-eslint/ban-ts-comment
    // @ts-ignore-next-line
    global.fetch = fetch
  }
}

export const writeToDist = (outputHtmlPath: string, renderOutput: string) => {
  const dirName = path.dirname(outputHtmlPath)
  const exist = fs.existsSync(dirName)
  if (!exist) {
    fs.mkdirSync(dirName, { recursive: true })
  }

  fs.writeFileSync(outputHtmlPath, renderOutput)
}<|MERGE_RESOLUTION|>--- conflicted
+++ resolved
@@ -18,14 +18,9 @@
 }
 
 export const registerShims = () => {
-<<<<<<< HEAD
-  global.__REDWOOD__API_PROXY_PATH = getConfig().web.apiProxyPath
-  global.__REDWOOD__APP_TITLE = getConfig().web.title
-=======
   const rwjsConfig = getConfig()
   global.REDWOOD_API_URL = rwjsConfig.web.apiURL
   global.REDWOOD_API_GRAPHQL_SERVER_PATH = rwjsConfig.web.apiGraphQLServerPath
->>>>>>> 8a27d76e
 
   global.__REDWOOD__USE_AUTH = () =>
     ({
