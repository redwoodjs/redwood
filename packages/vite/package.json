{
  "name": "@redwoodjs/vite",
  "version": "7.0.0",
  "description": "Vite configuration package for Redwood",
  "repository": {
    "type": "git",
    "url": "https://github.com/redwoodjs/redwood.git",
    "directory": "packages/vite"
  },
  "license": "MIT",
<<<<<<< HEAD
  "exports": {
    "./package.json": "./package.json",
    ".": {
      "types": "./dist/index.d.ts",
      "default": "./dist/index.js"
    },
    "./entries": {
      "types": "./dist/entries.d.ts",
      "default": "./dist/entries.js"
    },
    "./client": {
      "types": "./dist/client.d.ts",
      "default": "./dist/client.js"
    },
    "./assets": {
      "types": "./dist/fully-react/assets.d.ts",
      "default": "./dist/fully-react/assets.js"
    },
    "./rwRscGlobal": {
      "types": "./dist/fully-react/rwRscGlobal.d.ts",
      "default": "./dist/fully-react/rwRscGlobal.js"
    },
    "./buildFeServer": {
      "types": "./dist/buildFeServer.d.ts",
      "default": "./dist/buildFeServer.js"
    },
    "./node-loader": {
      "types": "./dist/rsc/rscNodeLoader.d.ts",
      "default": "./dist/rsc/rscNodeLoader.js"
    },
    "./react-node-loader": {
      "types": "./dist/react-server-dom-webpack/node-loader.d.ts",
      "default": "./dist/react-server-dom-webpack/node-loader.js"
    },
    "./bins/rw-vite-build.mjs": "./bins/rw-vite-build.mjs",
    "./middleware": {
      "types": "./dist/middleware/index.d.ts",
      "default": "./dist/middleware/index.js"
    }
  },
=======
  "main": "dist/index.js",
>>>>>>> 49965f4d
  "bin": {
    "rw-vite-build": "./bins/rw-vite-build.mjs",
    "rw-vite-dev": "./bins/rw-vite-dev.mjs",
    "vite": "./bins/vite.mjs"
  },
  "files": [
    "dist"
  ],
  "scripts": {
    "build": "yarn build:js && yarn build:types",
    "build:js": "babel src -d dist --extensions \".js,.jsx,.ts,.tsx\"",
    "build:pack": "yarn pack -o redwoodjs-vite.tgz",
    "build:types": "tsc --build --verbose",
    "test": "vitest run src",
    "test:watch": "vitest watch src"
  },
  "dependencies": {
    "@babel/runtime-corejs3": "7.23.9",
<<<<<<< HEAD
    "@redwoodjs/internal": "6.0.7",
    "@redwoodjs/project-config": "6.0.7",
    "@redwoodjs/web": "6.0.7",
    "@swc/core": "1.3.60",
    "@vitejs/plugin-react": "4.2.1",
    "@whatwg-node/fetch": "0.9.16",
    "@whatwg-node/server": "0.9.24",
    "acorn-loose": "8.3.0",
    "buffer": "6.0.3",
    "busboy": "^1.6.0",
    "cookie": "0.6.0",
    "core-js": "3.35.1",
    "dotenv-defaults": "5.0.2",
    "express": "4.18.2",
    "http-proxy-middleware": "2.0.6",
    "isbot": "3.7.1",
    "react": "0.0.0-experimental-e5205658f-20230913",
    "react-server-dom-webpack": "0.0.0-experimental-e5205658f-20230913",
=======
    "@redwoodjs/internal": "7.0.0",
    "@redwoodjs/project-config": "7.0.0",
    "@vitejs/plugin-react": "4.2.1",
    "buffer": "6.0.3",
    "core-js": "3.35.1",
>>>>>>> 49965f4d
    "vite": "4.5.2",
    "yargs-parser": "21.1.1"
  },
  "devDependencies": {
    "@babel/cli": "7.23.9",
<<<<<<< HEAD
    "@types/busboy": "^1",
    "@types/cookie": "^0",
    "@types/express": "4",
=======
>>>>>>> 49965f4d
    "@types/react": "^18.2.55",
    "@types/yargs-parser": "21.0.3",
    "glob": "10.3.10",
    "typescript": "5.3.3",
    "vitest": "1.2.2"
  },
  "gitHead": "3905ed045508b861b495f8d5630d76c7a157d8f1"
}<|MERGE_RESOLUTION|>--- conflicted
+++ resolved
@@ -8,7 +8,6 @@
     "directory": "packages/vite"
   },
   "license": "MIT",
-<<<<<<< HEAD
   "exports": {
     "./package.json": "./package.json",
     ".": {
@@ -49,16 +48,16 @@
       "default": "./dist/middleware/index.js"
     }
   },
-=======
-  "main": "dist/index.js",
->>>>>>> 49965f4d
   "bin": {
+    "rw-dev-fe": "./dist/devFeServer.js",
+    "rw-serve-fe": "./dist/runFeServer.js",
     "rw-vite-build": "./bins/rw-vite-build.mjs",
     "rw-vite-dev": "./bins/rw-vite-dev.mjs",
     "vite": "./bins/vite.mjs"
   },
   "files": [
-    "dist"
+    "dist",
+    "inject"
   ],
   "scripts": {
     "build": "yarn build:js && yarn build:types",
@@ -70,10 +69,9 @@
   },
   "dependencies": {
     "@babel/runtime-corejs3": "7.23.9",
-<<<<<<< HEAD
-    "@redwoodjs/internal": "6.0.7",
-    "@redwoodjs/project-config": "6.0.7",
-    "@redwoodjs/web": "6.0.7",
+    "@redwoodjs/internal": "7.0.0",
+    "@redwoodjs/project-config": "7.0.0",
+    "@redwoodjs/web": "7.0.0",
     "@swc/core": "1.3.60",
     "@vitejs/plugin-react": "4.2.1",
     "@whatwg-node/fetch": "0.9.16",
@@ -89,27 +87,18 @@
     "isbot": "3.7.1",
     "react": "0.0.0-experimental-e5205658f-20230913",
     "react-server-dom-webpack": "0.0.0-experimental-e5205658f-20230913",
-=======
-    "@redwoodjs/internal": "7.0.0",
-    "@redwoodjs/project-config": "7.0.0",
-    "@vitejs/plugin-react": "4.2.1",
-    "buffer": "6.0.3",
-    "core-js": "3.35.1",
->>>>>>> 49965f4d
     "vite": "4.5.2",
     "yargs-parser": "21.1.1"
   },
   "devDependencies": {
     "@babel/cli": "7.23.9",
-<<<<<<< HEAD
     "@types/busboy": "^1",
     "@types/cookie": "^0",
     "@types/express": "4",
-=======
->>>>>>> 49965f4d
     "@types/react": "^18.2.55",
     "@types/yargs-parser": "21.0.3",
     "glob": "10.3.10",
+    "rollup": "3.29.4",
     "typescript": "5.3.3",
     "vitest": "1.2.2"
   },
