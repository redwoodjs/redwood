{
  "name": "@redwoodjs/vite",
  "version": "5.0.0",
  "description": "Vite configuration package for Redwood",
  "repository": {
    "type": "git",
    "url": "https://github.com/redwoodjs/redwood.git",
    "directory": "packages/vite"
  },
  "license": "MIT",
  "files": [
    "dist",
    "inject"
  ],
  "main": "dist/index.js",
  "bin": {
    "rw-dev-fe": "./dist/devFeServer.js",
    "rw-serve-fe": "./dist/runFeServer.js",
    "rw-vite-build": "./bins/rw-vite-build.mjs",
    "rw-vite-dev": "./bins/rw-vite-dev.mjs",
    "vite": "./bins/vite.mjs"
  },
  "scripts": {
    "build": "yarn build:js && yarn build:types",
    "build:js": "babel src -d dist --extensions \".js,.jsx,.ts,.tsx\"",
    "build:types": "tsc --build --verbose",
    "test": "yarn test:node && echo",
    "test:node": "glob './src/**/__tests__/*.test.mts' --cmd='node --loader tsx --no-warnings --test'",
    "test:watch": "glob './src/**/__tests__/*.test.mts' --cmd='node --loader tsx --no-warnings --test --watch'"
  },
  "dependencies": {
    "@babel/runtime-corejs3": "7.22.5",
    "@redwoodjs/internal": "5.0.0",
    "@redwoodjs/project-config": "5.0.0",
<<<<<<< HEAD
    "@redwoodjs/web": "5.0.0",
    "@vitejs/plugin-react": "4.0.0",
    "buffer": "6.0.3",
    "core-js": "3.30.2",
    "dotenv-defaults": "5.0.2",
    "express": "4.18.2",
    "http-proxy-middleware": "2.0.6",
    "isbot": "3.6.8",
=======
    "@vitejs/plugin-react": "4.0.1",
    "buffer": "6.0.3",
    "core-js": "3.31.0",
>>>>>>> c9bdd08b
    "vite": "4.3.9",
    "vite-plugin-commonjs": "0.6.2",
    "vite-plugin-environment": "1.1.3"
  },
  "devDependencies": {
<<<<<<< HEAD
    "@babel/cli": "7.21.5",
    "@babel/plugin-syntax-import-assertions": "7.20.0",
    "@types/express": "4",
    "glob": "10.2.7",
=======
    "@babel/cli": "7.22.5",
    "glob": "10.3.0",
>>>>>>> c9bdd08b
    "jest": "29.5.0",
    "typescript": "5.1.3"
  },
  "gitHead": "3905ed045508b861b495f8d5630d76c7a157d8f1"
}<|MERGE_RESOLUTION|>--- conflicted
+++ resolved
@@ -32,34 +32,23 @@
     "@babel/runtime-corejs3": "7.22.5",
     "@redwoodjs/internal": "5.0.0",
     "@redwoodjs/project-config": "5.0.0",
-<<<<<<< HEAD
     "@redwoodjs/web": "5.0.0",
-    "@vitejs/plugin-react": "4.0.0",
+    "@vitejs/plugin-react": "4.0.1",
     "buffer": "6.0.3",
-    "core-js": "3.30.2",
+    "core-js": "3.31.0",
     "dotenv-defaults": "5.0.2",
     "express": "4.18.2",
     "http-proxy-middleware": "2.0.6",
     "isbot": "3.6.8",
-=======
-    "@vitejs/plugin-react": "4.0.1",
-    "buffer": "6.0.3",
-    "core-js": "3.31.0",
->>>>>>> c9bdd08b
     "vite": "4.3.9",
     "vite-plugin-commonjs": "0.6.2",
     "vite-plugin-environment": "1.1.3"
   },
   "devDependencies": {
-<<<<<<< HEAD
-    "@babel/cli": "7.21.5",
+    "@babel/cli": "7.22.5",
     "@babel/plugin-syntax-import-assertions": "7.20.0",
     "@types/express": "4",
-    "glob": "10.2.7",
-=======
-    "@babel/cli": "7.22.5",
     "glob": "10.3.0",
->>>>>>> c9bdd08b
     "jest": "29.5.0",
     "typescript": "5.1.3"
   },
