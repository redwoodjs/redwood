--- conflicted
+++ resolved
@@ -25,15 +25,9 @@
     "test:watch": "glob './src/**/__tests__/*.test.mts' --cmd='node --loader tsx --no-warnings --test --watch'"
   },
   "dependencies": {
-<<<<<<< HEAD
     "@babel/runtime-corejs3": "7.22.5",
-    "@redwoodjs/internal": "5.3.1",
-    "@redwoodjs/project-config": "5.3.1",
-=======
-    "@babel/runtime-corejs3": "7.22.3",
     "@redwoodjs/internal": "5.3.2",
     "@redwoodjs/project-config": "5.3.2",
->>>>>>> 930d13a2
     "@vitejs/plugin-react": "4.0.0",
     "buffer": "6.0.3",
     "core-js": "3.31.0",
