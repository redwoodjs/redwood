--- conflicted
+++ resolved
@@ -46,12 +46,9 @@
   },
   "devDependencies": {
     "@babel/cli": "7.22.5",
-<<<<<<< HEAD
     "@babel/plugin-syntax-import-assertions": "7.20.0",
+    "@types/yargs-parser": "21.0.0",
     "@types/express": "4",
-=======
-    "@types/yargs-parser": "21.0.0",
->>>>>>> 4663e9b4
     "glob": "10.3.0",
     "jest": "29.5.0",
     "typescript": "5.1.3"
