--- conflicted
+++ resolved
@@ -27,13 +27,8 @@
   },
   "dependencies": {
     "@babel/runtime-corejs3": "7.22.15",
-<<<<<<< HEAD
-    "@redwoodjs/internal": "6.2.0",
-    "@redwoodjs/project-config": "6.2.0",
-=======
     "@redwoodjs/internal": "6.2.1",
     "@redwoodjs/project-config": "6.2.1",
->>>>>>> 5ee3c56c
     "@vitejs/plugin-react": "4.0.4",
     "buffer": "6.0.3",
     "core-js": "3.32.2",
