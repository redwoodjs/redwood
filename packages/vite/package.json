--- conflicted
+++ resolved
@@ -22,21 +22,10 @@
       "types": "./dist/client.d.ts",
       "default": "./dist/client.js"
     },
-<<<<<<< HEAD
     "./clientSsr": {
       "types": "./dist/clientSsr.d.ts",
       "default": "./dist/clientSsr.js"
     },
-    "./assets": {
-      "types": "./dist/fully-react/assets.d.ts",
-      "default": "./dist/fully-react/assets.js"
-    },
-    "./rwRscGlobal": {
-      "types": "./dist/fully-react/rwRscGlobal.d.ts",
-      "default": "./dist/fully-react/rwRscGlobal.js"
-    },
-=======
->>>>>>> c0e92efc
     "./buildFeServer": {
       "types": "./dist/buildFeServer.d.ts",
       "default": "./dist/buildFeServer.js"
