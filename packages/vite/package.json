{
  "name": "@redwoodjs/vite",
  "version": "7.0.0",
  "type": "module",
  "description": "Vite configuration package for Redwood",
  "repository": {
    "type": "git",
    "url": "git+https://github.com/redwoodjs/redwood.git",
    "directory": "packages/vite"
  },
  "license": "MIT",
  "exports": {
    "./package.json": "./package.json",
    ".": {
      "import": {
        "types": "./dist/index.d.ts",
        "default": "./dist/index.js"
      },
      "require": {
        "types": "./dist/cjs/index.d.ts",
        "default": "./dist/cjs/index.js"
      }
    },
    "./client": {
      "require": "./dist/cjs/client.js",
      "import": "./dist/client.js"
    },
    "./clientSsr": {
      "require": "./dist/cjs/clientSsr.js",
      "import": "./dist/clientSsr.js"
    },
    "./Router": {
      "react-server": "./dist/ServerRouter.js",
      "require": "./dist/cjs/ClientRouter.js",
      "import": "./dist/ClientRouter.js"
    },
    "./SsrRouter": {
      "react-server": "./dist/ServerRouter.js",
      "import": "./dist/SsrRouter.js"
    },
    "./buildFeServer": {
      "require": "./dist/cjs/buildFeServer.js",
      "import": "./dist/buildFeServer.js"
    },
    "./react-node-loader": {
      "default": "./dist/react-server-dom-webpack/node-loader.js"
    },
<<<<<<< HEAD
    "./bins/rw-vite-build.mjs": "./bins/rw-vite-build.mjs",
    "./middleware": {
      "types": "./dist/middleware/index.d.ts",
      "default": "./dist/middleware/index.js"
    },
    "./build": {
      "types": "./dist/build/build.d.ts",
      "default": "./dist/build/build.js"
    }
=======
    "./bins/rw-vite-build.mjs": "./bins/rw-vite-build.mjs"
>>>>>>> e7a78713
  },
  "bin": {
    "rw-dev-fe": "./dist/devFeServer.js",
    "rw-serve-fe": "./dist/runFeServer.js",
    "rw-vite-build": "./bins/rw-vite-build.mjs",
    "rw-vite-dev": "./bins/rw-vite-dev.mjs",
    "vite": "./bins/vite.mjs"
  },
  "files": [
    "dist",
    "inject"
  ],
  "scripts": {
    "build": "tsx build.mts && yarn build:types",
    "build:pack": "yarn pack -o redwoodjs-vite.tgz",
    "build:types": "tsc --build --verbose ./tsconfig.json",
    "check:attw": "tsx ./attw.ts",
    "test": "vitest run",
    "check:package": "concurrently npm:check:attw yarn publint",
    "test:watch": "vitest watch"
  },
  "dependencies": {
    "@babel/generator": "7.24.5",
    "@babel/parser": "^7.22.16",
    "@babel/traverse": "^7.22.20",
    "@redwoodjs/auth": "workspace:*",
    "@redwoodjs/babel-config": "workspace:*",
    "@redwoodjs/cookie-jar": "workspace:*",
    "@redwoodjs/internal": "workspace:*",
    "@redwoodjs/project-config": "workspace:*",
    "@redwoodjs/server-store": "workspace:*",
    "@redwoodjs/web": "workspace:*",
    "@swc/core": "1.5.27",
    "@vitejs/plugin-react": "4.2.1",
    "@whatwg-node/fetch": "0.9.17",
    "@whatwg-node/server": "0.9.36",
    "acorn-loose": "8.4.0",
    "buffer": "6.0.3",
    "busboy": "^1.6.0",
    "cookie": "0.6.0",
    "core-js": "3.37.1",
    "dotenv-defaults": "5.0.2",
    "express": "4.19.2",
    "find-my-way": "8.2.0",
    "http-proxy-middleware": "2.0.6",
    "isbot": "5.1.9",
    "react": "19.0.0-beta-04b058868c-20240508",
    "react-server-dom-webpack": "19.0.0-beta-04b058868c-20240508",
    "vite": "5.3.1",
    "vite-plugin-cjs-interop": "2.1.1",
    "vite-plugin-node-polyfills": "0.22.0",
    "yargs-parser": "21.1.1"
  },
  "devDependencies": {
    "@arethetypeswrong/cli": "0.15.3",
    "@hyrious/esbuild-plugin-commonjs": "0.2.4",
    "@types/busboy": "^1",
    "@types/cookie": "^0",
    "@types/express": "4",
    "@types/react": "^18.2.55",
    "@types/yargs-parser": "21.0.3",
    "concurrently": "8.2.2",
    "glob": "10.3.15",
    "publint": "0.2.8",
    "rollup": "4.18.0",
    "tsx": "4.15.6",
    "typescript": "5.4.5",
    "vitest": "1.6.0"
  },
  "gitHead": "3905ed045508b861b495f8d5630d76c7a157d8f1"
}<|MERGE_RESOLUTION|>--- conflicted
+++ resolved
@@ -45,19 +45,7 @@
     "./react-node-loader": {
       "default": "./dist/react-server-dom-webpack/node-loader.js"
     },
-<<<<<<< HEAD
-    "./bins/rw-vite-build.mjs": "./bins/rw-vite-build.mjs",
-    "./middleware": {
-      "types": "./dist/middleware/index.d.ts",
-      "default": "./dist/middleware/index.js"
-    },
-    "./build": {
-      "types": "./dist/build/build.d.ts",
-      "default": "./dist/build/build.js"
-    }
-=======
     "./bins/rw-vite-build.mjs": "./bins/rw-vite-build.mjs"
->>>>>>> e7a78713
   },
   "bin": {
     "rw-dev-fe": "./dist/devFeServer.js",
