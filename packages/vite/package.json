{
  "name": "@redwoodjs/vite",
  "version": "5.0.0",
  "description": "Vite configuration package for Redwood",
  "repository": {
    "type": "git",
    "url": "https://github.com/redwoodjs/redwood.git",
    "directory": "packages/vite"
  },
  "license": "MIT",
  "files": [
    "dist"
  ],
  "main": "dist/index.js",
  "bin": {
    "rw-vite-build": "./bins/rw-vite-build.mjs",
    "rw-vite-dev": "./bins/rw-vite-dev.mjs",
    "vite": "./bins/vite.mjs",
    "rw-tobbe": "./bins/rw-tobbe.mjs"
  },
  "scripts": {
    "build": "yarn build:js && yarn build:types",
    "build:js": "babel src -d dist --extensions \".js,.jsx,.ts,.tsx\"",
    "build:types": "tsc --build --verbose",
    "test": "yarn test:node && echo",
    "test:node": "glob './src/**/__tests__/*.test.mts' --cmd='node --loader tsx --no-warnings --test'",
    "test:watch": "glob './src/**/__tests__/*.test.mts' --cmd='node --loader tsx --no-warnings --test --watch'"
  },
  "dependencies": {
    "@babel/runtime-corejs3": "7.22.5",
    "@redwoodjs/internal": "5.0.0",
    "@redwoodjs/project-config": "5.0.0",
    "@vitejs/plugin-react": "4.0.1",
    "buffer": "6.0.3",
    "core-js": "3.31.0",
    "vite": "4.3.9",
<<<<<<< HEAD
    "vite-plugin-commonjs": "0.6.2",
    "vite-plugin-environment": "1.1.3",
    "yargs-parser": "21.1.1"
=======
    "vite-plugin-environment": "1.1.3"
>>>>>>> 0fae3fb6
  },
  "devDependencies": {
    "@babel/cli": "7.22.5",
    "@types/yargs-parser": "21.0.0",
    "glob": "10.3.0",
    "jest": "29.5.0",
    "typescript": "5.1.3"
  },
  "gitHead": "3905ed045508b861b495f8d5630d76c7a157d8f1"
}<|MERGE_RESOLUTION|>--- conflicted
+++ resolved
@@ -34,13 +34,8 @@
     "buffer": "6.0.3",
     "core-js": "3.31.0",
     "vite": "4.3.9",
-<<<<<<< HEAD
-    "vite-plugin-commonjs": "0.6.2",
     "vite-plugin-environment": "1.1.3",
     "yargs-parser": "21.1.1"
-=======
-    "vite-plugin-environment": "1.1.3"
->>>>>>> 0fae3fb6
   },
   "devDependencies": {
     "@babel/cli": "7.22.5",
