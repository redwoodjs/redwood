{
  "name": "@redwoodjs/vite",
  "version": "5.0.0",
  "description": "Vite configuration package for Redwood",
  "repository": {
    "type": "git",
    "url": "https://github.com/redwoodjs/redwood.git",
    "directory": "packages/vite"
  },
  "license": "MIT",
  "files": [
    "dist"
  ],
  "main": "dist/index.js",
  "bin": {
    "rw-vite-dev": "./bins/rw-vite-dev.mjs",
    "vite": "./bins/vite.mjs"
  },
  "scripts": {
    "build": "yarn build:js && yarn build:types",
    "build:js": "babel src -d dist --extensions \".js,.ts,.tsx\"",
    "build:types": "tsc --build --verbose",
    "test": "jest src",
    "test:watch": "yarn test --watch"
  },
  "dependencies": {
    "@babel/runtime-corejs3": "7.21.5",
    "@redwoodjs/internal": "5.0.0",
    "@redwoodjs/project-config": "5.0.0",
    "@vitejs/plugin-react": "4.0.0",
    "buffer": "6.0.3",
    "core-js": "3.30.1",
    "vite": "4.3.3",
    "vite-plugin-commonjs": "0.6.2",
    "vite-plugin-environment": "1.1.3",
    "vite-plugin-html": "3.2.0"
  },
  "devDependencies": {
<<<<<<< HEAD
    "@babel/cli": "7.21.0",
    "jest": "29.5.0",
=======
    "@babel/cli": "7.21.5",
>>>>>>> e3d5257a
    "typescript": "5.0.4"
  },
  "gitHead": "3905ed045508b861b495f8d5630d76c7a157d8f1"
}<|MERGE_RESOLUTION|>--- conflicted
+++ resolved
@@ -36,12 +36,8 @@
     "vite-plugin-html": "3.2.0"
   },
   "devDependencies": {
-<<<<<<< HEAD
-    "@babel/cli": "7.21.0",
+    "@babel/cli": "7.21.5",
     "jest": "29.5.0",
-=======
-    "@babel/cli": "7.21.5",
->>>>>>> e3d5257a
     "typescript": "5.0.4"
   },
   "gitHead": "3905ed045508b861b495f8d5630d76c7a157d8f1"
