--- conflicted
+++ resolved
@@ -1,10 +1,6 @@
 {
   "name": "@redwoodjs/vite",
-<<<<<<< HEAD
   "version": "0.0.0-experimental-streaming.8",
-=======
-  "version": "5.0.0",
->>>>>>> c792d73a
   "description": "Vite configuration package for Redwood",
   "repository": {
     "type": "git",
@@ -31,27 +27,17 @@
     "test:watch": "glob './src/**/__tests__/*.test.mts' --cmd='node --loader tsx --no-warnings --test --watch'"
   },
   "dependencies": {
-<<<<<<< HEAD
-    "@babel/runtime-corejs3": "7.21.0",
+    "@babel/runtime-corejs3": "7.21.5",
     "@redwoodjs/internal": "0.0.0-experimental-streaming.8",
     "@redwoodjs/project-config": "0.0.0-experimental-streaming.8",
-    "@vitejs/plugin-react": "3.1.0",
+    "@vitejs/plugin-react": "4.0.0",
     "buffer": "6.0.3",
-    "core-js": "3.30.0",
+    "core-js": "3.30.2",
     "dotenv-defaults": "5.0.2",
     "express": "4.18.2",
     "http-proxy-middleware": "2.0.6",
     "isbot": "3.6.8",
-    "vite": "4.2.1",
-=======
-    "@babel/runtime-corejs3": "7.21.5",
-    "@redwoodjs/internal": "5.0.0",
-    "@redwoodjs/project-config": "5.0.0",
-    "@vitejs/plugin-react": "4.0.0",
-    "buffer": "6.0.3",
-    "core-js": "3.30.2",
     "vite": "4.3.8",
->>>>>>> c792d73a
     "vite-plugin-commonjs": "0.6.2",
     "vite-plugin-environment": "1.1.3",
     "vite-plugin-html": "3.2.0"
@@ -60,17 +46,12 @@
     "@redwoodjs/web": "0.0.0-experimental-streaming.4"
   },
   "devDependencies": {
-<<<<<<< HEAD
-    "@babel/cli": "7.21.0",
+    "@babel/cli": "7.21.5",
     "@babel/plugin-syntax-import-assertions": "^7.20.0",
     "@types/express": "4",
-    "typescript": "5.0.3"
-=======
-    "@babel/cli": "7.21.5",
     "glob": "10.2.6",
     "jest": "29.5.0",
     "typescript": "5.0.4"
->>>>>>> c792d73a
   },
   "gitHead": "867c1182a55d1506866ccd42db445bb89c46fd67"
 }