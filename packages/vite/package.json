--- conflicted
+++ resolved
@@ -89,12 +89,8 @@
     "isbot": "5.1.13",
     "react": "19.0.0-beta-04b058868c-20240508",
     "react-server-dom-webpack": "19.0.0-beta-04b058868c-20240508",
-<<<<<<< HEAD
     "rimraf": "5.0.7",
-    "vite": "5.3.1",
-=======
     "vite": "5.3.4",
->>>>>>> 75654378
     "vite-plugin-cjs-interop": "2.1.1",
     "vite-plugin-node-polyfills": "0.22.0",
     "yargs-parser": "21.1.1"
