{
  "name": "@redwoodjs/vite",
  "version": "7.0.0",
  "description": "Vite configuration package for Redwood",
  "repository": {
    "type": "git",
    "url": "https://github.com/redwoodjs/redwood.git",
    "directory": "packages/vite"
  },
  "license": "MIT",
  "exports": {
    "./package.json": "./package.json",
    ".": {
      "types": "./dist/index.d.ts",
      "default": "./cjsWrapper.js"
    },
    "./entries": {
      "types": "./dist/entries.d.ts",
      "default": "./dist/entries.js"
    },
    "./client": {
      "types": "./dist/client.d.ts",
      "default": "./dist/client.js"
    },
    "./clientSsr": {
      "types": "./dist/clientSsr.d.ts",
      "default": "./dist/clientSsr.js"
    },
    "./buildFeServer": {
      "types": "./dist/buildFeServer.d.ts",
      "default": "./dist/buildFeServer.js"
    },
    "./react-node-loader": {
      "types": "./dist/react-server-dom-webpack/node-loader.d.ts",
      "default": "./dist/react-server-dom-webpack/node-loader.js"
    },
    "./bins/rw-vite-build.mjs": "./bins/rw-vite-build.mjs",
    "./middleware": {
      "types": "./dist/middleware/index.d.ts",
      "default": "./dist/middleware/index.js"
    }
  },
  "bin": {
    "rw-dev-fe": "./dist/devFeServer.js",
    "rw-serve-fe": "./dist/runFeServer.js",
    "rw-vite-build": "./bins/rw-vite-build.mjs",
    "rw-vite-dev": "./bins/rw-vite-dev.mjs",
    "vite": "./bins/vite.mjs"
  },
  "files": [
    "dist",
    "inject",
    "cjsWrapper.js"
  ],
  "scripts": {
    "build": "tsx build.mts && yarn build:types",
    "build:pack": "yarn pack -o redwoodjs-vite.tgz",
    "build:types": "tsc --build --verbose",
    "test": "vitest run",
    "test:watch": "vitest watch"
  },
  "dependencies": {
    "@babel/generator": "7.23.6",
    "@babel/parser": "^7.22.16",
    "@babel/traverse": "^7.22.20",
    "@redwoodjs/babel-config": "workspace:*",
    "@redwoodjs/internal": "workspace:*",
    "@redwoodjs/project-config": "workspace:*",
    "@redwoodjs/web": "workspace:*",
    "@swc/core": "1.3.60",
    "@vitejs/plugin-react": "4.2.1",
    "@whatwg-node/fetch": "0.9.16",
    "@whatwg-node/server": "0.9.24",
    "acorn-loose": "8.4.0",
    "buffer": "6.0.3",
    "busboy": "^1.6.0",
    "cookie": "0.6.0",
    "core-js": "3.35.1",
    "dotenv-defaults": "5.0.2",
    "express": "4.19.2",
    "http-proxy-middleware": "2.0.6",
    "isbot": "3.7.1",
    "react": "18.3.0-canary-a870b2d54-20240314",
    "react-server-dom-webpack": "18.3.0-canary-a870b2d54-20240314",
    "vite": "5.1.6",
    "vite-plugin-cjs-interop": "2.1.0",
    "yargs-parser": "21.1.1"
  },
  "devDependencies": {
    "@types/busboy": "^1",
    "@types/cookie": "^0",
    "@types/express": "4",
    "@types/react": "^18.2.55",
    "@types/yargs-parser": "21.0.3",
    "glob": "10.3.10",
<<<<<<< HEAD
    "rollup": "4.13.0",
    "tsx": "4.6.2",
=======
    "rollup": "4.12.1",
    "tsx": "4.7.1",
>>>>>>> 01c02222
    "typescript": "5.4.3",
    "vitest": "1.3.1"
  },
  "gitHead": "3905ed045508b861b495f8d5630d76c7a157d8f1"
}<|MERGE_RESOLUTION|>--- conflicted
+++ resolved
@@ -93,13 +93,8 @@
     "@types/react": "^18.2.55",
     "@types/yargs-parser": "21.0.3",
     "glob": "10.3.10",
-<<<<<<< HEAD
     "rollup": "4.13.0",
-    "tsx": "4.6.2",
-=======
-    "rollup": "4.12.1",
     "tsx": "4.7.1",
->>>>>>> 01c02222
     "typescript": "5.4.3",
     "vitest": "1.3.1"
   },
