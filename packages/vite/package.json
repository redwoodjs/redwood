{
  "name": "@redwoodjs/vite",
  "version": "7.0.0",
  "type": "module",
  "description": "Vite configuration package for Redwood",
  "repository": {
    "type": "git",
    "url": "git+https://github.com/redwoodjs/redwood.git",
    "directory": "packages/vite"
  },
  "license": "MIT",
  "types": "./dist/index.d.ts",
  "exports": {
    "./package.json": "./package.json",
    ".": {
      "import": {
        "types": "./dist/index.d.ts",
        "default": "./dist/index.js"
      },
      "require": {
        "types": "./dist/index.d.ts",
        "default": "./dist/cjs/index.js"
      }
    },
    "./client": {
      "types": "./dist/client.d.ts",
      "require": "./dist/cjs/client.js",
      "import": "./dist/client.js"
    },
    "./clientSsr": {
      "types": "./dist/clientSsr.d.ts",
      "require": "./dist/cjs/clientSsr.js",
      "default": "./dist/clientSsr.js"
    },
    "./Router": {
      "types": "./dist/ClientRouter.d.ts",
      "react-server": "./dist/ServerRouter.js",
      "require": "./dist/cjs/ClientRouter.js",
      "import": "./dist/ClientRouter.js"
    },
    "./SsrRouter": {
      "types": "./dist/SsrRouter.d.ts",
      "react-server": "./dist/ServerRouter.js",
      "import": "./dist/SsrRouter.js"
    },
    "./buildFeServer": {
      "types": "./dist/buildFeServer.d.ts",
      "require": "./dist/cjs/buildFeServer.js",
      "import": "./dist/buildFeServer.js"
    },
    "./react-node-loader": {
      "types": "./dist/react-server-dom-webpack/node-loader.d.ts",
      "default": "./dist/react-server-dom-webpack/node-loader.js"
    },
<<<<<<< HEAD
    "./bins/rw-vite-build.mjs": "./bins/rw-vite-build.mjs",
    "./middleware": {
      "types": "./dist/middleware/index.d.ts",
      "require": "./dist/middleware/cjs/index.js",
      "import": "./dist/middleware/index.js"
    }
=======
    "./bins/rw-vite-build.mjs": "./bins/rw-vite-build.mjs"
>>>>>>> 81769b94
  },
  "bin": {
    "rw-dev-fe": "./dist/devFeServer.js",
    "rw-serve-fe": "./dist/runFeServer.js",
    "rw-vite-build": "./bins/rw-vite-build.mjs",
    "rw-vite-dev": "./bins/rw-vite-dev.mjs",
    "vite": "./bins/vite.mjs"
  },
  "files": [
    "dist",
    "inject"
  ],
  "scripts": {
    "build": "tsx build.mts && yarn build:types",
    "build:pack": "yarn pack -o redwoodjs-vite.tgz",
    "build:types": "tsc --build --verbose ./tsconfig.json",
    "test": "vitest run",
    "test:watch": "vitest watch"
  },
  "dependencies": {
    "@babel/generator": "7.24.5",
    "@babel/parser": "^7.22.16",
    "@babel/traverse": "^7.22.20",
    "@redwoodjs/auth": "workspace:*",
    "@redwoodjs/babel-config": "workspace:*",
    "@redwoodjs/cookie-jar": "workspace:*",
    "@redwoodjs/internal": "workspace:*",
    "@redwoodjs/project-config": "workspace:*",
    "@redwoodjs/server-store": "workspace:*",
    "@redwoodjs/web": "workspace:*",
    "@swc/core": "1.5.27",
    "@vitejs/plugin-react": "4.2.1",
    "@whatwg-node/fetch": "0.9.17",
    "@whatwg-node/server": "0.9.36",
    "acorn-loose": "8.4.0",
    "buffer": "6.0.3",
    "busboy": "^1.6.0",
    "cookie": "0.6.0",
    "core-js": "3.37.1",
    "dotenv-defaults": "5.0.2",
    "express": "4.19.2",
    "find-my-way": "8.2.0",
    "http-proxy-middleware": "2.0.6",
    "isbot": "5.1.9",
    "react": "19.0.0-beta-04b058868c-20240508",
    "react-server-dom-webpack": "19.0.0-beta-04b058868c-20240508",
    "vite": "5.3.1",
    "vite-plugin-cjs-interop": "2.1.1",
    "vite-plugin-node-polyfills": "0.22.0",
    "yargs-parser": "21.1.1"
  },
  "devDependencies": {
    "@hyrious/esbuild-plugin-commonjs": "^0.2.4",
    "@types/busboy": "^1",
    "@types/cookie": "^0",
    "@types/express": "4",
    "@types/react": "^18.2.55",
    "@types/yargs-parser": "21.0.3",
    "glob": "10.3.15",
    "rollup": "4.18.0",
    "tsx": "4.15.6",
    "typescript": "5.4.5",
    "vitest": "1.6.0"
  },
  "gitHead": "3905ed045508b861b495f8d5630d76c7a157d8f1"
}<|MERGE_RESOLUTION|>--- conflicted
+++ resolved
@@ -52,16 +52,7 @@
       "types": "./dist/react-server-dom-webpack/node-loader.d.ts",
       "default": "./dist/react-server-dom-webpack/node-loader.js"
     },
-<<<<<<< HEAD
-    "./bins/rw-vite-build.mjs": "./bins/rw-vite-build.mjs",
-    "./middleware": {
-      "types": "./dist/middleware/index.d.ts",
-      "require": "./dist/middleware/cjs/index.js",
-      "import": "./dist/middleware/index.js"
-    }
-=======
     "./bins/rw-vite-build.mjs": "./bins/rw-vite-build.mjs"
->>>>>>> 81769b94
   },
   "bin": {
     "rw-dev-fe": "./dist/devFeServer.js",
