<<<<<<< HEAD
import fs from 'node:fs'
import path from 'node:path'

import type { PagesDependency } from '@redwoodjs/project-config'
=======
>>>>>>> 236d1bc0
import {
  ensurePosixPath,
  getPaths,
  importStatementPath,
} from '@redwoodjs/project-config'
import { getProject } from '@redwoodjs/structure/dist/index'
import type { RWPage } from '@redwoodjs/structure/dist/model/RWPage'
import type { RWRoute } from '@redwoodjs/structure/dist/model/RWRoute'

import { makeFilePath } from '../utils'

export function getEntries() {
  const entries: Record<string, string> = {}

  // Build the entries object based on routes and pages
  // Given the page's route, we can determine whether or not
  // the entry requires authentication checks
  const rwProject = getProject(getPaths().base)
  const routes = rwProject.getRouter().routes

  // Add the various pages
  const pages = routes.map((route: RWRoute) => route.page) as RWPage[]

  for (const page of pages) {
    entries[page.constName] = ensurePosixPath(importStatementPath(page.path))
  }

  // Add the ServerEntry entry, noting we use the "__rwjs__" prefix to avoid
  // any potential conflicts with user-defined entries
  const serverEntry = getPaths().web.entryServer
  if (!serverEntry) {
    throw new Error('Server Entry file not found')
  }
  entries['__rwjs__ServerEntry'] = serverEntry

  const routesPath = path.join(getPaths().web.src, 'Routes.tsx')
  if (fs.existsSync(routesPath)) {
    entries['__rwjs__Routes'] = routesPath
  }

  return entries
}

export async function getEntriesFromDist(): Promise<Record<string, string>> {
  const entriesDist = getPaths().web.distRscEntries
  const { serverEntries } = await import(makeFilePath(entriesDist))
  return serverEntries
}<|MERGE_RESOLUTION|>--- conflicted
+++ resolved
@@ -1,10 +1,6 @@
-<<<<<<< HEAD
 import fs from 'node:fs'
 import path from 'node:path'
 
-import type { PagesDependency } from '@redwoodjs/project-config'
-=======
->>>>>>> 236d1bc0
 import {
   ensurePosixPath,
   getPaths,
