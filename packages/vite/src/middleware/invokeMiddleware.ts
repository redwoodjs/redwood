import {
  middlewareDefaultAuthProviderState,
  type ServerAuthState,
} from '@redwoodjs/auth'

import { setServerAuthState } from '../serverStore.js'

import { MiddlewareRequest } from './MiddlewareRequest.js'
import { MiddlewareResponse } from './MiddlewareResponse.js'
import type { Middleware, MiddlewareInvokeOptions } from './types.js'

/**
 * Invokes the middleware function, and guarantees a MiddlewareResponse object
 * is returned (also making sure that the eventual Response will be of
 * type PonyResponse)
 *
 * Returns promise that will resolve to a tuple of
 * [MiddlewareResponse, ServerAuthState]
 */
export const invoke = async (
  req: Request,
  middleware?: Middleware,
  options?: MiddlewareInvokeOptions,
): Promise<[MiddlewareResponse, ServerAuthState]> => {
  if (typeof middleware !== 'function') {
    setupServerStore(req, middlewareDefaultAuthProviderState)

    return [MiddlewareResponse.next(), middlewareDefaultAuthProviderState]
  }

  const mwReq = new MiddlewareRequest(req)
  let mwRes: MiddlewareResponse = MiddlewareResponse.next()

  try {
    const output =
      (await middleware(mwReq, MiddlewareResponse.next(), options)) ||
      MiddlewareResponse.next()

    // Error out early, incase user returns something else from the middleware
    // Returning nothing is still fine!
    if (output instanceof MiddlewareResponse) {
      mwRes = output
    } else {
      console.error('Return from middleware >> ', output)
      console.error('\n----\n')
      throw new Error(
        'Invalid return type from middleware. You must return a ' +
          'MiddlewareResponse or nothing at all',
      )
    }
  } catch (e) {
    console.error('Error executing middleware > \n')
    console.error('~'.repeat(80))
    console.error(e)
    console.error('~'.repeat(80))
  } finally {
    // This one is for the server. The worker serverStore is initialized in the worker itself!
    setupServerStore(req, mwReq.serverAuthContext.get())
  }

<<<<<<< HEAD
  return [mwRes, mwReq.serverAuthState.get()]
=======
  return [mwRes, mwReq.serverAuthContext.get()]
}

const setupServerStore = (_req: Request, serverAuthState: ServerAuthState) => {
  // Init happens in app.use('*')

  setServerAuthState(serverAuthState)
>>>>>>> c7d51ed4
}<|MERGE_RESOLUTION|>--- conflicted
+++ resolved
@@ -58,15 +58,11 @@
     setupServerStore(req, mwReq.serverAuthContext.get())
   }
 
-<<<<<<< HEAD
   return [mwRes, mwReq.serverAuthState.get()]
-=======
-  return [mwRes, mwReq.serverAuthContext.get()]
 }
 
 const setupServerStore = (_req: Request, serverAuthState: ServerAuthState) => {
   // Init happens in app.use('*')
 
   setServerAuthState(serverAuthState)
->>>>>>> c7d51ed4
 }