<<<<<<< HEAD
import { describe, expect, test, vi } from 'vitest'
=======
import type { MockInstance } from 'vitest'
import { afterAll, beforeAll, describe, expect, test, vi } from 'vitest'
>>>>>>> 3432cd0c

import { defaultAuthProviderState } from '@redwoodjs/auth'

import { invoke } from './invokeMiddleware'
import type { MiddlewareRequest } from './MiddlewareRequest'
import { MiddlewareResponse } from './MiddlewareResponse'

describe('Invoke middleware', () => {
  test('returns a MiddlewareResponse, even if no middleware defined', async () => {
    const [mwRes, authState] = await invoke(new Request('https://example.com'))
    expect(mwRes).toBeInstanceOf(MiddlewareResponse)
    expect(authState).toEqual(defaultAuthProviderState)
  })

  test('extracts auth state correctly, and always returns a MWResponse', async () => {
    const BOB = { name: 'Bob', occupation: 'The builder' }
    const fakeMiddleware = (req: MiddlewareRequest) => {
      req.serverAuthContext.set({
        user: BOB,
      })
    }

    const [mwRes, authState] = await invoke(
      new Request('https://example.com'),
      fakeMiddleware
    )

    expect(mwRes).toBeInstanceOf(MiddlewareResponse)
    expect(authState).toEqual({
      user: BOB,
    })
  })

<<<<<<< HEAD
  test('returns a MiddlewareResponse, even if middleware throws', async () => {
    const consoleErrorSpy = vi
      .spyOn(console, 'error')
      .mockImplementation(() => {})
    const throwingMiddleware = () => {
      throw new Error('I want to break free')
    }
=======
  describe('throwing middleware behavior', () => {
    let consoleErrorSpy: MockInstance
>>>>>>> 3432cd0c

    beforeAll(() => {
      consoleErrorSpy = vi.spyOn(console, 'error').mockImplementation(() => {})
    })

<<<<<<< HEAD
    expect(mwRes).toBeInstanceOf(MiddlewareResponse)
    expect(authState).toEqual(defaultAuthProviderState)
    consoleErrorSpy.mockRestore()
=======
    afterAll(() => {
      consoleErrorSpy.mockRestore()
    })

    test('returns a MiddlewareResponse, even if middleware throws', async () => {
      const throwingMiddleware = () => {
        throw new Error('I want to break free')
      }

      const [mwRes, authState] = await invoke(
        new Request('https://example.com'),
        throwingMiddleware
      )

      expect(mwRes).toBeInstanceOf(MiddlewareResponse)
      expect(authState).toEqual(defaultAuthProviderState)
    })
>>>>>>> 3432cd0c
  })

  test('returns a MiddlewareResponse, even if middleware returns a Response', async () => {
    const respondingMiddleware = () =>
      new Response('See ya, Pal', { status: 302 })

    const [mwRes] = await invoke(
      new Request('https://example.com'),
      respondingMiddleware
    )

    expect(mwRes).toBeInstanceOf(MiddlewareResponse)
    expect(await mwRes.toResponse().text()).toEqual('See ya, Pal')
    expect(mwRes.isRedirect()).toEqual(true)
  })
})<|MERGE_RESOLUTION|>--- conflicted
+++ resolved
@@ -1,9 +1,5 @@
-<<<<<<< HEAD
-import { describe, expect, test, vi } from 'vitest'
-=======
 import type { MockInstance } from 'vitest'
 import { afterAll, beforeAll, describe, expect, test, vi } from 'vitest'
->>>>>>> 3432cd0c
 
 import { defaultAuthProviderState } from '@redwoodjs/auth'
 
@@ -37,28 +33,13 @@
     })
   })
 
-<<<<<<< HEAD
-  test('returns a MiddlewareResponse, even if middleware throws', async () => {
-    const consoleErrorSpy = vi
-      .spyOn(console, 'error')
-      .mockImplementation(() => {})
-    const throwingMiddleware = () => {
-      throw new Error('I want to break free')
-    }
-=======
   describe('throwing middleware behavior', () => {
     let consoleErrorSpy: MockInstance
->>>>>>> 3432cd0c
 
     beforeAll(() => {
       consoleErrorSpy = vi.spyOn(console, 'error').mockImplementation(() => {})
     })
 
-<<<<<<< HEAD
-    expect(mwRes).toBeInstanceOf(MiddlewareResponse)
-    expect(authState).toEqual(defaultAuthProviderState)
-    consoleErrorSpy.mockRestore()
-=======
     afterAll(() => {
       consoleErrorSpy.mockRestore()
     })
@@ -76,7 +57,6 @@
       expect(mwRes).toBeInstanceOf(MiddlewareResponse)
       expect(authState).toEqual(defaultAuthProviderState)
     })
->>>>>>> 3432cd0c
   })
 
   test('returns a MiddlewareResponse, even if middleware returns a Response', async () => {
