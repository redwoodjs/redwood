import { cache, use, useEffect, useState } from 'react'
import type { ReactElement } from 'react'

import { createFromFetch, encodeReply } from 'react-server-dom-webpack/client'

import { StatusError } from './lib/StatusError'

const checkStatus = async (
  responsePromise: Promise<Response>
): Promise<Response> => {
  const response = await responsePromise

  if (!response.ok) {
    throw new StatusError(response.statusText, response.status)
  }

  return response
}

const BASE_PATH = '/rw-rsc/'

<<<<<<< HEAD
export function renderFromRscServer<Props>(rscId: string) {
=======
export function serve<Props>(rscId: string) {
  console.log('serve rscId', rscId)

>>>>>>> 2a89267b
  type SetRerender = (
    rerender: (next: [ReactElement, string]) => void
  ) => () => void

  const fetchRSC = cache(
    (serializedProps: string): readonly [React.ReactElement, SetRerender] => {
      console.log('fetchRSC serializedProps', serializedProps)

      let rerender: ((next: [ReactElement, string]) => void) | undefined
      const setRerender: SetRerender = (fn) => {
        rerender = fn
        return () => {
          rerender = undefined
        }
      }

      const searchParams = new URLSearchParams()
      searchParams.set('props', serializedProps)

      const options = {
        async callServer(rsfId: string, args: unknown[]) {
          console.log('client.ts :: callServer rsfId', rsfId, 'args', args)
          const isMutating = !!mutationMode
          const searchParams = new URLSearchParams()
          searchParams.set('action_id', rsfId)
          let id: string

          if (isMutating) {
            id = rscId
            searchParams.set('props', serializedProps)
          } else {
            id = '_'
          }

          const response = fetch(BASE_PATH + id + '/' + searchParams, {
            method: 'POST',
            body: await encodeReply(args),
            headers: {
              'rw-rsc': '1',
            },
          })

          const data = createFromFetch(response, options)

          if (isMutating) {
            rerender?.([data, serializedProps])
          }

          return data
        },
      }

      const prefetched = (globalThis as any).__WAKU_PREFETCHED__?.[rscId]?.[
        serializedProps
      ]

      console.log(
        'fetchRSC before createFromFetch',
        BASE_PATH + rscId + '/' + searchParams
      )

      const response =
        prefetched ||
        fetch(BASE_PATH + rscId + '/' + searchParams, {
          headers: {
            'rw-rsc': '1',
          },
        })
      const data = createFromFetch(checkStatus(response), options)
      console.log('fetchRSC after createFromFetch. data:', data)

      return [data, setRerender]
    }
  )

  // Create temporary client component that wraps the ServerComponent returned
  // by the `createFromFetch` call.
  const ServerComponent = (props: Props) => {
    console.log('ServerComponent', rscId, 'props', props)

    // FIXME we blindly expect JSON.stringify usage is deterministic
    const serializedProps = JSON.stringify(props || {})
    const [data, setRerender] = fetchRSC(serializedProps)
    const [state, setState] = useState<
      [dataToOverride: ReactElement, lastSerializedProps: string] | undefined
    >()

    // MARK Should this be useLayoutEffect?
    useEffect(() => setRerender(setState), [setRerender])

    let dataToReturn = data

    if (state) {
      if (state[1] === serializedProps) {
        dataToReturn = state[0]
      } else {
        setState(undefined)
      }
    }

    // FIXME The type error
    // "Cannot read properties of null (reading 'alternate')"
    // is caused with startTransition.
    // Not sure if it's a React bug or our misusage.
    // For now, using `use` seems to fix it. Is it a correct fix?
    return use(dataToReturn as any) as typeof dataToReturn
  }

  return ServerComponent
}

let mutationMode = 0

export function mutate(fn: () => void) {
  ++mutationMode
  fn()
  --mutationMode
}<|MERGE_RESOLUTION|>--- conflicted
+++ resolved
@@ -19,13 +19,9 @@
 
 const BASE_PATH = '/rw-rsc/'
 
-<<<<<<< HEAD
 export function renderFromRscServer<Props>(rscId: string) {
-=======
-export function serve<Props>(rscId: string) {
   console.log('serve rscId', rscId)
 
->>>>>>> 2a89267b
   type SetRerender = (
     rerender: (next: [ReactElement, string]) => void
   ) => () => void
