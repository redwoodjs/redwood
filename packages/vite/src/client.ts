import { cache, use, useEffect, useState } from 'react'
import type { ReactElement } from 'react'

import { createFromFetch, encodeReply } from 'react-server-dom-webpack/client'

import { StatusError } from './lib/StatusError'

const checkStatus = async (
  responsePromise: Promise<Response>
): Promise<Response> => {
  const response = await responsePromise

  if (!response.ok) {
    throw new StatusError(response.statusText, response.status)
  }

  return response
}

<<<<<<< HEAD
export function renderFromRscServer<Props>(
  rscId: string,
  basePath = '/rw-rsc/'
) {
=======
const BASE_PATH = '/rw-rsc/'

export function serve<Props>(rscId: string) {
>>>>>>> 70602dea
  type SetRerender = (
    rerender: (next: [ReactElement, string]) => void
  ) => () => void
  const fetchRSC = cache(
    (serializedProps: string): readonly [React.ReactElement, SetRerender] => {
      console.log('fetchRSC serializedProps', serializedProps)

      let rerender: ((next: [ReactElement, string]) => void) | undefined
      const setRerender: SetRerender = (fn) => {
        rerender = fn
        return () => {
          rerender = undefined
        }
      }

      const searchParams = new URLSearchParams()
      searchParams.set('props', serializedProps)

      const options = {
        async callServer(rsfId: string, args: unknown[]) {
          console.log('client.ts :: callServer rsfId', rsfId, 'args', args)
          const isMutating = !!mutationMode
          const searchParams = new URLSearchParams()
          searchParams.set('action_id', rsfId)
          let id: string

          if (isMutating) {
            id = rscId
            searchParams.set('props', serializedProps)
          } else {
            id = '_'
          }

          const response = fetch(BASE_PATH + id + '/' + searchParams, {
            method: 'POST',
            body: await encodeReply(args),
            headers: {
              'rw-rsc': '1',
            },
          })

          const data = createFromFetch(response, options)

          if (isMutating) {
            rerender?.([data, serializedProps])
          }

          return data
        },
      }

      const prefetched = (globalThis as any).__WAKU_PREFETCHED__?.[rscId]?.[
        serializedProps
      ]

      console.log(
        'fetchRSC before createFromFetch',
        BASE_PATH + rscId + '/' + searchParams
      )

      const response =
        prefetched ||
        fetch(BASE_PATH + rscId + '/' + searchParams, {
          headers: {
            'rw-rsc': '1',
          },
        })
      const data = createFromFetch(checkStatus(response), options)
      console.log('fetchRSC after createFromFetch. data:', data)

      return [data, setRerender]
    }
  )

  // Create temporary client component that wraps the ServerComponent returned
  // by the `createFromFetch` call.
  const ServerComponent = (props: Props) => {
    console.log('ServerComponent props', props)

    // FIXME we blindly expect JSON.stringify usage is deterministic
    const serializedProps = JSON.stringify(props || {})
    const [data, setRerender] = fetchRSC(serializedProps)
    const [state, setState] = useState<
      [dataToOverride: ReactElement, lastSerializedProps: string] | undefined
    >()

    // MARK Should this be useLayoutEffect?
    useEffect(() => setRerender(setState), [setRerender])

    let dataToReturn = data

    if (state) {
      if (state[1] === serializedProps) {
        dataToReturn = state[0]
      } else {
        setState(undefined)
      }
    }

    // FIXME The type error
    // "Cannot read properties of null (reading 'alternate')"
    // is caused with startTransition.
    // Not sure if it's a React bug or our misusage.
    // For now, using `use` seems to fix it. Is it a correct fix?
    return use(dataToReturn as any) as typeof dataToReturn
  }

  return ServerComponent
}

let mutationMode = 0

export function mutate(fn: () => void) {
  ++mutationMode
  fn()
  --mutationMode
}<|MERGE_RESOLUTION|>--- conflicted
+++ resolved
@@ -17,16 +17,9 @@
   return response
 }
 
-<<<<<<< HEAD
-export function renderFromRscServer<Props>(
-  rscId: string,
-  basePath = '/rw-rsc/'
-) {
-=======
 const BASE_PATH = '/rw-rsc/'
 
-export function serve<Props>(rscId: string) {
->>>>>>> 70602dea
+export function renderFromRscServer<Props>(rscId: string) {
   type SetRerender = (
     rerender: (next: [ReactElement, string]) => void
   ) => () => void
