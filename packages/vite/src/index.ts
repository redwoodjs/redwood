--- conflicted
+++ resolved
@@ -9,11 +9,7 @@
 import { getWebSideDefaultBabelConfig } from '@redwoodjs/babel-config'
 import { getConfig, getPaths } from '@redwoodjs/project-config'
 
-<<<<<<< HEAD
-import { getViteDefines } from './lib/getViteDefines'
-=======
 import { getEnvVarDefinitions } from './envVarDefinitions'
->>>>>>> 2a89267b
 import handleJsAsJsx from './plugins/vite-plugin-jsx-loader'
 import removeFromBundle from './plugins/vite-plugin-remove-from-bundle'
 import swapApolloProvider from './plugins/vite-plugin-swap-apollo-provider'
@@ -159,11 +155,7 @@
           // },
           envPrefix: 'REDWOOD_ENV_',
           publicDir: path.join(rwPaths.web.base, 'public'),
-<<<<<<< HEAD
-          define: getViteDefines(),
-=======
           define: getEnvVarDefinitions(),
->>>>>>> 2a89267b
           css: {
             // @NOTE config path is relative to where vite.config.js is if you use relative path
             // postcss: './config/',
