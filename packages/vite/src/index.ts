import fs from 'fs'
import path from 'path'

import react from '@vitejs/plugin-react'
import type { InputOption } from 'rollup'
import type { ConfigEnv, UserConfig, PluginOption } from 'vite'
import { normalizePath } from 'vite'

import { getWebSideDefaultBabelConfig } from '@redwoodjs/babel-config'
import { getConfig, getPaths } from '@redwoodjs/project-config'

import { getViteDefines } from './lib/getViteDefines'
import handleJsAsJsx from './plugins/vite-plugin-jsx-loader'
import removeFromBundle from './plugins/vite-plugin-remove-from-bundle'
import swapApolloProvider from './plugins/vite-plugin-swap-apollo-provider'

/**
 * Pre-configured vite plugin, with required config for Redwood apps.
 */
export default function redwoodPluginVite(): PluginOption[] {
  const rwPaths = getPaths()
  const rwConfig = getConfig()

  const clientEntryPath = rwPaths.web.entryClient

  if (!clientEntryPath) {
    throw new Error(
      'Vite client entry point not found. Please check that your project has an entry.client.{jsx,tsx} file in the web/src directory.'
    )
  }

  const relativeEntryPath = path.relative(rwPaths.web.src, clientEntryPath)
<<<<<<< HEAD
  console.log('Definitely using the redwood-vite-plugin')
  console.log('Definitely using the redwood-vite-plugin')
  console.log('Definitely using the redwood-vite-plugin')
=======

  // If realtime is enabled, we want to include the sseLink in the bundle.
  // Right now the only way we have of telling is if the package is installed on the api side.
  const realtimeEnabled = fs
    .readFileSync(path.join(rwPaths.api.base, 'package.json'), 'utf-8')
    .includes('@redwoodjs/realtime')

>>>>>>> 12d3fc18
  return [
    {
      name: 'redwood-plugin-vite-html-env',

      // Vite can support replacing environment variables in index.html but
      // there are currently two issues with that:
      // 1. It requires the environment variables to be exposed on
      //    `import.meta.env`, but we expose them on `process.env` in Redwood.
      // 2. There's an open issue on Vite where it adds extra quotes around
      //    the replaced values, which breaks trying to use environment
      //    variables in src attributes for example.
      // Until those issues are resolved, we'll do the replacement ourselves
      // instead using transformIndexHtml. Doing it this was was also the
      // recommended way until Vite added built-in support for it.
      //
      // Extra quotes issue: https://github.com/vitejs/vite/issues/13424
      // transformIndexHtml being the recommended way:
      //   https://github.com/vitejs/vite/issues/3105#issuecomment-1059975023
      transformIndexHtml: {
        // Setting order: 'pre' so that it runs before the built-in
        // html env replacement.
        order: 'pre',
        handler: (html: string) => {
          let newHtml = html

          rwConfig.web.includeEnvironmentVariables.map((envName) => {
            newHtml = newHtml.replaceAll(
              `%${envName}%`,
              process.env[envName] || ''
            )
          })

          Object.entries(process.env).forEach(([envName, value]) => {
            if (envName.startsWith('REDWOOD_ENV_')) {
              newHtml = newHtml.replaceAll(`%${envName}%`, value || '')
            }
          })

          return newHtml
        },
      },
    },
    {
      name: 'redwood-plugin-vite',

      // ---------- Bundle injection ----------
      // Used by Vite during dev, to inject the entrypoint.
      transformIndexHtml: {
        order: 'pre',
        handler: (html: string) => {
          // So we inject the entrypoint with the correct extension .tsx vs .jsx

          // And then inject the entry
          if (fs.existsSync(clientEntryPath)) {
            return html.replace(
              '</head>',
              // @NOTE the slash in front, for windows compatibility and for pages in subdirectories
              `<script type="module" src="/${relativeEntryPath}"></script>
        </head>`
            )
          } else {
            return html
          }
        },
      },
      // Used by rollup during build to inject the entrypoint
      // but note index.html does not come through as an id during dev
      transform: (code: string, id: string) => {
        if (
          fs.existsSync(clientEntryPath) &&
          normalizePath(id) === normalizePath(rwPaths.web.html)
        ) {
          return {
            code: code.replace(
              '</head>',
              `<script type="module" src="/${relativeEntryPath}"></script>
        </head>`
            ),
            map: null,
          }
        } else {
          return {
            code,
            map: null, // Returning null here preserves the original sourcemap
          }
        }
      },
      // ---------- End Bundle injection ----------

      config: (options: UserConfig, env: ConfigEnv): UserConfig => {
        console.log('Definite in this config function')
        console.log('Definite in this config function')
        console.log('Definite in this config function')
        console.log('Definite in this config function')
        console.log('Definite in this config function')
        console.log('Definite in this config function')
        console.log('Definite in this config function')
        let apiHost = process.env.REDWOOD_API_HOST
        apiHost ??= rwConfig.api.host
        apiHost ??= process.env.NODE_ENV === 'production' ? '0.0.0.0' : '[::]'

        let apiPort
        if (process.env.REDWOOD_API_PORT) {
          apiPort = parseInt(process.env.REDWOOD_API_PORT)
        } else {
          apiPort = rwConfig.api.port
        }

        return {
          root: rwPaths.web.src,
          // Disabling for now, let babel handle this for consistency
          // resolve: {
          //   alias: [
          //     {
          //       find: 'src',
          //       replacement: redwoodPaths.web.src,
          //     },
          //   ],
          // },
          envPrefix: 'REDWOOD_ENV_',
          publicDir: path.join(rwPaths.web.base, 'public'),
          define: getViteDefines(),
          css: {
            // @NOTE config path is relative to where vite.config.js is if you use relative path
            // postcss: './config/',
            postcss: rwPaths.web.config,
          },
          server: {
            open: rwConfig.browser.open,
            port: rwConfig.web.port,
            host: true, // Listen to all hosts
            proxy: {
              [rwConfig.web.apiUrl]: {
                target: `http://${apiHost}:${apiPort}`,
                changeOrigin: false,
                // Remove the `.redwood/functions` part, but leave the `/graphql`
                rewrite: (path) => path.replace(rwConfig.web.apiUrl, ''),
                configure: (proxy) => {
                  // @MARK: this is a hack to prevent showing confusing proxy errors on startup
                  // because Vite launches so much faster than the API server.
                  let waitingForApiServer = true

                  // Wait for 2.5s, then restore regular proxy error logging
                  setTimeout(() => {
                    waitingForApiServer = false
                  }, 2500)

                  proxy.on('error', (err, _req, res) => {
                    if (
                      waitingForApiServer &&
                      err.message.includes('ECONNREFUSED')
                    ) {
                      err.stack =
                        '⌛ API Server launching, please refresh your page...'
                    }
                    const msg = {
                      errors: [
                        {
                          message:
                            'The RedwoodJS API server is not available or is currently reloading. Please refresh.',
                        },
                      ],
                    }

                    res.writeHead(203, {
                      'Content-Type': 'application/json',
                      'Cache-Control': 'no-cache',
                    })
                    res.write(JSON.stringify(msg))
                    res.end()
                  })
                },
              },
            },
          },
          build: {
            outDir: options.build?.outDir || rwPaths.web.dist + '/client',
            emptyOutDir: true,
            manifest: !env.ssrBuild ? 'client-build-manifest.json' : undefined,
            sourcemap: !env.ssrBuild && rwConfig.web.sourceMap, // Note that this can be boolean or 'inline'
            rollupOptions: {
              input: getRollupInput(!!env.ssrBuild),
            },
          },
          // @MARK: do not set buildSsrCjsExternalHeuristics here
          // because rsc builds want false, client and server build wants true
          optimizeDeps: {
            esbuildOptions: {
              // @MARK this is because JS projects in Redwood don't have .jsx extensions
              loader: {
                '.js': 'jsx',
              },
              // Node.js global to browser globalThis
              // @MARK unsure why we need this, but required for DevFatalErrorPage atleast
              define: {
                global: 'globalThis',
              },
            },
          },
        }
      },
    },
    // We can remove when streaming is stable
    rwConfig.experimental.streamingSsr.enabled && swapApolloProvider(),
    handleJsAsJsx(),
    // Remove the splash-page from the bundle.
    removeFromBundle([
      {
        id: /@redwoodjs\/router\/dist\/splash-page/,
      },
    ]),
    !realtimeEnabled &&
      removeFromBundle([
        {
          id: /@redwoodjs\/web\/dist\/apollo\/sseLink/,
        },
      ]),
    react({
      babel: {
        ...getWebSideDefaultBabelConfig({
          forVite: true,
        }),
      },
    }),
  ]
}

/**
 *
 * This function configures how vite (actually Rollup) will bundle.
 *
 * By default, the entry point is the index.html file - even if you don't specify it in RollupOptions
 *
 * With streaming SSR, out entrypoint is different - either entry.client.tsx or entry.server.tsx
 * and the html file is not used at all, because it is defined in Document.tsx
 *
 * @param ssr {boolean} Whether to return the SSR inputs or not
 * @returns Rollup input Options
 */
function getRollupInput(ssr: boolean): InputOption | undefined {
  const rwConfig = getConfig()
  const rwPaths = getPaths()

  // @NOTE once streaming ssr is out of experimental, this will become the default
  if (rwConfig.experimental.streamingSsr.enabled) {
    return ssr
      ? {
          'entry.server': rwPaths.web.entryServer as string,
          Document: rwPaths.web.document, // We need the document for React's fallback
        }
      : (rwPaths.web.entryClient as string)
  }

  return rwPaths.web.html
}<|MERGE_RESOLUTION|>--- conflicted
+++ resolved
@@ -30,11 +30,6 @@
   }
 
   const relativeEntryPath = path.relative(rwPaths.web.src, clientEntryPath)
-<<<<<<< HEAD
-  console.log('Definitely using the redwood-vite-plugin')
-  console.log('Definitely using the redwood-vite-plugin')
-  console.log('Definitely using the redwood-vite-plugin')
-=======
 
   // If realtime is enabled, we want to include the sseLink in the bundle.
   // Right now the only way we have of telling is if the package is installed on the api side.
@@ -42,7 +37,6 @@
     .readFileSync(path.join(rwPaths.api.base, 'package.json'), 'utf-8')
     .includes('@redwoodjs/realtime')
 
->>>>>>> 12d3fc18
   return [
     {
       name: 'redwood-plugin-vite-html-env',
