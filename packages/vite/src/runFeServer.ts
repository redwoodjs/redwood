--- conflicted
+++ resolved
@@ -18,22 +18,13 @@
 import type { RWRouteManifestItem } from '@redwoodjs/internal/dist/routes'
 import { getConfig, getPaths } from '@redwoodjs/project-config'
 
-<<<<<<< HEAD
-import { registerFwGlobals } from './lib/registerGlobals'
-import { createExtensionRouteDef } from './middleware/extensionRouteDef'
-import { invoke } from './middleware/invokeMiddleware'
-import { createRscRequestHandler } from './rsc/rscRequestHandler'
-import { setClientEntries } from './rsc/rscWorkerCommunication'
-import { createReactStreamingHandler } from './streaming/createReactStreamingHandler'
-import type { RWRouteManifest } from './types'
-=======
 import { registerFwGlobalsAndShims } from './lib/registerFwGlobalsAndShims.js'
+import { createExtensionRouteDef } from './middleware/extensionRouteDef.js'
 import { invoke } from './middleware/invokeMiddleware.js'
 import { createRscRequestHandler } from './rsc/rscRequestHandler.js'
 import { setClientEntries } from './rsc/rscWorkerCommunication.js'
 import { createReactStreamingHandler } from './streaming/createReactStreamingHandler.js'
 import type { RWRouteManifest } from './types.js'
->>>>>>> e359e1c3
 
 /**
  * TODO (STREAMING)
@@ -175,7 +166,7 @@
     // it will still be handled by the route handler, not the middleware
     app.get(
       createExtensionRouteDef(route.matchRegexString),
-      handleWithMiddleware(route)
+      handleWithMiddleware(route),
     )
   }
 
@@ -183,22 +174,7 @@
   app.use('/rw-rsc', createRscRequestHandler())
 
   // @MARK: put this after rw-rsc!
-<<<<<<< HEAD
   app.post('*', handleWithMiddleware())
-=======
-  app.post(
-    '*',
-    createServerAdapter(async (req: Request) => {
-      const entryServerImport = await import(rwPaths.web.distEntryServer)
-
-      const { middleware } = entryServerImport
-
-      const [mwRes] = await invoke(req, middleware)
-
-      return mwRes.toResponse()
-    }),
-  )
->>>>>>> e359e1c3
 
   app.use(express.static(rwPaths.web.distClient, { index: false }))
 
