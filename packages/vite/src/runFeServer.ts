// TODO (STREAMING) Move this to a new package called @redwoodjs/fe-server (goes
// well in naming with @redwoodjs/api-server)
// Only things used during dev can be in @redwoodjs/vite. Everything else has
// to go in fe-server
// UPDATE: We decided to name the package @redwoodjs/web-server instead of
// fe-server. And it's already created, but this hasn't been moved over yet.

import path from 'node:path'
import url from 'node:url'

import * as DefaultFetchAPI from '@whatwg-node/fetch'
import { createServerAdapter, normalizeNodeRequest } from '@whatwg-node/server'
// @ts-expect-error We will remove dotenv-defaults from this package anyway
import { config as loadDotEnv } from 'dotenv-defaults'
import express from 'express'
import type { HTTPMethod } from 'find-my-way'
import { createProxyMiddleware } from 'http-proxy-middleware'
import type { Manifest as ViteBuildManifest } from 'vite'

import { getConfig, getPaths } from '@redwoodjs/project-config'

import { registerFwGlobalsAndShims } from './lib/registerFwGlobalsAndShims.js'
import { invoke } from './middleware/invokeMiddleware.js'
import { createMiddlewareRouter } from './middleware/register.js'
import type { Middleware } from './middleware/types.js'
import { getRscStylesheetLinkGenerator } from './rsc/rscCss.js'
import { createRscRequestHandler } from './rsc/rscRequestHandler.js'
import { setClientEntries } from './rsc/rscWorkerCommunication.js'
import { createServerStorage, createPerRequestMap } from './serverStore.js'
import { createReactStreamingHandler } from './streaming/createReactStreamingHandler.js'
import type { RWRouteManifest } from './types.js'

/**
 * TODO (STREAMING)
 * We have this server in the vite package only temporarily.
 * We will need to decide where to put it, so that rwjs/internal and other heavy dependencies
 * can be removed from the final docker image
 */

// --- @MARK This should be removed once we have re-architected the rw serve command ---
// We need the dotenv, so that prisma knows the DATABASE env var
// Normally the RW cli loads this for us, but we expect this file to be run directly
// without using the CLI. Remember to remove dotenv-defaults dependency from this package
loadDotEnv({
  path: path.join(getPaths().base, '.env'),
  defaults: path.join(getPaths().base, '.env.defaults'),
  multiline: true,
})
// ------------------------------------------------

export async function runFeServer() {
  const app = express()
  const rwPaths = getPaths()
  const rwConfig = getConfig()
  const rscEnabled = rwConfig.experimental?.rsc?.enabled

  registerFwGlobalsAndShims()

  if (rscEnabled) {
    try {
      // This will fail if we're not running in RSC mode (i.e. for Streaming SSR)
      await setClientEntries()
    } catch (e) {
      console.error('Failed to load client entries')
      console.error(e)
      process.exit(1)
    }
  }

  const routeManifestUrl = url.pathToFileURL(rwPaths.web.routeManifest).href
  const routeManifest: RWRouteManifest = (
    await import(routeManifestUrl, { with: { type: 'json' } })
  ).default

  const clientBuildManifestUrl = url.pathToFileURL(
    path.join(rwPaths.web.distClient, 'client-build-manifest.json'),
  ).href
  const clientBuildManifest: ViteBuildManifest = (
    await import(clientBuildManifestUrl, { with: { type: 'json' } })
  ).default

  // @MARK: Surely there's a better way than this!
  const clientEntry = Object.values(clientBuildManifest).find(
    (manifestItem) => {
      // For RSC builds, we pass in many Vite entries, so we need to find it differently.
      return rscEnabled
        ? manifestItem.file.includes('rwjs-client-entry-')
        : manifestItem.isEntry
    },
  )

  // @MARK: In prod, we create it once up front!
  const middlewareRouter = await createMiddlewareRouter()
  const serverStorage = createServerStorage()

  const handleWithMiddleware = () => {
    return createServerAdapter(async (req: Request) => {
      const matchedMw = middlewareRouter.find(req.method as HTTPMethod, req.url)

      const handler = matchedMw?.handler as Middleware | undefined

      if (!matchedMw) {
        return new Response('No middleware found', { status: 404 })
      }

      const [mwRes] = await invoke(req, handler, {
        params: matchedMw?.params,
<<<<<<< HEAD
        viteDevServer: undefined,
=======
>>>>>>> ebfffd3d
      })

      return mwRes.toResponse()
    })
  }

  if (!clientEntry) {
    throw new Error('Could not find client entry in build manifest')
  }

  // 1. Use static handler for assets
  // For CF workers, we'd need an equivalent of this
  app.use(
    '/assets',
    express.static(rwPaths.web.distClient + '/assets', { index: false }),
  )

  app.use('*', (req, _res, next) => {
    const webReq = normalizeNodeRequest(req, DefaultFetchAPI.Request)

    const perReqStore = createPerRequestMap({
      headers: webReq.headers,
    })

    // By wrapping next, we ensure that all of the other handlers will use this same perReqStore
    // But note that the serverStorage is RE-initialised for the RSC worker
    serverStorage.run(perReqStore, next)
  })

  // 2. Proxy the api server
  // TODO (STREAMING) we need to be able to specify whether proxying is required or not
  // e.g. deploying to Netlify, we don't need to proxy but configure it in Netlify
  // Also be careful of differences between v2 and v3 of the server
  app.use(
    rwConfig.web.apiUrl,
    // @WARN! Be careful, between v2 and v3 of http-proxy-middleware
    // the syntax has changed https://github.com/chimurai/http-proxy-middleware
    createProxyMiddleware({
      changeOrigin: false,
      pathRewrite: {
        [`^${rwConfig.web.apiUrl}`]: '', // remove base path
      },
      // Using 127.0.0.1 to force ipv4. With `localhost` you don't really know
      // if it's going to be ipv4 or ipv6
      target: `http://127.0.0.1:${rwConfig.api.port}`,
    }),
  )

  // Mounting middleware at /rw-rsc will strip /rw-rsc from req.url
  app.use(
    '/rw-rsc',
    createRscRequestHandler({
      getMiddlewareRouter: async () => middlewareRouter,
    }),
  )

  // Static asset handling MUST be defined before our catch all routing handler below
  // otherwise it will catch all requests for static assets and return a 404.
  // Placing this here defines our precedence for static asset handling - that we favor
  // the static assets over any application routing.
  app.use(express.static(rwPaths.web.distClient, { index: false }))

  const clientEntryPath = '/' + clientEntry.file

  const getStylesheetLinks = rscEnabled
    ? getRscStylesheetLinkGenerator(clientEntry.css)
    : () => clientEntry.css || []

  const routeHandler = await createReactStreamingHandler({
    routes: Object.values(routeManifest),
    clientEntryPath,
    getStylesheetLinks,
    getMiddlewareRouter: async () => middlewareRouter,
  })

  // Wrap with whatwg/server adapter. Express handler -> Fetch API handler
  app.get('*', createServerAdapter(routeHandler))

  app.post('*', handleWithMiddleware())

  app.listen(rwConfig.web.port)
  console.log(
    `Started production FE server on http://localhost:${rwConfig.web.port}`,
  )
}

runFeServer()<|MERGE_RESOLUTION|>--- conflicted
+++ resolved
@@ -105,10 +105,6 @@
 
       const [mwRes] = await invoke(req, handler, {
         params: matchedMw?.params,
-<<<<<<< HEAD
-        viteDevServer: undefined,
-=======
->>>>>>> ebfffd3d
       })
 
       return mwRes.toResponse()
