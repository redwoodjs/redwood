// TODO (STREAMING) Move this to a new package called @redwoodjs/fe-server (goes
// well in naming with @redwoodjs/api-server)
// Only things used during dev can be in @redwoodjs/vite. Everything else has
// to go in fe-server
// UPDATE: We decided to name the package @redwoodjs/web-server instead of
// fe-server. And it's already created, but this hasn't been moved over yet.

import path from 'node:path'
import url from 'node:url'

import { createServerAdapter } from '@whatwg-node/server'
// @ts-expect-error We will remove dotenv-defaults from this package anyway
import { config as loadDotEnv } from 'dotenv-defaults'
import express from 'express'
import type { HTTPMethod } from 'find-my-way'
import { createProxyMiddleware } from 'http-proxy-middleware'
import type { Manifest as ViteBuildManifest } from 'vite'

import type { RWRouteManifestItem } from '@redwoodjs/internal/dist/routes'
import { getConfig, getPaths } from '@redwoodjs/project-config'

import { registerFwGlobalsAndShims } from './lib/registerFwGlobalsAndShims.js'
import { createExtensionRouteDef } from './middleware/extensionRouteDef.js'
import { invoke } from './middleware/invokeMiddleware.js'
import { createMiddlewareRouter } from './middleware/register.js'
import type { Middleware } from './middleware/types.js'
import { createRscRequestHandler } from './rsc/rscRequestHandler.js'
import { setClientEntries } from './rsc/rscWorkerCommunication.js'
import { createReactStreamingHandler } from './streaming/createReactStreamingHandler.js'
import type { RWRouteManifest } from './types.js'

/**
 * TODO (STREAMING)
 * We have this server in the vite package only temporarily.
 * We will need to decide where to put it, so that rwjs/internal and other heavy dependencies
 * can be removed from the final docker image
 */

// --- @MARK This should be removed once we have re-architected the rw serve command ---
// We need the dotenv, so that prisma knows the DATABASE env var
// Normally the RW cli loads this for us, but we expect this file to be run directly
// without using the CLI. Remember to remove dotenv-defaults dependency from this package
loadDotEnv({
  path: path.join(getPaths().base, '.env'),
  defaults: path.join(getPaths().base, '.env.defaults'),
  multiline: true,
})
// ------------------------------------------------

export async function runFeServer() {
  const app = express()
  const rwPaths = getPaths()
  const rwConfig = getConfig()
  const rscEnabled = rwConfig.experimental?.rsc?.enabled

  registerFwGlobalsAndShims()

  if (rscEnabled) {
    try {
      // This will fail if we're not running in RSC mode (i.e. for Streaming SSR)
      await setClientEntries()
    } catch (e) {
      console.error('Failed to load client entries')
      console.error(e)
      process.exit(1)
    }
  }

  const routeManifestUrl = url.pathToFileURL(rwPaths.web.routeManifest).href
  const routeManifest: RWRouteManifest = (
    await import(routeManifestUrl, { with: { type: 'json' } })
  ).default

  const clientBuildManifestUrl = url.pathToFileURL(
    path.join(rwPaths.web.distClient, 'client-build-manifest.json'),
  ).href
  const clientBuildManifest: ViteBuildManifest = (
    await import(clientBuildManifestUrl, { with: { type: 'json' } })
  ).default

  if (rwConfig.experimental?.rsc?.enabled) {
    console.log('='.repeat(80))
    console.log('buildManifest', clientBuildManifest)
    console.log('='.repeat(80))
  }

  // @MARK: Surely there's a better way than this!
  const clientEntry = Object.values(clientBuildManifest).find(
    (manifestItem) => {
      // For RSC builds, we pass in many Vite entries, so we need to find it differently.
      return rscEnabled
        ? manifestItem.file.includes('rwjs-client-entry-')
        : manifestItem.isEntry
    },
  )

<<<<<<< HEAD
  const handleWithMiddleware = (route?: RWRouteManifestItem) => {
    return createServerAdapter(async (req: Request) => {
      const entryServerImport = await import(rwPaths.web.entryServer as string)

      const middleware = entryServerImport.middleware
=======
  // @MARK: In prod, we create it once up front!
  const middlewareRouter = await createMiddlewareRouter()

  const handleWithMiddleware = (route?: RWRouteManifestItem) => {
    return createServerAdapter(async (req: Request) => {
      const middleware = middlewareRouter.find(
        req.method as HTTPMethod,
        req.url,
      )?.handler as Middleware | undefined

      if (!middleware) {
        return new Response('No middleware found', { status: 404 })
      }
>>>>>>> e6e10027

      const [mwRes] = await invoke(req, middleware, route ? { route } : {})

      return mwRes.toResponse()
    })
  }

  if (!clientEntry) {
    throw new Error('Could not find client entry in build manifest')
  }

  // 1. Use static handler for assets
  // For CF workers, we'd need an equivalent of this
  app.use(
    '/assets',
    express.static(rwPaths.web.distClient + '/assets', { index: false }),
  )

  // 2. Proxy the api server
  // TODO (STREAMING) we need to be able to specify whether proxying is required or not
  // e.g. deploying to Netlify, we don't need to proxy but configure it in Netlify
  // Also be careful of differences between v2 and v3 of the server
  app.use(
    rwConfig.web.apiUrl,
    // @WARN! Be careful, between v2 and v3 of http-proxy-middleware
    // the syntax has changed https://github.com/chimurai/http-proxy-middleware
    createProxyMiddleware({
      changeOrigin: false,
      pathRewrite: {
        [`^${rwConfig.web.apiUrl}`]: '', // remove base path
      },
      // Using 127.0.0.1 to force ipv4. With `localhost` you don't really know
      // if it's going to be ipv4 or ipv6
      target: `http://127.0.0.1:${rwConfig.api.port}`,
    }),
  )

<<<<<<< HEAD
  const getStylesheetLinks = () => clientEntry.css || []
  const clientEntryPath = '/' + clientEntry.file

  for (const route of Object.values(routeManifest)) {
    // if it is a 404, register it at the end somehow.
    if (!route.matchRegexString) {
      continue
    }

    // @TODO: we don't need regexes here
    // Param matching, etc. all handled within the route handler now
    const expressPathDef = route.hasParams
      ? route.matchRegexString
      : route.pathDefinition

    // TODO(RSC_DC): RSC is rendering blank page, try using this function for initial render
    const routeHandler = await createReactStreamingHandler({
      route,
      clientEntryPath,
      getStylesheetLinks,
    })

    console.log('Attaching streaming handler for route', route.pathDefinition)

    // Wrap with whatg/server adapter. Express handler -> Fetch API handler
    app.get(expressPathDef, createServerAdapter(routeHandler))

    // add express routes to capture extension requests and give them to middleware
    // ie. /about.json, /about.png, etc
    // Note this happens _after_ the actual route handlers. So if you have a route /file/:fileNameWithExtension
    // it will still be handled by the route handler, not the middleware
    app.get(
      createExtensionRouteDef(route.matchRegexString),
      handleWithMiddleware(route),
    )
  }

  // Mounting middleware at /rw-rsc will strip /rw-rsc from req.url
  app.use('/rw-rsc', createRscRequestHandler())

  // @MARK: put this after rw-rsc!
=======
  // Mounting middleware at /rw-rsc will strip /rw-rsc from req.url
  app.use('/rw-rsc', createRscRequestHandler())

  const getStylesheetLinks = () => clientEntry.css || []
  const clientEntryPath = '/' + clientEntry.file

  const routeHandler = await createReactStreamingHandler({
    routes: Object.values(routeManifest),
    clientEntryPath,
    getStylesheetLinks,
    getMiddlewareRouter: async () => middlewareRouter,
  })

  // Wrap with whatg/server adapter. Express handler -> Fetch API handler
  app.get('*', createServerAdapter(routeHandler))

  // @MARK: put this after rw-rsc to avoid confusion.
  // We will likely move it up when we implement RSC Auth
>>>>>>> e6e10027
  app.post('*', handleWithMiddleware())

  app.use(express.static(rwPaths.web.distClient, { index: false }))

  app.listen(rwConfig.web.port)
  console.log(
    `Started production FE server on http://localhost:${rwConfig.web.port}`,
  )
}

runFeServer()<|MERGE_RESOLUTION|>--- conflicted
+++ resolved
@@ -20,7 +20,6 @@
 import { getConfig, getPaths } from '@redwoodjs/project-config'
 
 import { registerFwGlobalsAndShims } from './lib/registerFwGlobalsAndShims.js'
-import { createExtensionRouteDef } from './middleware/extensionRouteDef.js'
 import { invoke } from './middleware/invokeMiddleware.js'
 import { createMiddlewareRouter } from './middleware/register.js'
 import type { Middleware } from './middleware/types.js'
@@ -94,13 +93,6 @@
     },
   )
 
-<<<<<<< HEAD
-  const handleWithMiddleware = (route?: RWRouteManifestItem) => {
-    return createServerAdapter(async (req: Request) => {
-      const entryServerImport = await import(rwPaths.web.entryServer as string)
-
-      const middleware = entryServerImport.middleware
-=======
   // @MARK: In prod, we create it once up front!
   const middlewareRouter = await createMiddlewareRouter()
 
@@ -114,7 +106,6 @@
       if (!middleware) {
         return new Response('No middleware found', { status: 404 })
       }
->>>>>>> e6e10027
 
       const [mwRes] = await invoke(req, middleware, route ? { route } : {})
 
@@ -152,49 +143,6 @@
     }),
   )
 
-<<<<<<< HEAD
-  const getStylesheetLinks = () => clientEntry.css || []
-  const clientEntryPath = '/' + clientEntry.file
-
-  for (const route of Object.values(routeManifest)) {
-    // if it is a 404, register it at the end somehow.
-    if (!route.matchRegexString) {
-      continue
-    }
-
-    // @TODO: we don't need regexes here
-    // Param matching, etc. all handled within the route handler now
-    const expressPathDef = route.hasParams
-      ? route.matchRegexString
-      : route.pathDefinition
-
-    // TODO(RSC_DC): RSC is rendering blank page, try using this function for initial render
-    const routeHandler = await createReactStreamingHandler({
-      route,
-      clientEntryPath,
-      getStylesheetLinks,
-    })
-
-    console.log('Attaching streaming handler for route', route.pathDefinition)
-
-    // Wrap with whatg/server adapter. Express handler -> Fetch API handler
-    app.get(expressPathDef, createServerAdapter(routeHandler))
-
-    // add express routes to capture extension requests and give them to middleware
-    // ie. /about.json, /about.png, etc
-    // Note this happens _after_ the actual route handlers. So if you have a route /file/:fileNameWithExtension
-    // it will still be handled by the route handler, not the middleware
-    app.get(
-      createExtensionRouteDef(route.matchRegexString),
-      handleWithMiddleware(route),
-    )
-  }
-
-  // Mounting middleware at /rw-rsc will strip /rw-rsc from req.url
-  app.use('/rw-rsc', createRscRequestHandler())
-
-  // @MARK: put this after rw-rsc!
-=======
   // Mounting middleware at /rw-rsc will strip /rw-rsc from req.url
   app.use('/rw-rsc', createRscRequestHandler())
 
@@ -213,7 +161,6 @@
 
   // @MARK: put this after rw-rsc to avoid confusion.
   // We will likely move it up when we implement RSC Auth
->>>>>>> e6e10027
   app.post('*', handleWithMiddleware())
 
   app.use(express.static(rwPaths.web.distClient, { index: false }))
