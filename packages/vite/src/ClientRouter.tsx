--- conflicted
+++ resolved
@@ -8,11 +8,7 @@
 import { namedRoutes } from '@redwoodjs/router/dist/namedRoutes'
 import type { RouterProps } from '@redwoodjs/router/dist/router'
 
-<<<<<<< HEAD
-import { rscFetch } from './clientRouterRscFetch'
-=======
 import { rscFetch } from './rsc/rscFetchForClientRouter'
->>>>>>> 7d607073
 
 export const Router = ({ paramTypes, children }: RouterProps) => {
   console.log('ClientRouter.tsx ClientRouter')
