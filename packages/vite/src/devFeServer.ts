import { createServerAdapter } from '@whatwg-node/server'
import express from 'express'
import type { ViteDevServer } from 'vite'
import { createServer as createViteServer } from 'vite'
import { cjsInterop } from 'vite-plugin-cjs-interop'

import type { RouteSpec } from '@redwoodjs/internal/dist/routes'
import { getProjectRoutes } from '@redwoodjs/internal/dist/routes'
import type { Paths } from '@redwoodjs/project-config'
import { getConfig, getPaths } from '@redwoodjs/project-config'

<<<<<<< HEAD
import { registerFwGlobals } from './lib/registerGlobals'
import { createExtensionRouteDef } from './middleware/extensionRouteDef'
import { invoke } from './middleware/invokeMiddleware'
import { collectCssPaths, componentsModules } from './streaming/collectCss'
import { createReactStreamingHandler } from './streaming/createReactStreamingHandler'
import { ensureProcessDirWeb } from './utils'
=======
import { registerFwGlobalsAndShims } from './lib/registerFwGlobalsAndShims.js'
import { invoke } from './middleware/invokeMiddleware.js'
import { rscRoutesAutoLoader } from './plugins/vite-plugin-rsc-routes-auto-loader.js'
import { createRscRequestHandler } from './rsc/rscRequestHandler.js'
import { collectCssPaths, componentsModules } from './streaming/collectCss.js'
import { createReactStreamingHandler } from './streaming/createReactStreamingHandler.js'
import { ensureProcessDirWeb } from './utils.js'
>>>>>>> e359e1c3

// TODO (STREAMING) Just so it doesn't error out. Not sure how to handle this.
globalThis.__REDWOOD__PRERENDER_PAGES = {}

const rwPaths = getPaths()

async function createServer() {
  ensureProcessDirWeb()

  registerFwGlobalsAndShims()

  const app = express()

  const rscEnabled = getConfig().experimental.rsc?.enabled ?? false

  // ~~~ Dev time validations ~~~~
  // TODO (STREAMING) When Streaming is released Vite will be the only bundler,
  // and this file should always exist. So the error message needs to change
  // (or be removed perhaps)
  if (!rwPaths.web.entryServer || !rwPaths.web.entryClient) {
    throw new Error(
      'Vite entry points not found. Please check that your project has ' +
        'an entry.client.{jsx,tsx} and entry.server.{jsx,tsx} file in ' +
        'the web/src directory.',
    )
  }

  if (!rwPaths.web.viteConfig) {
    throw new Error(
      'Vite config not found. You need to setup your project with Vite using `yarn rw setup vite`',
    )
  }
  // ~~~~ Dev time validations ~~~~

  // Create Vite server in middleware mode and configure the app type as
  // 'custom', disabling Vite's own HTML serving logic so parent server
  // can take control
  const vite = await createViteServer({
    configFile: rwPaths.web.viteConfig,
    plugins: [
      cjsInterop({
        dependencies: ['@redwoodjs/**'],
      }),
      rscEnabled && rscRoutesAutoLoader(),
    ],
    server: { middlewareMode: true },
    logLevel: 'info',
    clearScreen: false,
    appType: 'custom',
  })

  // create a handler that will invoke middleware with or without a route
  const handleWithMiddleware = (route?: RouteSpec) => {
    return createServerAdapter(async (req: Request) => {
      const entryServerImport = await vite.ssrLoadModule(
        rwPaths.web.entryServer as string // already validated in dev server
      )

      const middleware = entryServerImport.middleware

      const [mwRes] = await invoke(
        req,
        middleware,
        route ? { route, cssPaths: getCssLinks(rwPaths, route, vite) } : {}
      )

      return mwRes.toResponse()
    })
  }

  // use vite's connect instance as middleware
  app.use(vite.middlewares)

  // Mounting middleware at /rw-rsc will strip /rw-rsc from req.url
  app.use('/rw-rsc', createRscRequestHandler())

  const routes = getProjectRoutes()

  for (const route of routes) {
    const routeHandler = await createReactStreamingHandler(
      {
        route,
        clientEntryPath: rwPaths.web.entryClient as string,
        getStylesheetLinks: () => getCssLinks(rwPaths, route, vite),
      },
      vite,
    )

    // @TODO if it is a 404, hand over to 404 handler
    if (!route.matchRegexString) {
      continue
    }

    // @TODO we no longer need to use the regex
    const expressPathDef = route.hasParams
      ? route.matchRegexString
      : route.pathDefinition

    app.get(expressPathDef, createServerAdapter(routeHandler))

<<<<<<< HEAD
    app.get(
      createExtensionRouteDef(route.matchRegexString),
      handleWithMiddleware(route)
=======
    app.post(
      '*',
      createServerAdapter(async (req: Request) => {
        const entryServerImport = await vite.ssrLoadModule(
          rwPaths.web.entryServer as string, // already validated in dev server
        )

        const middleware = entryServerImport.middleware

        const [mwRes] = await invoke(req, middleware)

        return mwRes.toResponse()
      }),
>>>>>>> e359e1c3
    )
  }

  // invokes middleware for any POST request for auth
  app.post('*', handleWithMiddleware())

  const port = getConfig().web.port
  console.log(`Started server on http://localhost:${port}`)
  return await app.listen(port)
}

let devApp = createServer()

process.stdin.on('data', async (data) => {
  const str = data.toString().trim().toLowerCase()
  if (str === 'rs' || str === 'restart') {
    console.log('Restarting dev web server.....')
    ;(await devApp).close(() => {
      devApp = createServer()
    })
  }
})

/**
 * This function is used to collect the CSS links for a given route.
 *
 * Passed as a getter to the createReactStreamingHandler function, because
 * at the time of creating the handler, the ViteDevServer hasn't analysed the module graph yet
 */
function getCssLinks(rwPaths: Paths, route: RouteSpec, vite: ViteDevServer) {
  const appAndRouteModules = componentsModules(
    [rwPaths.web.app, route.filePath].filter(Boolean) as string[],
    vite,
  )

  const collectedCss = collectCssPaths(appAndRouteModules)

  const cssLinks = Array.from(collectedCss)
  return cssLinks
}<|MERGE_RESOLUTION|>--- conflicted
+++ resolved
@@ -9,22 +9,14 @@
 import type { Paths } from '@redwoodjs/project-config'
 import { getConfig, getPaths } from '@redwoodjs/project-config'
 
-<<<<<<< HEAD
-import { registerFwGlobals } from './lib/registerGlobals'
-import { createExtensionRouteDef } from './middleware/extensionRouteDef'
-import { invoke } from './middleware/invokeMiddleware'
-import { collectCssPaths, componentsModules } from './streaming/collectCss'
-import { createReactStreamingHandler } from './streaming/createReactStreamingHandler'
-import { ensureProcessDirWeb } from './utils'
-=======
 import { registerFwGlobalsAndShims } from './lib/registerFwGlobalsAndShims.js'
+import { createExtensionRouteDef } from './middleware/extensionRouteDef.js'
 import { invoke } from './middleware/invokeMiddleware.js'
 import { rscRoutesAutoLoader } from './plugins/vite-plugin-rsc-routes-auto-loader.js'
 import { createRscRequestHandler } from './rsc/rscRequestHandler.js'
 import { collectCssPaths, componentsModules } from './streaming/collectCss.js'
 import { createReactStreamingHandler } from './streaming/createReactStreamingHandler.js'
 import { ensureProcessDirWeb } from './utils.js'
->>>>>>> e359e1c3
 
 // TODO (STREAMING) Just so it doesn't error out. Not sure how to handle this.
 globalThis.__REDWOOD__PRERENDER_PAGES = {}
@@ -80,7 +72,7 @@
   const handleWithMiddleware = (route?: RouteSpec) => {
     return createServerAdapter(async (req: Request) => {
       const entryServerImport = await vite.ssrLoadModule(
-        rwPaths.web.entryServer as string // already validated in dev server
+        rwPaths.web.entryServer as string, // already validated in dev server
       )
 
       const middleware = entryServerImport.middleware
@@ -88,7 +80,7 @@
       const [mwRes] = await invoke(
         req,
         middleware,
-        route ? { route, cssPaths: getCssLinks(rwPaths, route, vite) } : {}
+        route ? { route, cssPaths: getCssLinks(rwPaths, route, vite) } : {},
       )
 
       return mwRes.toResponse()
@@ -125,25 +117,9 @@
 
     app.get(expressPathDef, createServerAdapter(routeHandler))
 
-<<<<<<< HEAD
     app.get(
       createExtensionRouteDef(route.matchRegexString),
-      handleWithMiddleware(route)
-=======
-    app.post(
-      '*',
-      createServerAdapter(async (req: Request) => {
-        const entryServerImport = await vite.ssrLoadModule(
-          rwPaths.web.entryServer as string, // already validated in dev server
-        )
-
-        const middleware = entryServerImport.middleware
-
-        const [mwRes] = await invoke(req, middleware)
-
-        return mwRes.toResponse()
-      }),
->>>>>>> e359e1c3
+      handleWithMiddleware(route),
     )
   }
 
