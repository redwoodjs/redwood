--- conflicted
+++ resolved
@@ -30,11 +30,7 @@
 type RDServerType = typeof RDServerModule
 
 interface RenderToStreamArgs {
-<<<<<<< HEAD
-  ServerEntry: React.FunctionComponent
-=======
   ServerEntry: ServerEntryType
->>>>>>> 61ac9102
   FallbackDocument: React.FunctionComponent
   currentPathName: string
   metaTags: TagDescriptor[]
