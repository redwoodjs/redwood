import path from 'node:path'

import React from 'react'

import type {
  RenderToReadableStreamOptions,
  ReactDOMServerReadableStream,
} from 'react-dom/server'
import { renderToReadableStream } from 'react-dom/server.edge'

import type { ServerAuthState } from '@redwoodjs/auth'
import { ServerAuthProvider } from '@redwoodjs/auth'
import { LocationProvider } from '@redwoodjs/router'
import type { TagDescriptor } from '@redwoodjs/web'
// @TODO (ESM), use exports field. Cannot import from web because of index exports
import {
  ServerHtmlProvider,
  createInjector,
} from '@redwoodjs/web/dist/components/ServerInject'

import type { MiddlewareResponse } from '../middleware/MiddlewareResponse.js'
import type { ServerEntryType } from '../types.js'

import { createBufferedTransformStream } from './transforms/bufferedTransform.js'
import { createTimeoutTransform } from './transforms/cancelTimeoutTransform.js'
import { createServerInjectionTransform } from './transforms/serverInjectionTransform.js'

interface RenderToStreamArgs {
<<<<<<< HEAD
  ServerEntry: any
  FallbackDocument: any
  currentUrl: URL
=======
  ServerEntry: ServerEntryType
  FallbackDocument: React.FunctionComponent
  currentPathName: string
>>>>>>> e6e10027
  metaTags: TagDescriptor[]
  cssLinks: string[]
  isProd: boolean
  jsBundles?: string[]
  authState: ServerAuthState
}

interface StreamOptions {
  waitForAllReady?: boolean
  onError?: (err: Error) => void
}

const rscWebpackShims = `\
globalThis.__rw_module_cache__ ||= new Map();

globalThis.__webpack_chunk_load__ ||= (id) => {
  console.log('rscWebpackShims chunk load id', id)
  return import(id).then((m) => globalThis.__rw_module_cache__.set(id, m))
};

globalThis.__webpack_require__ ||= (id) => {
  console.log('rscWebpackShims require id', id)
  return globalThis.__rw_module_cache__.get(id)
};
`

export async function reactRenderToStreamResponse(
  mwRes: MiddlewareResponse,
  renderOptions: RenderToStreamArgs,
  streamOptions: StreamOptions,
) {
  const { waitForAllReady = false } = streamOptions
  const {
    ServerEntry,
    FallbackDocument,
    currentUrl,
    metaTags,
    cssLinks,
    isProd,
    jsBundles = [],
    authState,
  } = renderOptions

  if (!isProd) {
    // For development, we need to inject the react-refresh runtime
    jsBundles.push(path.join(__dirname, '../../inject', 'reactRefresh.js'))
  }

  const assetMap = JSON.stringify({
    css: cssLinks,
    meta: metaTags,
  })

  // This ensures an isolated state for each request
  const { injectionState, injectToPage } = createInjector()

  // This makes it safe for us to inject at any point in the stream
  const bufferTransform = createBufferedTransformStream()

  // This is a transformer stream, that will inject all things called with useServerInsertedHtml
  const serverInjectionTransform = createServerInjectionTransform({
    injectionState,
    onlyOnFlush: waitForAllReady,
  })

  // Timeout after 10 seconds
  // @TODO make this configurable
  const controller = new AbortController()
  const timeoutHandle = setTimeout(() => {
    controller.abort()
  }, 10000)

  const timeoutTransform = createTimeoutTransform(timeoutHandle)

  const renderRoot = (url: URL) => {
    return React.createElement(
      ServerAuthProvider,
      {
        value: authState,
      },
      React.createElement(
        LocationProvider,
        {
          location: url,
        },
        React.createElement(
          ServerHtmlProvider,
          {
            value: injectToPage,
          },
<<<<<<< HEAD
          ServerEntry({
=======
          React.createElement(ServerEntry, {
>>>>>>> e6e10027
            css: cssLinks,
            meta: metaTags,
          }),
        ),
      ),
    )
  }

  /**
   * These are the opts that inject the bundles, and Assets into html
   */
  const bootstrapOptions = {
    bootstrapScriptContent:
      // Only insert assetMap if client side JS will be loaded
      jsBundles.length > 0
        ? `window.__REDWOOD__ASSET_MAP = ${assetMap}; ${rscWebpackShims}`
        : undefined,
    bootstrapModules: jsBundles,
  }

  try {
    // This gets set if there are errors inside Suspense boundaries
    let didErrorOutsideShell = false

    // Assign here so we get types, the dynamic import messes types
    const renderToStreamOptions: RenderToReadableStreamOptions = {
      ...bootstrapOptions,
      signal: controller.signal,
      onError: (err: any) => {
        didErrorOutsideShell = true
        console.error('🔻 Caught error outside shell')
        streamOptions.onError?.(err)
      },
    }

    const root = renderRoot(currentUrl)

    const reactStream: ReactDOMServerReadableStream =
      await renderToReadableStream(root, renderToStreamOptions)

    // @NOTE: very important that we await this before we apply any transforms
    if (waitForAllReady) {
      await reactStream.allReady
    }

    const transformsToApply = [
      !waitForAllReady && bufferTransform,
      serverInjectionTransform,
      !waitForAllReady && timeoutTransform,
    ]

    const outputStream: ReadableStream<Uint8Array> = applyStreamTransforms(
      reactStream,
      transformsToApply,
    )

    mwRes.status = didErrorOutsideShell ? 500 : 200
    mwRes.body = outputStream
    mwRes.headers.set('content-type', 'text/html')

    return mwRes.toResponse()
  } catch (e) {
    console.error('🔻 Failed to render shell')
    streamOptions.onError?.(e as Error)

    // @TODO Asking for clarification from React team. Their documentation on this is incomplete I think.
    // Having the Document (and bootstrap scripts) here allows client to recover from errors in the shell
    // To test this, throw an error in the App on the server only
    const fallbackShell = await renderToReadableStream(
      FallbackDocument({
        children: null,
        css: cssLinks,
        meta: metaTags,
      }),
      bootstrapOptions,
    )

    mwRes.status = 500
    mwRes.body = fallbackShell
    mwRes.headers.set('content-type', 'text/html')

    return mwRes.toResponse()
  } finally {
    clearTimeout(timeoutHandle)
  }
}
function applyStreamTransforms(
  reactStream: ReactDOMServerReadableStream,
  transformsToApply: (TransformStream | false)[],
) {
  let outputStream: ReadableStream<Uint8Array> = reactStream

  for (const transform of transformsToApply) {
    // If its false, skip
    if (!transform) {
      continue
    }
    outputStream = outputStream.pipeThrough(transform)
  }

  return outputStream
}<|MERGE_RESOLUTION|>--- conflicted
+++ resolved
@@ -26,15 +26,9 @@
 import { createServerInjectionTransform } from './transforms/serverInjectionTransform.js'
 
 interface RenderToStreamArgs {
-<<<<<<< HEAD
-  ServerEntry: any
-  FallbackDocument: any
-  currentUrl: URL
-=======
   ServerEntry: ServerEntryType
   FallbackDocument: React.FunctionComponent
   currentPathName: string
->>>>>>> e6e10027
   metaTags: TagDescriptor[]
   cssLinks: string[]
   isProd: boolean
@@ -70,7 +64,7 @@
   const {
     ServerEntry,
     FallbackDocument,
-    currentUrl,
+    currentPathName,
     metaTags,
     cssLinks,
     isProd,
@@ -109,7 +103,7 @@
 
   const timeoutTransform = createTimeoutTransform(timeoutHandle)
 
-  const renderRoot = (url: URL) => {
+  const renderRoot = (path: string) => {
     return React.createElement(
       ServerAuthProvider,
       {
@@ -118,18 +112,16 @@
       React.createElement(
         LocationProvider,
         {
-          location: url,
+          location: {
+            pathname: path,
+          },
         },
         React.createElement(
           ServerHtmlProvider,
           {
             value: injectToPage,
           },
-<<<<<<< HEAD
-          ServerEntry({
-=======
           React.createElement(ServerEntry, {
->>>>>>> e6e10027
             css: cssLinks,
             meta: metaTags,
           }),
@@ -165,7 +157,7 @@
       },
     }
 
-    const root = renderRoot(currentUrl)
+    const root = renderRoot(currentPathName)
 
     const reactStream: ReactDOMServerReadableStream =
       await renderToReadableStream(root, renderToStreamOptions)
