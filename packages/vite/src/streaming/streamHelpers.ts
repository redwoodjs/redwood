import path from 'node:path'

import type React from 'react'

import type {
  RenderToReadableStreamOptions,
  ReactDOMServerReadableStream,
} from 'react-dom/server'
import type { default as RDServerModule } from 'react-dom/server.edge'

import type { ServerAuthState } from '@redwoodjs/auth/dist/AuthProvider/ServerAuthProvider.js'
import type * as ServerAuthProviderModule from '@redwoodjs/auth/dist/AuthProvider/ServerAuthProvider.js'
import { getConfig, getPaths } from '@redwoodjs/project-config'
<<<<<<< HEAD
=======
import type * as LocationModule from '@redwoodjs/router/dist/location.js'
>>>>>>> 1d664ab2
import type { TagDescriptor } from '@redwoodjs/web'
// @TODO (ESM), use exports field. Cannot import from web because of index exports
import type * as ServerInjectModule from '@redwoodjs/web/dist/components/ServerInject'

import type { MiddlewareResponse } from '../middleware/MiddlewareResponse.js'
import type { ServerEntryType } from '../types.js'
import { makeFilePath } from '../utils.js'

import { createBufferedTransformStream } from './transforms/bufferedTransform.js'
import { createTimeoutTransform } from './transforms/cancelTimeoutTransform.js'
import { createServerInjectionTransform } from './transforms/serverInjectionTransform.js'

type RDServerType = typeof RDServerModule
type ServerInjectType = typeof ServerInjectModule
type LocationType = typeof LocationModule
type ServerAuthProviderType = typeof ServerAuthProviderModule

interface RenderToStreamArgs {
  ServerEntry: ServerEntryType
  FallbackDocument: React.FunctionComponent
  currentUrl: URL
  metaTags: TagDescriptor[]
  cssLinks: string[]
  isProd: boolean
  jsBundles?: string[]
  authState: ServerAuthState
}

interface StreamOptions {
  waitForAllReady?: boolean
  onError?: (err: Error) => void
}

const rscWebpackShims = `\
globalThis.__rw_module_cache__ ||= new Map();

globalThis.__webpack_chunk_load__ ||= (id) => {
  console.log('rscWebpackShims chunk load id', id)
  return import(id).then((mod) => {
    console.log('rscWebpackShims chunk load mod', mod)

    // checking mod.default to better support CJS. If it's an object, it's
    // likely a CJS module. Otherwise it's probably an ES module with a
    // default export
    if (mod.default && typeof mod.default === 'object') {
      return globalThis.__rw_module_cache__.set(id, mod.default)
    }

    return globalThis.__rw_module_cache__.set(id, mod)
  })
};

globalThis.__webpack_require__ ||= (id) => {
  console.log('rscWebpackShims require id', id)
  return globalThis.__rw_module_cache__.get(id)
};
`

export async function reactRenderToStreamResponse(
  mwRes: MiddlewareResponse,
  renderOptions: RenderToStreamArgs,
  streamOptions: StreamOptions,
) {
  const { LocationProvider } = await import('@redwoodjs/router')
  const { waitForAllReady = false } = streamOptions
  const {
    ServerEntry,
    FallbackDocument,
    currentUrl,
    metaTags,
    cssLinks,
    isProd,
    jsBundles = [],
    authState,
  } = renderOptions

  if (!isProd) {
    // For development, we need to inject the react-refresh runtime
    jsBundles.push(path.join(__dirname, '../../inject', 'reactRefresh.js'))
  }

  const assetMap = JSON.stringify({
    css: cssLinks,
    meta: metaTags,
  })

  const rscEnabled = getConfig().experimental?.rsc?.enabled

  const { createElement }: React = rscEnabled
    ? await importModule('__rwjs__react')
    : await import('react')
  const {
    createInjector,
    ServerHtmlProvider,
    ServerInjectedHtml,
  }: ServerInjectType = rscEnabled
    ? await importModule('__rwjs__server_inject')
    : await import('@redwoodjs/web/dist/components/ServerInject.js')
  const { renderToString }: RDServerType = rscEnabled
    ? await importModule('rd-server')
    : await import('react-dom/server')

  // This ensures an isolated state for each request
  const { injectionState, injectToPage } = createInjector()

  // This makes it safe for us to inject at any point in the stream
  const bufferTransform = createBufferedTransformStream()

  // This is a transformer stream, that will inject all things called with useServerInsertedHtml
  const serverInjectionTransform = createServerInjectionTransform({
    injectionState,
    createElement,
    ServerInjectedHtml,
    renderToString,
    onlyOnFlush: waitForAllReady,
  })

  // Timeout after 10 seconds
  // @TODO make this configurable
  const controller = new AbortController()
  const timeoutHandle = setTimeout(() => {
    controller.abort()
  }, 10000)

  const timeoutTransform = createTimeoutTransform(timeoutHandle)

  const { ServerAuthProvider }: ServerAuthProviderType = rscEnabled
    ? await importModule('__rwjs__server_auth_provider')
    : await import('@redwoodjs/auth/dist/AuthProvider/ServerAuthProvider.js')
  const { LocationProvider }: LocationType = rscEnabled
    ? await importModule('__rwjs__location')
    : await import('@redwoodjs/router/dist/location.js')

  const renderRoot = (url: URL) => {
    return createElement(
      ServerAuthProvider,
      {
        value: authState,
      },
      createElement(
        LocationProvider,
        {
          location: url,
        },
        createElement(
          ServerHtmlProvider,
          {
            value: injectToPage,
          },
          createElement(ServerEntry, {
            css: cssLinks,
            meta: metaTags,
          }),
        ),
      ),
    )
  }

  /**
   * These are the opts that inject the bundles, and Assets into html
   */
  const bootstrapOptions = {
    bootstrapScriptContent:
      // Only insert assetMap if client side JS will be loaded
      jsBundles.length > 0
        ? `window.__REDWOOD__ASSET_MAP = ${assetMap}; ${rscWebpackShims}`
        : undefined,
    bootstrapModules: jsBundles,
  }

  // We'll use `renderToReadableStream` to start the whole React rendering
  // process. This will internally initialize React and its hooks. It's
  // important that this initializes the same React instance that all client
  // modules (components) will later use when they render. Had we just imported
  // `react-dom/server.edge` normally we would have gotten an instance based on
  // react and react-dom in node_modules. All client components however uses a
  // bundled version of React (so that we can have one version of react without
  // the react-server condition and one without at the same time). Importing it
  // like this we make sure that SSR uses that same bundled version of react
  // and react-dom as the components.
  // TODO (RSC): Always import using importModule when RSC is on by default
  const { renderToReadableStream }: RDServerType = rscEnabled
    ? await importModule('rd-server')
    : await import('react-dom/server.edge')

  try {
    // This gets set if there are errors inside Suspense boundaries
    let didErrorOutsideShell = false

    // Assign here so we get types, the dynamic import messes types
    const renderToStreamOptions: RenderToReadableStreamOptions = {
      ...bootstrapOptions,
      signal: controller.signal,
      onError: (err: any) => {
        didErrorOutsideShell = true
        console.error('🔻 Caught error outside shell')
        streamOptions.onError?.(err)
      },
    }

    const root: React.ReactNode = renderRoot(currentUrl)

    const reactStream: ReactDOMServerReadableStream =
      await renderToReadableStream(root, renderToStreamOptions)

    // @NOTE: very important that we await this before we apply any transforms
    if (waitForAllReady) {
      await reactStream.allReady
    }

    const transformsToApply = [
      !waitForAllReady && bufferTransform,
      serverInjectionTransform,
      !waitForAllReady && timeoutTransform,
    ]

    const outputStream: ReadableStream<Uint8Array> = applyStreamTransforms(
      reactStream,
      transformsToApply,
    )

    mwRes.status = didErrorOutsideShell ? 500 : 200
    mwRes.body = outputStream
    mwRes.headers.set('content-type', 'text/html')

    return mwRes.toResponse()
  } catch (e) {
    console.error('🔻 Failed to render shell')
    streamOptions.onError?.(e as Error)

    // @TODO Asking for clarification from React team. Their documentation on this is incomplete I think.
    // Having the Document (and bootstrap scripts) here allows client to recover from errors in the shell
    // To test this, throw an error in the App on the server only
    const fallbackShell = await renderToReadableStream(
      FallbackDocument({
        children: null,
        css: cssLinks,
        meta: metaTags,
      }),
      bootstrapOptions,
    )

    mwRes.status = 500
    mwRes.body = fallbackShell
    mwRes.headers.set('content-type', 'text/html')

    return mwRes.toResponse()
  } finally {
    clearTimeout(timeoutHandle)
  }
}
function applyStreamTransforms(
  reactStream: ReactDOMServerReadableStream,
  transformsToApply: (TransformStream | false)[],
) {
  let outputStream: ReadableStream<Uint8Array> = reactStream

  for (const transform of transformsToApply) {
    // If its false, skip
    if (!transform) {
      continue
    }
    outputStream = outputStream.pipeThrough(transform)
  }

  return outputStream
}

// We have to do this to ensure we're only using one version of the library
// we're importing, and one that's built with the right conditions. rsdw will
// import React, so it's important that it imports the same version of React as
// we are. If we're pulling rsdw from node_modules (which we would if we didn't
// get it from the dist folder) we'd also get the node_modules version of
// React. But the app itself already uses the bundled version of React, so we
// can't do that, because then we'd have to different Reacts where one isn't
// initialized properly
export async function importModule(
  mod:
    | '__rwjs__rsdw-client'
    | 'rd-server'
    | '__rwjs__react'
    | '__rwjs__location'
    | '__rwjs__server_auth_provider'
    | '__rwjs__server_inject',
) {
  const distServer = getPaths().web.distServer
  const rsdwClientPath = makeFilePath(
    path.join(distServer, '__rwjs__rsdw-client.mjs'),
  )
  const rdServerPath = makeFilePath(path.join(distServer, 'rd-server.mjs'))
  const reactPath = makeFilePath(path.join(distServer, '__rwjs__react.mjs'))
  const locationPath = makeFilePath(
    path.join(distServer, '__rwjs__location.mjs'),
  )
  const ServerAuthProviderPath = makeFilePath(
    path.join(distServer, '__rwjs__server_auth_provider.mjs'),
  )
  const ServerInjectPath = makeFilePath(
    path.join(distServer, '__rwjs__server_inject.mjs'),
  )

  if (mod === '__rwjs__rsdw-client') {
    return (await import(rsdwClientPath)).default
  } else if (mod === 'rd-server') {
    return (await import(rdServerPath)).default
  } else if (mod === '__rwjs__react') {
    return (await import(reactPath)).default
  } else if (mod === '__rwjs__location') {
    return (await import(locationPath)).default
  } else if (mod === '__rwjs__server_auth_provider') {
    return await import(ServerAuthProviderPath)
  } else if (mod === '__rwjs__server_inject') {
    return (await import(ServerInjectPath)).default
  }

  throw new Error('Unknown module ' + mod)
}<|MERGE_RESOLUTION|>--- conflicted
+++ resolved
@@ -11,10 +11,7 @@
 import type { ServerAuthState } from '@redwoodjs/auth/dist/AuthProvider/ServerAuthProvider.js'
 import type * as ServerAuthProviderModule from '@redwoodjs/auth/dist/AuthProvider/ServerAuthProvider.js'
 import { getConfig, getPaths } from '@redwoodjs/project-config'
-<<<<<<< HEAD
-=======
 import type * as LocationModule from '@redwoodjs/router/dist/location.js'
->>>>>>> 1d664ab2
 import type { TagDescriptor } from '@redwoodjs/web'
 // @TODO (ESM), use exports field. Cannot import from web because of index exports
 import type * as ServerInjectModule from '@redwoodjs/web/dist/components/ServerInject'
@@ -78,7 +75,6 @@
   renderOptions: RenderToStreamArgs,
   streamOptions: StreamOptions,
 ) {
-  const { LocationProvider } = await import('@redwoodjs/router')
   const { waitForAllReady = false } = streamOptions
   const {
     ServerEntry,
