--- conflicted
+++ resolved
@@ -171,12 +171,8 @@
       },
     }
 
-<<<<<<< HEAD
-    let root: React.ReactElement = renderRoot(currentPathName)
+    let root: React.ReactElement = renderRoot(currentUrl)
     root = React.createElement(renderFromDist('AboutPage'))
-=======
-    const root = renderRoot(currentUrl)
->>>>>>> 4c42be21
 
     const reactStream: ReactDOMServerReadableStream =
       await renderToReadableStream(root, renderToStreamOptions)
