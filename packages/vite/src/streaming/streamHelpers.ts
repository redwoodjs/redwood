--- conflicted
+++ resolved
@@ -12,7 +12,7 @@
 // import { ServerAuthProvider } from '@redwoodjs/auth'
 import { getPaths } from '@redwoodjs/project-config'
 // import { LocationProvider } from '@redwoodjs/router'
-// import type { TagDescriptor } from '@redwoodjs/web'
+import type { TagDescriptor } from '@redwoodjs/web'
 // @TODO (ESM), use exports field. Cannot import from web because of index exports
 import {
   // ServerHtmlProvider,
@@ -33,11 +33,7 @@
   ServerEntry: ServerEntryType
   FallbackDocument: React.FunctionComponent
   urlPath: string
-<<<<<<< HEAD
-  metaTags: any // TagDescriptor[]
-=======
   metaTags: TagDescriptor[]
->>>>>>> 48ed4535
   cssLinks: string[]
   isProd: boolean
   jsBundles?: string[]
@@ -111,7 +107,6 @@
 
   const timeoutTransform = createTimeoutTransform(timeoutHandle)
 
-<<<<<<< HEAD
   // const renderRoot = (urlPath: string) => {
   //   return React.createElement(
   //     ServerAuthProvider,
@@ -134,32 +129,6 @@
   //     ),
   //   )
   // }
-=======
-  const renderRoot = (urlPath: string) => {
-    return React.createElement(
-      ServerAuthProvider,
-      {
-        value: authState,
-      },
-      React.createElement(
-        LocationProvider,
-        {
-          location: { pathname: urlPath },
-        },
-        React.createElement(
-          ServerHtmlProvider,
-          {
-            value: injectToPage,
-          },
-          React.createElement(ServerEntry, {
-            css: cssLinks,
-            meta: metaTags,
-          }),
-        ),
-      ),
-    )
-  }
->>>>>>> 48ed4535
 
   /**
    * These are the opts that inject the bundles, and Assets into html
@@ -200,16 +169,12 @@
       },
     }
 
-<<<<<<< HEAD
     console.log('currentPathName', urlPath)
     let root: React.ReactNode = React.createElement(renderFromDist(urlPath))
     if (Math.random() > 5) {
       // root = renderRoot(urlPath)
       root = ServerEntry({ css: cssLinks, meta: metaTags })
     }
-=======
-    const root = renderRoot(urlPath)
->>>>>>> 48ed4535
 
     const reactStream: ReactDOMServerReadableStream =
       await renderToReadableStream(root, renderToStreamOptions)
