<<<<<<< HEAD
<<<<<<< HEAD
=======
import { build as viteBuild } from 'vite'

>>>>>>> 6e40545cc (chore(refactor): vite - extract into buildRouteHooks.ts (#10080))
=======
import { build as viteBuild } from 'vite'

>>>>>>> 6e40545c
import { buildWeb } from '@redwoodjs/internal/dist/build/web'
import { getConfig, getPaths } from '@redwoodjs/project-config'

import { buildRouteHooks } from './buildRouteHooks'
import { buildRouteManifest } from './buildRouteManifest'
import { buildRscClientAndServer } from './buildRscClientAndServer'
import { buildForStreamingServer } from './streaming/buildForStreamingServer'
import { ensureProcessDirWeb } from './utils'

export interface BuildOptions {
  verbose?: boolean
  webDir?: string
}

export const buildFeServer = async ({ verbose, webDir }: BuildOptions = {}) => {
  ensureProcessDirWeb(webDir)

  const rwPaths = getPaths()
  const rwConfig = getConfig()
  const viteConfigPath = rwPaths.web.viteConfig

  const rscBuild = rwConfig.experimental?.rsc?.enabled
  const streamingBuild = rwConfig.experimental?.streamingSsr?.enabled

  if (!viteConfigPath) {
    throw new Error(
      'Vite config not found. You need to setup your project with Vite ' +
        'using `yarn rw setup vite`'
    )
  }

  if (!rwPaths.web.entryServer || !rwPaths.web.entryClient) {
    throw new Error(
      'Vite entry points not found. Please check that your project has an ' +
        'entry.client.{jsx,tsx} and entry.server.{jsx,tsx} file in the ' +
        'web/src directory.'
    )
  }

  if (rscBuild) {
    if (!rwPaths.web.entries) {
      throw new Error('RSC entries file not found')
    }

    await buildRscClientAndServer()
  }

<<<<<<< HEAD
  // We generate the RSC client bundle in the buildRscFeServer function
  // Streaming and RSC client bundles are **not** the same
  if (streamingBuild && !rscBuild) {
    console.log('Building client for streaming SSR...\n')
    await buildWeb({ verbose })
  }

  // Generates the output used for the server (streaming/ssr but NOT rsc)
  await buildForStreamingServer({ verbose })
=======
  //
  // SSR Specific code below
  //

  // Step 1A: Generate the client bundle
  await buildWeb({ verbose })

  // Step 1B: Generate the server output
  await viteBuild({
    configFile: viteConfigPath,
    build: {
      outDir: rwPaths.web.distServer,
      ssr: true, // use boolean here, instead of string.
      // rollup inputs are defined in the vite plugin
    },
    envFile: false,
    logLevel: verbose ? 'info' : 'warn',
  })
>>>>>>> 6e40545c

  await buildRouteHooks(verbose, rwPaths)

  // Write a route manifest
  await buildRouteManifest()
}<|MERGE_RESOLUTION|>--- conflicted
+++ resolved
@@ -1,13 +1,3 @@
-<<<<<<< HEAD
-<<<<<<< HEAD
-=======
-import { build as viteBuild } from 'vite'
-
->>>>>>> 6e40545cc (chore(refactor): vite - extract into buildRouteHooks.ts (#10080))
-=======
-import { build as viteBuild } from 'vite'
-
->>>>>>> 6e40545c
 import { buildWeb } from '@redwoodjs/internal/dist/build/web'
 import { getConfig, getPaths } from '@redwoodjs/project-config'
 
@@ -55,7 +45,6 @@
     await buildRscClientAndServer()
   }
 
-<<<<<<< HEAD
   // We generate the RSC client bundle in the buildRscFeServer function
   // Streaming and RSC client bundles are **not** the same
   if (streamingBuild && !rscBuild) {
@@ -65,26 +54,6 @@
 
   // Generates the output used for the server (streaming/ssr but NOT rsc)
   await buildForStreamingServer({ verbose })
-=======
-  //
-  // SSR Specific code below
-  //
-
-  // Step 1A: Generate the client bundle
-  await buildWeb({ verbose })
-
-  // Step 1B: Generate the server output
-  await viteBuild({
-    configFile: viteConfigPath,
-    build: {
-      outDir: rwPaths.web.distServer,
-      ssr: true, // use boolean here, instead of string.
-      // rollup inputs are defined in the vite plugin
-    },
-    envFile: false,
-    logLevel: verbose ? 'info' : 'warn',
-  })
->>>>>>> 6e40545c
 
   await buildRouteHooks(verbose, rwPaths)
 
