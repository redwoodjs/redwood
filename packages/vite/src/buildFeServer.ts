import { buildWeb } from '@redwoodjs/internal/dist/build/web'
import { getConfig, getPaths } from '@redwoodjs/project-config'

import { buildRouteHooks } from './buildRouteHooks'
import { buildRouteManifest } from './buildRouteManifest'
<<<<<<< HEAD
import { buildRscClientAndServer } from './buildRscClientAndServer'
=======
import { buildRscFeServer } from './buildRscFeServer'
>>>>>>> 3432cd0c
import { buildForStreamingServer } from './streaming/buildForStreamingServer'
import { ensureProcessDirWeb } from './utils'

export interface BuildOptions {
  verbose?: boolean
  webDir?: string
}

export const buildFeServer = async ({ verbose, webDir }: BuildOptions = {}) => {
  ensureProcessDirWeb(webDir)

  const rwPaths = getPaths()
  const rwConfig = getConfig()
  const viteConfigPath = rwPaths.web.viteConfig

  const rscEnabled = rwConfig.experimental?.rsc?.enabled
  const streamingSsrEnabled = rwConfig.experimental?.streamingSsr?.enabled

  if (!viteConfigPath) {
    throw new Error(
      'Vite config not found. You need to setup your project with Vite ' +
        'using `yarn rw setup vite`'
    )
  }

  if (!rwPaths.web.entryServer || !rwPaths.web.entryClient) {
    throw new Error(
      'Vite entry points not found. Please check that your project has an ' +
        'entry.client.{jsx,tsx} and entry.server.{jsx,tsx} file in the ' +
        'web/src directory.'
    )
  }

  if (rscEnabled) {
    if (!rwPaths.web.entries) {
      throw new Error('RSC entries file not found')
    }

    await buildRscClientAndServer()
  }

<<<<<<< HEAD
  // We generate the RSC client bundle in the buildRscFeServer function
=======
  // We generate the RSC client bundle in the rscBuildClient function
>>>>>>> 3432cd0c
  // Streaming and RSC client bundles are **not** the same
  if (streamingSsrEnabled && !rscEnabled) {
    console.log('Building client for streaming SSR...\n')
    await buildWeb({ verbose })
  }

<<<<<<< HEAD
  // Generates the output used for the server (streaming/ssr but NOT rsc)
=======
>>>>>>> 3432cd0c
  await buildForStreamingServer({ verbose })

  await buildRouteHooks(verbose, rwPaths)

  // Write a route manifest
  await buildRouteManifest()
}<|MERGE_RESOLUTION|>--- conflicted
+++ resolved
@@ -3,11 +3,7 @@
 
 import { buildRouteHooks } from './buildRouteHooks'
 import { buildRouteManifest } from './buildRouteManifest'
-<<<<<<< HEAD
 import { buildRscClientAndServer } from './buildRscClientAndServer'
-=======
-import { buildRscFeServer } from './buildRscFeServer'
->>>>>>> 3432cd0c
 import { buildForStreamingServer } from './streaming/buildForStreamingServer'
 import { ensureProcessDirWeb } from './utils'
 
@@ -49,21 +45,13 @@
     await buildRscClientAndServer()
   }
 
-<<<<<<< HEAD
-  // We generate the RSC client bundle in the buildRscFeServer function
-=======
   // We generate the RSC client bundle in the rscBuildClient function
->>>>>>> 3432cd0c
   // Streaming and RSC client bundles are **not** the same
   if (streamingSsrEnabled && !rscEnabled) {
     console.log('Building client for streaming SSR...\n')
     await buildWeb({ verbose })
   }
 
-<<<<<<< HEAD
-  // Generates the output used for the server (streaming/ssr but NOT rsc)
-=======
->>>>>>> 3432cd0c
   await buildForStreamingServer({ verbose })
 
   await buildRouteHooks(verbose, rwPaths)
