import type { PluginBuild } from 'esbuild'
import { build as esbuildBuild } from 'esbuild'
import { build as viteBuild } from 'vite'

import {
  getRouteHookBabelPlugins,
  transformWithBabel,
} from '@redwoodjs/babel-config'
import { buildWeb } from '@redwoodjs/internal/dist/build/web'
import { findRouteHooksSrc } from '@redwoodjs/internal/dist/files'
import { getConfig, getPaths } from '@redwoodjs/project-config'

import { buildRouteManifest } from './buildRouteManifest'
import { buildRscFeServer } from './buildRscFeServer'
import { ensureProcessDirWeb } from './utils'

export interface BuildOptions {
  verbose?: boolean
  webDir?: string
}

export const buildFeServer = async ({ verbose, webDir }: BuildOptions = {}) => {
  ensureProcessDirWeb(webDir)

  const rwPaths = getPaths()
  const rwConfig = getConfig()
  const viteConfigPath = rwPaths.web.viteConfig

  if (!viteConfigPath) {
    throw new Error(
      'Vite config not found. You need to setup your project with Vite ' +
        'using `yarn rw setup vite`'
    )
  }

  if (!rwPaths.web.entryServer || !rwPaths.web.entryClient) {
    throw new Error(
      'Vite entry points not found. Please check that your project has an ' +
        'entry.client.{jsx,tsx} and entry.server.{jsx,tsx} file in the ' +
        'web/src directory.'
    )
  }

  if (rwConfig.experimental?.rsc?.enabled) {
    if (!rwPaths.web.entries) {
      throw new Error('RSC entries file not found')
    }

    await buildRscFeServer({
      viteConfigPath,
      webHtml: rwPaths.web.html,
      entries: rwPaths.web.entries,
      webDist: rwPaths.web.dist,
      webDistServer: rwPaths.web.distServer,
      webDistServerEntries: rwPaths.web.distServerEntries,
    })

    // Write a route manifest
    return await buildRouteManifest()
  }

  // Step 1A: Generate the client bundle
  await buildWeb({ verbose })

  // Step 1B: Generate the server output
  await viteBuild({
    configFile: viteConfigPath,
    build: {
      outDir: rwPaths.web.distServer,
      ssr: true, // use boolean here, instead of string.
      // rollup inputs are defined in the vite plugin
    },
    envFile: false,
    logLevel: verbose ? 'info' : 'warn',
  })

  const allRouteHooks = findRouteHooksSrc()

  const runRwBabelTransformsPlugin = {
    name: 'rw-esbuild-babel-transform',
    setup(build: PluginBuild) {
      build.onLoad({ filter: /\.(js|ts|tsx|jsx)$/ }, async (args) => {
        // Remove RedwoodJS "magic" from a user's code leaving JavaScript behind.
        // TODO (STREAMING) We need the new transformWithBabel function in https://github.com/redwoodjs/redwood/pull/7672/files
        const transformedCode = transformWithBabel(args.path, [
          ...getRouteHookBabelPlugins(),
        ])

        if (transformedCode?.code) {
          return {
            contents: transformedCode.code,
            loader: 'js',
          }
        }

        throw new Error(`Could not transform file: ${args.path}`)
      })
    },
  }

  await esbuildBuild({
    absWorkingDir: getPaths().web.base,
    entryPoints: allRouteHooks,
    platform: 'node',
    target: 'node16',
    // @MARK Disable splitting and esm, because Redwood web modules don't support esm yet
    // outExtension: { '.js': '.mjs' },
    // format: 'esm',
    // splitting: true,
    bundle: true,
    plugins: [runRwBabelTransformsPlugin],
    packages: 'external',
    logLevel: verbose ? 'info' : 'error',
    outdir: rwPaths.web.distRouteHooks,
  })

<<<<<<< HEAD
  // Generate route-manifest.json

  const clientBuildManifest: ViteBuildManifest = await import(
    path.join(getPaths().web.dist, 'client-build-manifest.json'),
    { with: { type: 'json' } }
  )

  const routesList = getProjectRoutes()

  const routeManifest = routesList.reduce<RWRouteManifest>((acc, route) => {
    acc[route.pathDefinition] = {
      name: route.name,
      bundle: route.relativeFilePath
        ? clientBuildManifest[route.relativeFilePath]?.file
        : null,
      matchRegexString: route.matchRegexString,
      // @NOTE this is the path definition, not the actual path
      // E.g. /blog/post/{id:Int}
      pathDefinition: route.pathDefinition,
      hasParams: route.hasParams,
      routeHooks: FIXME_constructRouteHookPath(route.routeHooks),
      redirect: route.redirect
        ? {
            to: route.redirect?.to,
            permanent: false,
          }
        : null,
      renderMode: route.renderMode,
    }
    return acc
  }, {})

  await fs.writeFile(rwPaths.web.routeManifest, JSON.stringify(routeManifest))
}

// TODO (STREAMING) Hacky work around because when you don't have a App.routeHook, esbuild doesn't create
// the pages folder in the dist/server/routeHooks directory.
// @MARK need to change to .mjs here if we use esm
const FIXME_constructRouteHookPath = (rhSrcPath: string | null | undefined) => {
  const rwPaths = getPaths()
  if (!rhSrcPath) {
    return null
  }

  if (getAppRouteHook()) {
    return path.relative(rwPaths.web.src, rhSrcPath).replace('.ts', '.js')
  } else {
    return path
      .relative(path.join(rwPaths.web.src, 'pages'), rhSrcPath)
      .replace('.ts', '.js')
  }
=======
  // Write a route manifest
  await buildRouteManifest()
>>>>>>> 8f0f8536
}<|MERGE_RESOLUTION|>--- conflicted
+++ resolved
@@ -114,60 +114,6 @@
     outdir: rwPaths.web.distRouteHooks,
   })
 
-<<<<<<< HEAD
-  // Generate route-manifest.json
-
-  const clientBuildManifest: ViteBuildManifest = await import(
-    path.join(getPaths().web.dist, 'client-build-manifest.json'),
-    { with: { type: 'json' } }
-  )
-
-  const routesList = getProjectRoutes()
-
-  const routeManifest = routesList.reduce<RWRouteManifest>((acc, route) => {
-    acc[route.pathDefinition] = {
-      name: route.name,
-      bundle: route.relativeFilePath
-        ? clientBuildManifest[route.relativeFilePath]?.file
-        : null,
-      matchRegexString: route.matchRegexString,
-      // @NOTE this is the path definition, not the actual path
-      // E.g. /blog/post/{id:Int}
-      pathDefinition: route.pathDefinition,
-      hasParams: route.hasParams,
-      routeHooks: FIXME_constructRouteHookPath(route.routeHooks),
-      redirect: route.redirect
-        ? {
-            to: route.redirect?.to,
-            permanent: false,
-          }
-        : null,
-      renderMode: route.renderMode,
-    }
-    return acc
-  }, {})
-
-  await fs.writeFile(rwPaths.web.routeManifest, JSON.stringify(routeManifest))
-}
-
-// TODO (STREAMING) Hacky work around because when you don't have a App.routeHook, esbuild doesn't create
-// the pages folder in the dist/server/routeHooks directory.
-// @MARK need to change to .mjs here if we use esm
-const FIXME_constructRouteHookPath = (rhSrcPath: string | null | undefined) => {
-  const rwPaths = getPaths()
-  if (!rhSrcPath) {
-    return null
-  }
-
-  if (getAppRouteHook()) {
-    return path.relative(rwPaths.web.src, rhSrcPath).replace('.ts', '.js')
-  } else {
-    return path
-      .relative(path.join(rwPaths.web.src, 'pages'), rhSrcPath)
-      .replace('.ts', '.js')
-  }
-=======
   // Write a route manifest
   await buildRouteManifest()
->>>>>>> 8f0f8536
 }