import path from 'node:path'

import react from '@vitejs/plugin-react'
import { build as viteBuild } from 'vite'

import { getWebSideDefaultBabelConfig } from '@redwoodjs/babel-config'
import { getPaths } from '@redwoodjs/project-config'

<<<<<<< HEAD
import { getViteDefines } from '../lib/getViteDefines'
=======
import { getEnvVarDefinitions } from '../envVarDefinitions'
>>>>>>> 2a89267b
import { onWarn } from '../lib/onWarn'

/**
 * RSC build. Step 2.
 * buildFeServer -> buildRscFeServer -> rscBuildClient
 * Generate the client bundle
 */
// @MARK: I can't seem to remove the duplicated defines here - while it builds
// the output doesn't run anymore (RWJS_ENV undefined etc.)
// why? It's definitely using the vite plugin, but the defines don't come through?
export async function rscBuildClient(clientEntryFiles: Record<string, string>) {
  console.log('Starting RSC client build.... \n')
  const rwPaths = getPaths()
<<<<<<< HEAD

  if (process.cwd() !== rwPaths.web.base) {
    throw new Error(
      'Looks like you are running the command from the wrong dir, this can lead to unintended consequences on CSS processing'
    )
  }
=======
>>>>>>> 2a89267b

  const clientBuildOutput = await viteBuild({
    // @MARK  This runs on TOP of the settings in rw-vite-plugin, because we don't set configFile: false
    // but if you actually set the config file, it runs the transforms twice
    root: rwPaths.web.src,
    envPrefix: 'REDWOOD_ENV_',
    publicDir: path.join(rwPaths.web.base, 'public'),
    envFile: false,
<<<<<<< HEAD
    // @MARK: We need to duplicate the defines here.
    define: getViteDefines(),
=======
    define: getEnvVarDefinitions(),
>>>>>>> 2a89267b
    plugins: [
      // @MARK We need to duplicate the plugins here.... otherwise builds fail I don't understand why
      react({
        babel: {
          ...getWebSideDefaultBabelConfig({
            forVite: true,
            // @MARK 👇 This flag is important for RSC Client builds
            forRscClient: true,
          }),
        },
      }),
    ],
    build: {
      outDir: rwPaths.web.distClient,
      emptyOutDir: true, // Needed because `outDir` is not inside `root`
      // TODO (RSC) Enable this when we switch to a server-first approach
      // emptyOutDir: false, // Already done when building server
      rollupOptions: {
        onwarn: onWarn,
        input: {
          // @MARK: temporary hack to find the entry client so we can get the index.css bundle
          // but we don't actually want this on an rsc page!
          'rwjs-client-entry': rwPaths.web.entryClient as string,
          // we need this, so that files with "use client" aren't bundled. I **think** RSC wants an unbundled build
          ...clientEntryFiles,
        },
        preserveEntrySignatures: 'exports-only',
        output: {
          // This is not ideal. See
          // https://rollupjs.org/faqs/#why-do-additional-imports-turn-up-in-my-entry-chunks-when-code-splitting
          // But we need it to prevent `import 'client-only'` from being
          // hoisted into App.tsx
          // TODO (RSC): Fix when https://github.com/rollup/rollup/issues/5235
          // is resolved
          hoistTransitiveImports: false,
        },
      },
      manifest: 'client-build-manifest.json',
    },
    esbuild: {
      logLevel: 'debug',
    },
  })

  if (!('output' in clientBuildOutput)) {
    throw new Error('Unexpected vite client build output')
  }

  return clientBuildOutput.output
}<|MERGE_RESOLUTION|>--- conflicted
+++ resolved
@@ -6,11 +6,7 @@
 import { getWebSideDefaultBabelConfig } from '@redwoodjs/babel-config'
 import { getPaths } from '@redwoodjs/project-config'
 
-<<<<<<< HEAD
-import { getViteDefines } from '../lib/getViteDefines'
-=======
 import { getEnvVarDefinitions } from '../envVarDefinitions'
->>>>>>> 2a89267b
 import { onWarn } from '../lib/onWarn'
 
 /**
@@ -24,15 +20,12 @@
 export async function rscBuildClient(clientEntryFiles: Record<string, string>) {
   console.log('Starting RSC client build.... \n')
   const rwPaths = getPaths()
-<<<<<<< HEAD
 
   if (process.cwd() !== rwPaths.web.base) {
     throw new Error(
       'Looks like you are running the command from the wrong dir, this can lead to unintended consequences on CSS processing'
     )
   }
-=======
->>>>>>> 2a89267b
 
   const clientBuildOutput = await viteBuild({
     // @MARK  This runs on TOP of the settings in rw-vite-plugin, because we don't set configFile: false
@@ -41,12 +34,7 @@
     envPrefix: 'REDWOOD_ENV_',
     publicDir: path.join(rwPaths.web.base, 'public'),
     envFile: false,
-<<<<<<< HEAD
-    // @MARK: We need to duplicate the defines here.
-    define: getViteDefines(),
-=======
     define: getEnvVarDefinitions(),
->>>>>>> 2a89267b
     plugins: [
       // @MARK We need to duplicate the plugins here.... otherwise builds fail I don't understand why
       react({
