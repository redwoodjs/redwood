import react from '@vitejs/plugin-react'
import { build as viteBuild } from 'vite'

import { RedwoodRoutesAutoLoaderRscClientPlugin } from '@redwoodjs/babel-config'
import { getPaths } from '@redwoodjs/project-config'

import { onWarn } from '../lib/onWarn.js'
import { rscRoutesAutoLoader } from '../plugins/vite-plugin-rsc-routes-auto-loader.js'
import { ensureProcessDirWeb } from '../utils.js'

/**
 * RSC build. Step 2.
 * buildFeServer -> buildRscFeServer -> rscBuildClient
 * Generate the client bundle
 */
export async function rscBuildClient(clientEntryFiles: Record<string, string>) {
  console.log('\n')
  console.log('2. rscBuildClient')
  console.log('=================\n')

  const rwPaths = getPaths()

  // Safe-guard for the future, if someone tries to include this function in
  // code that gets executed by running `vite build` or some other bin from the
  // cli
  // Running the web build in the wrong working directory can lead to
  // unintended consequences on CSS processing
  ensureProcessDirWeb()

  if (!rwPaths.web.entryClient) {
    throw new Error('Missing web/src/entry.client')
  }

  const clientBuildOutput = await viteBuild({
    envFile: false,
    build: {
      // TODO (RSC): Remove `minify: false` when we don't need to debug as often
      minify: false,
      outDir: rwPaths.web.distClient,
      emptyOutDir: true, // Needed because `outDir` is not inside `root`
      rollupOptions: {
        onwarn: onWarn,
        input: {
          // @MARK: temporary hack to find the entry client so we can get the
          // index.css bundle but we don't actually want this on an rsc page!
          'rwjs-client-entry': rwPaths.web.entryClient,
          // we need this, so that the output contains rsc-specific bundles
          // for the client-only components. They get loaded once the page is
          // rendered
          ...clientEntryFiles,
        },
        preserveEntrySignatures: 'exports-only',
        output: {
          // This is not ideal. See
          // https://rollupjs.org/faqs/#why-do-additional-imports-turn-up-in-my-entry-chunks-when-code-splitting
          // But we need it to prevent `import 'client-only'` from being
          // hoisted into App.tsx
          // TODO (RSC): Fix when https://github.com/rollup/rollup/issues/5235
          // is resolved
          hoistTransitiveImports: false,
          entryFileNames: `assets/[name]-[hash].mjs`,
          chunkFileNames: `assets/[name]-[hash].mjs`,
        },
      },
      manifest: 'client-build-manifest.json',
    },
    esbuild: {
      logLevel: 'debug',
    },
<<<<<<< HEAD
    plugins: [
      react({
        babel: {
          only: [/Routes.(js|tsx|jsx)$/],
          plugins: [[RedwoodRoutesAutoLoaderRscClientPlugin, {}]],
          babelrc: false,
          ignore: ['node_modules'],
        },
      }),
    ],
=======
    plugins: [rscRoutesAutoLoader()],
>>>>>>> 94ec5cdc
  })

  if (!('output' in clientBuildOutput)) {
    throw new Error('Unexpected vite client build output')
  }

  return clientBuildOutput.output
}<|MERGE_RESOLUTION|>--- conflicted
+++ resolved
@@ -1,7 +1,5 @@
-import react from '@vitejs/plugin-react'
 import { build as viteBuild } from 'vite'
 
-import { RedwoodRoutesAutoLoaderRscClientPlugin } from '@redwoodjs/babel-config'
 import { getPaths } from '@redwoodjs/project-config'
 
 import { onWarn } from '../lib/onWarn.js'
@@ -67,20 +65,7 @@
     esbuild: {
       logLevel: 'debug',
     },
-<<<<<<< HEAD
-    plugins: [
-      react({
-        babel: {
-          only: [/Routes.(js|tsx|jsx)$/],
-          plugins: [[RedwoodRoutesAutoLoaderRscClientPlugin, {}]],
-          babelrc: false,
-          ignore: ['node_modules'],
-        },
-      }),
-    ],
-=======
     plugins: [rscRoutesAutoLoader()],
->>>>>>> 94ec5cdc
   })
 
   if (!('output' in clientBuildOutput)) {
