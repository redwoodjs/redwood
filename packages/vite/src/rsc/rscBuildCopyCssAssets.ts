import fs from 'fs/promises'
import path from 'path'

import { getPaths } from '@redwoodjs/project-config'

<<<<<<< HEAD
import type { buildForRscServer } from './buildForRscServer'
=======
import type { rscBuildForServer } from './rscBuildForServer'
>>>>>>> 80d9bfde

/**
 * RSC build. Step 4.
 * Copy CSS assets from server to client
 */
export function rscBuildCopyCssAssets(
<<<<<<< HEAD
  serverBuildOutput: Awaited<ReturnType<typeof buildForRscServer>>
=======
  serverBuildOutput: Awaited<ReturnType<typeof rscBuildForServer>>
>>>>>>> 80d9bfde
) {
  console.log('\n')
  console.log('4. rscBuildCopyCssAssets')
  console.log('========================\n')

  const rwPaths = getPaths()

  // TODO (RSC) Some css is now duplicated in two files (i.e. for client
  // components). Probably don't want that.
  // Also not sure if this works on "soft" rerenders (i.e. not a full page
  // load)
  return Promise.all(
    serverBuildOutput
      .filter((item) => {
        return item.type === 'asset' && item.fileName.endsWith('.css')
      })
      .map((cssAsset) => {
        return fs.copyFile(
          path.join(rwPaths.web.distRsc, cssAsset.fileName),
          path.join(rwPaths.web.distClient, cssAsset.fileName)
        )
      })
  )
}<|MERGE_RESOLUTION|>--- conflicted
+++ resolved
@@ -3,22 +3,14 @@
 
 import { getPaths } from '@redwoodjs/project-config'
 
-<<<<<<< HEAD
-import type { buildForRscServer } from './buildForRscServer'
-=======
 import type { rscBuildForServer } from './rscBuildForServer'
->>>>>>> 80d9bfde
 
 /**
  * RSC build. Step 4.
  * Copy CSS assets from server to client
  */
 export function rscBuildCopyCssAssets(
-<<<<<<< HEAD
-  serverBuildOutput: Awaited<ReturnType<typeof buildForRscServer>>
-=======
   serverBuildOutput: Awaited<ReturnType<typeof rscBuildForServer>>
->>>>>>> 80d9bfde
 ) {
   console.log('\n')
   console.log('4. rscBuildCopyCssAssets')
