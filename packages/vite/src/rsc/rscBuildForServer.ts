--- conflicted
+++ resolved
@@ -29,17 +29,6 @@
     throw new Error('RSC entries file not found')
   }
 
-<<<<<<< HEAD
-  const input = {
-    entries: rwPaths.web.entries,
-    ...clientEntryFiles,
-    ...serverEntryFiles,
-    ...customModules,
-    'rsdw-server': 'react-server-dom-webpack/server.edge',
-  }
-
-=======
->>>>>>> 852e457b
   // TODO (RSC): No redwood-vite plugin, add it in here
   const rscServerBuildOutput = await viteBuild({
     envFile: false,
