import { build as viteBuild } from 'vite'

import { getPaths } from '@redwoodjs/project-config'

import { getEntries } from '../lib/entries.js'
import { onWarn } from '../lib/onWarn.js'
import { rscRoutesImports } from '../plugins/vite-plugin-rsc-routes-imports.js'
import { rscTransformUseClientPlugin } from '../plugins/vite-plugin-rsc-transform-client.js'
import { rscTransformUseServerPlugin } from '../plugins/vite-plugin-rsc-transform-server.js'

/**
 * RSC build. Step 4.
 * buildFeServer -> buildRscFeServer -> rscBuildForServer
 * Generate the output to be used by the rsc worker (not the actual server!)
 */
export async function rscBuildForServer(
  clientEntryFiles: Record<string, string>,
  serverEntryFiles: Record<string, string>,
  customModules: Record<string, string>,
) {
  console.log('\n')
  console.log('4. rscBuildForServer')
  console.log('====================\n')

  const rwPaths = getPaths()

  const entryFiles = getEntries()
  const entryFilesKeys = Object.keys(entryFiles)

  if (!rwPaths.web.entryServer) {
    throw new Error('Server Entry file not found')
  }

  // TODO (RSC): No redwood-vite plugin, add it in here
  const rscServerBuildOutput = await viteBuild({
    envFile: false,
    define: {
      'process.env.NODE_ENV': JSON.stringify(process.env.NODE_ENV),
    },
    ssr: {
      // Inline every file apart from node built-ins. We want vite/rollup to
      // inline dependencies in the server build. This gets round runtime
      // importing of "server-only" and other packages with poisoned imports.
      //
      // Files included in `noExternal` are files we want Vite to analyze
      // As of vite 5.2 `true` here means "all except node built-ins"
      noExternal: true,
      // TODO (RSC): Other frameworks build for RSC without `noExternal: true`.
      // What are we missing here? When/why is that a better choice? I know
      // we would have to explicitly add a bunch of packages to noExternal, if
      // we wanted to go that route.
      // noExternal: ['@tobbe.dev/rsc-test'],
      // Can't inline prisma client (db calls fail at runtime) or react-dom
      // (css pre-init failure)
      // Server store has to be externalized, because it's a singleton (shared between FW and App)
<<<<<<< HEAD
      external: ['@prisma/client', 'react-dom', '@redwoodjs/server-store'],
=======
      external: [
        '@prisma/client',
        'react-dom',
        '@redwoodjs/cookie-jar',
        '@redwoodjs/server-store',
      ],
>>>>>>> 3933a979
      resolve: {
        // These conditions are used in the plugin pipeline, and only affect non-externalized
        // dependencies during the SSR build. Which because of `noExternal: true` means all
        // dependencies apart from node built-ins.
        // TODO (RSC): What's the difference between `conditions` and
        // `externalConditions`? When is one used over the other?
        conditions: ['react-server'],
        externalConditions: ['react-server'],
      },
    },
    plugins: [
      // The rscTransformUseClientPlugin maps paths like
      // /Users/tobbe/.../rw-app/node_modules/@tobbe.dev/rsc-test/dist/rsc-test.es.js
      // to
      // /Users/tobbe/.../rw-app/web/dist/ssr/assets/rsc0.js
      // That's why it needs the `clientEntryFiles` data
      // (It does other things as well, but that's why it needs clientEntryFiles)
      rscTransformUseClientPlugin(clientEntryFiles),
      rscTransformUseServerPlugin(),
      rscRoutesImports(),
    ],
    build: {
      // TODO (RSC): Remove `minify: false` when we don't need to debug as often
      minify: false,
      ssr: true,
      ssrEmitAssets: true,
      outDir: rwPaths.web.distRsc,
      emptyOutDir: true, // Needed because `outDir` is not inside `root`
      manifest: 'server-build-manifest.json',
      rollupOptions: {
        onwarn: onWarn,
        input: {
          ...entryFiles,
          ...clientEntryFiles,
          ...serverEntryFiles,
          ...customModules,
          'entry.server': rwPaths.web.entryServer,
        },
        output: {
          banner: (chunk) => {
            // HACK to bring directives to the front
            let code = ''
            const clientValues = Object.values(clientEntryFiles)
            if (chunk.moduleIds.some((id) => clientValues.includes(id))) {
              code += '"use client";'
            }

            const serverValues = Object.values(serverEntryFiles)
            if (chunk.moduleIds.some((id) => serverValues.includes(id))) {
              code += '"use server";'
            }
            return code
          },
          entryFileNames: (chunkInfo) => {
            // Entries such as pages should be named like the other assets
            if (entryFilesKeys.includes(chunkInfo.name)) {
              return 'assets/[name]-[hash].mjs'
            }
            if (
              chunkInfo.name === 'entry.server' ||
              customModules[chunkInfo.name]
            ) {
              return '[name].mjs'
            }
            return 'assets/[name].mjs'
          },
          chunkFileNames: `assets/[name]-[hash].mjs`,
          // This is not ideal. See
          // https://rollupjs.org/faqs/#why-do-additional-imports-turn-up-in-my-entry-chunks-when-code-splitting
          // But we need it to prevent `import 'client-only'` from being
          // hoisted into App.tsx
          // TODO (RSC): Fix when https://github.com/rollup/rollup/issues/5235
          // is resolved
          hoistTransitiveImports: false,
        },
      },
    },
  })

  if (!('output' in rscServerBuildOutput)) {
    throw new Error('Unexpected rsc server build output')
  }

  return rscServerBuildOutput.output
}<|MERGE_RESOLUTION|>--- conflicted
+++ resolved
@@ -53,16 +53,12 @@
       // Can't inline prisma client (db calls fail at runtime) or react-dom
       // (css pre-init failure)
       // Server store has to be externalized, because it's a singleton (shared between FW and App)
-<<<<<<< HEAD
-      external: ['@prisma/client', 'react-dom', '@redwoodjs/server-store'],
-=======
       external: [
         '@prisma/client',
         'react-dom',
         '@redwoodjs/cookie-jar',
         '@redwoodjs/server-store',
       ],
->>>>>>> 3933a979
       resolve: {
         // These conditions are used in the plugin pipeline, and only affect non-externalized
         // dependencies during the SSR build. Which because of `noExternal: true` means all
