--- conflicted
+++ resolved
@@ -10,12 +10,8 @@
  * The import of entries.js that we're adding this to is handled by the
  * RSC worker we've got set up
  */
-<<<<<<< HEAD
 // TODO(RSC_DC): See if we can inject into bundle as well
-export async function rscBuildRwEnvVars(webDistServerEntries: string) {
-=======
 export async function rscBuildRwEnvVars() {
->>>>>>> 97646eeb
   console.log('\n')
   console.log('6. rscBuildRwEnvVars')
   console.log('====================\n')
