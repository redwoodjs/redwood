import { build as viteBuild } from 'vite'

import { getPaths } from '@redwoodjs/project-config'

import { onWarn } from '../lib/onWarn'

import { rscAnalyzePlugin } from './rscVitePlugins'

/**
 * RSC build. Step 1.
 * buildFeServer -> buildRscFeServer -> rscBuildAnalyze
 * Uses rscAnalyzePlugin to collect client and server entry points
 * Starts building the AST in entries.ts
 * Doesn't output any files, only collects a list of RSCs and RSFs
 */
// @TODO(RSC_DC): Can we skip actually building here?
// only needed to trigger the rscAnalyzePlugin
export async function rscBuildAnalyze() {
  console.log('\n')
  console.log('1. rscBuildAnalyze')
  console.log('==================\n')

  const rwPaths = getPaths()
  const clientEntryFileSet = new Set<string>()
  const serverEntryFileSet = new Set<string>()

  if (!rwPaths.web.entries) {
    throw new Error('RSC entries file not found')
  }

  if (!rwPaths.web.viteConfig) {
    throw new Error('Vite config not found')
  }

  // TODO (RSC): Can we skip actually building here? We only need to analyze
  // the files, we don't use the generated built files for anything. Maybe we
  // can integrate this with building for the client, where we actually need
  // the build for something.
  await viteBuild({
    configFile: rwPaths.web.viteConfig,
    root: rwPaths.base,
<<<<<<< HEAD
    // @MARK: We don't want to see any output from this step. It's just for returning the entry names!
    logLevel: 'silent',
    plugins: [
=======
    // @MARK: We don't care about the build output from this step. It's just
    // for returning the entry names. Plus, the entire RSC build is chatty
    // enough as it is. You can enable this temporarily if you need to for
    // debugging, but we're keeping it silent by default.
    logLevel: 'silent',
    plugins: [
      react(),
>>>>>>> 2b8d1a10
      rscAnalyzePlugin(
        (id) => clientEntryFileSet.add(id),
        (id) => serverEntryFileSet.add(id)
      ),
    ],
    ssr: {
      // We can ignore everything that starts with `node:` because it's not
      // going to be RSCs
      noExternal: /^(?!node:)/,
      // TODO (RSC): Figure out what the `external` list should be. Right
      // now it's just copied from waku
      external: ['react', 'minimatch'],
      resolve: {
        externalConditions: ['react-server'],
      },
    },
    build: {
      manifest: 'rsc-build-manifest.json',
      write: false,
      ssr: true,
      rollupOptions: {
        onwarn: onWarn,
        input: {
<<<<<<< HEAD
          // @TODO(RSC_DC): We could generate this entries file from the analyzedRoutes
=======
          // TODO (RSC): In the future we want to generate the entries file
          // automatically. Maybe by using `analyzeRoutes()`
          // For the dev server we might need to generate these entries on the
          // fly - so we will need something like a plugin or virtual module
          // to generate these entries, rather than write to actual file.
          // And so, we might as well use on-the-fly generation for regular
          // builds too
>>>>>>> 2b8d1a10
          entries: rwPaths.web.entries,
        },
      },
    },
    legacy: {
      buildSsrCjsExternalHeuristics: true,
    },
  })

  const clientEntryFiles = Object.fromEntries(
    Array.from(clientEntryFileSet).map((filename, i) => {
      // Need the {i} to make sure the names are unique. Could have two RSCs
      // with the same name but at different paths. But because we strip away
      // the path here just the filename is not enough.
      const rscName = `rsc-${filename.split(/[\/\\]/).at(-1)}-${i}`
      return [rscName, filename]
    })
  )
  const serverEntryFiles = Object.fromEntries(
    Array.from(serverEntryFileSet).map((filename, i) => {
      const rsaName = `rsa-${filename.split(/[\/\\]/).at(-1)}-${i}`
      return [rsaName, filename]
    })
  )

  console.log('clientEntryFileSet', Array.from(clientEntryFileSet))
  console.log('serverEntryFileSet', Array.from(serverEntryFileSet))
  console.log('clientEntryFiles', clientEntryFiles)
  console.log('serverEntryFiles', serverEntryFiles)

  return { clientEntryFiles, serverEntryFiles }
}<|MERGE_RESOLUTION|>--- conflicted
+++ resolved
@@ -13,8 +13,6 @@
  * Starts building the AST in entries.ts
  * Doesn't output any files, only collects a list of RSCs and RSFs
  */
-// @TODO(RSC_DC): Can we skip actually building here?
-// only needed to trigger the rscAnalyzePlugin
 export async function rscBuildAnalyze() {
   console.log('\n')
   console.log('1. rscBuildAnalyze')
@@ -39,19 +37,12 @@
   await viteBuild({
     configFile: rwPaths.web.viteConfig,
     root: rwPaths.base,
-<<<<<<< HEAD
-    // @MARK: We don't want to see any output from this step. It's just for returning the entry names!
-    logLevel: 'silent',
-    plugins: [
-=======
     // @MARK: We don't care about the build output from this step. It's just
     // for returning the entry names. Plus, the entire RSC build is chatty
     // enough as it is. You can enable this temporarily if you need to for
     // debugging, but we're keeping it silent by default.
     logLevel: 'silent',
     plugins: [
-      react(),
->>>>>>> 2b8d1a10
       rscAnalyzePlugin(
         (id) => clientEntryFileSet.add(id),
         (id) => serverEntryFileSet.add(id)
@@ -75,9 +66,6 @@
       rollupOptions: {
         onwarn: onWarn,
         input: {
-<<<<<<< HEAD
-          // @TODO(RSC_DC): We could generate this entries file from the analyzedRoutes
-=======
           // TODO (RSC): In the future we want to generate the entries file
           // automatically. Maybe by using `analyzeRoutes()`
           // For the dev server we might need to generate these entries on the
@@ -85,7 +73,6 @@
           // to generate these entries, rather than write to actual file.
           // And so, we might as well use on-the-fly generation for regular
           // builds too
->>>>>>> 2b8d1a10
           entries: rwPaths.web.entries,
         },
       },
