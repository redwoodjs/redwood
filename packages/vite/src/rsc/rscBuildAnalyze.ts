import { build as viteBuild } from 'vite'

import { getPaths } from '@redwoodjs/project-config'

import { onWarn } from '../lib/onWarn'

import { rscAnalyzePlugin } from './rscVitePlugins'

/**
 * RSC build. Step 1.
 * buildFeServer -> buildRscFeServer -> rscBuildAnalyze
 * Uses rscAnalyzePlugin to collect client and server entry points
 * Starts building the AST in entries.ts
 * Doesn't output any files, only collects a list of RSCs and RSFs
 */
<<<<<<< HEAD
// @TODO(RSC_DC): Can we skip actually building here?
// only needed to trigger the rscAnalyzePlugin

=======
>>>>>>> 97646eeb
export async function rscBuildAnalyze() {
  console.log('\n')
  console.log('1. rscBuildAnalyze')
  console.log('==================\n')

  const rwPaths = getPaths()
  const clientEntryFileSet = new Set<string>()
  const serverEntryFileSet = new Set<string>()

  if (!rwPaths.web.entries) {
    throw new Error('RSC entries file not found')
  }

  if (!rwPaths.web.viteConfig) {
    throw new Error('Vite config not found')
  }

  await viteBuild({
    configFile: rwPaths.web.viteConfig,
    root: rwPaths.base,
    // @MARK: We don't want to see any output from this step. It's just for returning the entry names!
    logLevel: 'silent',
    plugins: [
      rscAnalyzePlugin(
        (id) => clientEntryFileSet.add(id),
        (id) => serverEntryFileSet.add(id)
      ),
    ],
    ssr: {
      // We can ignore everything that starts with `node:` because it's not going to be RSCs
      noExternal: /^(?!node:)/,
      // TODO (RSC): Figure out what the `external` list should be. Right
      // now it's just copied from waku
      external: ['react', 'minimatch'],
      resolve: {
        externalConditions: ['react-server'],
      },
    },
    build: {
      manifest: 'rsc-build-manifest.json',
      write: false,
      ssr: true,
      rollupOptions: {
        onwarn: onWarn,
        input: {
          // @TODO(RSC_DC): We could generate this entries file from the analyzedRoutes
          entries: rwPaths.web.entries,
        },
      },
    },
    legacy: {
      buildSsrCjsExternalHeuristics: true,
    },
  })

  const clientEntryFiles = Object.fromEntries(
    Array.from(clientEntryFileSet).map((filename, i) => {
      // Need the {i} to make sure the names are unique. Could have two RSCs
      // with the same name but at different paths. But because we strip away
      // the path here just the filename is not enough.
      const rscName = `rsc-${filename.split(/[\/\\]/).at(-1)}-${i}`
      return [rscName, filename]
    })
  )
  const serverEntryFiles = Object.fromEntries(
    Array.from(serverEntryFileSet).map((filename, i) => {
      const rsaName = `rsa-${filename.split(/[\/\\]/).at(-1)}-${i}`
      return [rsaName, filename]
    })
  )

  console.log('clientEntryFileSet', Array.from(clientEntryFileSet))
  console.log('serverEntryFileSet', Array.from(serverEntryFileSet))
  console.log('clientEntryFiles', clientEntryFiles)
  console.log('serverEntryFiles', serverEntryFiles)

  return { clientEntryFiles, serverEntryFiles }
}<|MERGE_RESOLUTION|>--- conflicted
+++ resolved
@@ -13,12 +13,8 @@
  * Starts building the AST in entries.ts
  * Doesn't output any files, only collects a list of RSCs and RSFs
  */
-<<<<<<< HEAD
 // @TODO(RSC_DC): Can we skip actually building here?
 // only needed to trigger the rscAnalyzePlugin
-
-=======
->>>>>>> 97646eeb
 export async function rscBuildAnalyze() {
   console.log('\n')
   console.log('1. rscBuildAnalyze')
