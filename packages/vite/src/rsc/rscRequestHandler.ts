import * as DefaultFetchAPI from '@whatwg-node/fetch'
import { normalizeNodeRequest } from '@whatwg-node/server'
import busboy from 'busboy'
import type {
  Request as ExpressRequest,
  Response as ExpressResponse,
} from 'express'
import type Router from 'find-my-way'
import type { HTTPMethod } from 'find-my-way'
import type { ViteDevServer } from 'vite'

import { getAuthState, getRequestHeaders } from '@redwoodjs/server-store'
import type { Middleware } from '@redwoodjs/web/dist/server/middleware'

import {
  decodeReply,
  decodeReplyFromBusboy,
} from '../bundled/react-server-dom-webpack.server.js'
import { hasStatusCode } from '../lib/StatusError.js'
<<<<<<< HEAD
import { invoke } from '../middleware/invokeMiddleware.js'
import type { Middleware } from '../middleware/types.js'
import { getFullUrlForFlightRequest } from '../utils.js'
=======
import { invoke } from '../middleware/invokeMiddleware'
import { getFullUrlForFlightRequest } from '../utils'
>>>>>>> 81769b94

import type { RscFetchProps } from './rscFetchForClientRouter.js'
import { sendRscFlightToStudio } from './rscStudioHandlers.js'
import { renderRsc } from './rscWorkerCommunication.js'

interface CreateRscRequestHandlerOptions {
  getMiddlewareRouter: () => Promise<Router.Instance<any>>
  viteDevServer?: ViteDevServer
}

export function createRscRequestHandler(
  options: CreateRscRequestHandlerOptions,
) {
  // This is mounted at /rw-rsc, so will have /rw-rsc stripped from req.url

  // above this line is for ALL users ☝️, not a per request basis
  // -------------
  return async (
    req: ExpressRequest,
    res: ExpressResponse,
    next: () => void,
  ) => {
    const basePath = '/rw-rsc/'

    console.log('basePath', basePath)
    console.log('req.originalUrl', req.originalUrl, 'req.url', req.url)
    console.log('req.headers.host', req.headers.host)
    console.log("req.headers['rw-rsc']", req.headers['rw-rsc'])

    const mwRouter = await options.getMiddlewareRouter()

    if (mwRouter) {
      // @MARK: Temporarily create Fetch Request here.
      // Ideally we'll have converted this whole handler to be Fetch Req and Response
      const webReq = normalizeNodeRequest(req, DefaultFetchAPI.Request)
      const matchedMw = mwRouter.find(webReq.method as HTTPMethod, webReq.url)

      const [mwResponse] = await invoke(
        webReq,
        matchedMw?.handler as Middleware | undefined,
        {
          params: matchedMw?.params,
          viteDevServer: options.viteDevServer,
        },
      )

      const webRes = mwResponse.toResponse()

      // @MARK: Grab the headers from MWResponse and set them on the Express Response
      // @TODO This is a temporary solution until we can convert this entire handler to use Fetch API
      // This WILL not handle multiple Set-Cookie headers correctly. Proper Fetch-Response support will resolve this.
      webRes.headers.forEach((value, key) => {
        res.setHeader(key, value)
      })

      if (mwResponse.isRedirect() || mwResponse.body) {
        // We also don't know what the Router will do if this RSC handler fails at any point
        // Whatever that behavior is, this should match.
        throw new Error(
          'Not Implemented: What should happen if this RSC handler fails? And which part - Client side router?',
        )
      }
    }

    // https://www.rfc-editor.org/rfc/rfc6648
    // "SHOULD NOT prefix their parameter names with "X-" or similar constructs."
    if (req.headers['rw-rsc'] !== '1') {
      return next()
    }

    const url = new URL(req.originalUrl || '', 'http://' + req.headers.host)
    let rscId: string | undefined
    // "location":{"pathname":"/about","search":""}
    // These values come from packages/vite/src/ClientRouter.tsx
    const props: RscFetchProps = JSON.parse(
      url.searchParams.get('props') || '{}',
    )
    let rsfId: string | undefined
    let args: unknown[] = []

    if (url.pathname.startsWith(basePath)) {
      rscId = url.pathname.split('/').pop()
      rsfId = url.searchParams.get('action_id') || undefined

      console.log('rscId', rscId)
      console.log('rsfId', rsfId)

      if (rscId && rscId !== '_') {
        res.setHeader('Content-Type', 'text/x-component')
      } else {
        rscId = undefined
      }

      if (rsfId) {
        // TODO (RSC): For React Server Actions we need to limit the request
        // size somehow
        // https://nextjs.org/docs/app/api-reference/functions/server-actions#size-limitation
        if (req.headers['content-type']?.startsWith('multipart/form-data')) {
          console.log('RSA: multipart/form-data')
          const bb = busboy({ headers: req.headers })
          // TODO (RSC): The generic here could be typed better
          const reply = decodeReplyFromBusboy<unknown[]>(bb)

          req.pipe(bb)
          args = await reply

          // TODO (RSC): Loop over args (to not only look at args[0])
          // TODO (RSC): Verify that this works with node16 (MDN says FormData is
          // only supported in node18 and up)
          if (args[0] instanceof FormData) {
            const serializedFormData: Record<string, any> = {}

            for (const [key, value] of args[0]) {
              // Several form fields can share the same name. This should be
              // represented as an array of the values of all those fields
              if (serializedFormData[key] !== undefined) {
                if (!Array.isArray(serializedFormData[key])) {
                  serializedFormData[key] = [serializedFormData[key]]
                }

                serializedFormData[key].push(value)
              } else {
                serializedFormData[key] = value
              }
            }

            args[0] = {
              __formData__: true,
              state: serializedFormData,
            }
          }
        } else {
          console.log('RSA: regular body')
          let body = ''

          for await (const chunk of req) {
            body += chunk
          }

          if (body) {
            args = await decodeReply(body)
          }
        }
      }
    }

    console.log('rscRequestHandler: args', args)

    if (rscId || rsfId) {
      const handleError = (err: unknown) => {
        if (hasStatusCode(err)) {
          res.statusCode = err.statusCode
        } else {
          console.info('Cannot render RSC', err)
          res.statusCode = 500
        }

        // Getting a warning on GitHub about this
        // https://github.com/redwoodjs/redwood/security/code-scanning/211
        // Handle according to TODO below
        res.end(String(err))
        // TODO (RSC): When we have `yarn rw dev` support we should do this:
        // if (options.command === 'dev') {
        //   res.end(String(err))
        // } else {
        //   res.end()
        // }
      }

      try {
        // We construct the URL for the flight request from props
        // e.g. http://localhost:8910/rw-rsc/__rwjs__Routes?props=location={pathname:"/about",search:"?foo=bar""}
        // becomes http://localhost:8910/about?foo=bar
        // In the component, getting location would otherwise be at the rw-rsc URL
        const fullUrl = getFullUrlForFlightRequest(req, props)

        const pipeable = await renderRsc({
          rscId,
          props,
          rsfId,
          args,
          // Pass the serverState from server to the worker
          // Inside the worker, we'll use this to re-initalize the server state (because workers are stateless)
          serverState: {
            headersInit: Object.fromEntries(getRequestHeaders().entries()),
            serverAuthState: getAuthState(),
            fullUrl,
          },
        })

        await sendRscFlightToStudio({
          rscId,
          props,
          rsfId,
          args,
          basePath,
          req,
          handleError,
        })

        // TODO (RSC): See if we can/need to do more error handling here
        // pipeable.on(handleError)

        pipeable.pipe(res)
      } catch (e) {
        handleError(e)
      }
    }
  }
}<|MERGE_RESOLUTION|>--- conflicted
+++ resolved
@@ -17,14 +17,8 @@
   decodeReplyFromBusboy,
 } from '../bundled/react-server-dom-webpack.server.js'
 import { hasStatusCode } from '../lib/StatusError.js'
-<<<<<<< HEAD
 import { invoke } from '../middleware/invokeMiddleware.js'
-import type { Middleware } from '../middleware/types.js'
 import { getFullUrlForFlightRequest } from '../utils.js'
-=======
-import { invoke } from '../middleware/invokeMiddleware'
-import { getFullUrlForFlightRequest } from '../utils'
->>>>>>> 81769b94
 
 import type { RscFetchProps } from './rscFetchForClientRouter.js'
 import { sendRscFlightToStudio } from './rscStudioHandlers.js'
