--- conflicted
+++ resolved
@@ -1,11 +1,8 @@
 import fs from 'fs/promises'
 
-<<<<<<< HEAD
-import type { buildForRscServer } from './buildForRscServer'
-=======
 import { getPaths } from '@redwoodjs/project-config'
 
->>>>>>> 97646eeb
+import type { buildForRscServer } from './buildForRscServer'
 import type { rscBuildClient } from './rscBuildClient'
 
 /**
@@ -18,14 +15,8 @@
 // so worth waiting till implementation to swap out and just include the plugin for the prod build
 export function rscBuildClientEntriesMappings(
   clientBuildOutput: Awaited<ReturnType<typeof rscBuildClient>>,
-<<<<<<< HEAD
   serverBuildOutput: Awaited<ReturnType<typeof buildForRscServer>>,
-  clientEntryFiles: Record<string, string>,
-  webDistServerEntries: string
-=======
-  serverBuildOutput: Awaited<ReturnType<typeof rscBuildServer>>,
   clientEntryFiles: Record<string, string>
->>>>>>> 97646eeb
 ) {
   console.log('\n')
   console.log('5. rscBuildClientEntriesMapping')
@@ -65,12 +56,7 @@
   console.log('clientEntries', clientEntries)
 
   return fs.appendFile(
-<<<<<<< HEAD
-    // @TODO @MARK: should this be webDistRscEntries?
-    webDistServerEntries,
-=======
     rwPaths.web.distRscEntries,
->>>>>>> 97646eeb
     `export const clientEntries=${JSON.stringify(clientEntries)};`
   )
 }