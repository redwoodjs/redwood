--- conflicted
+++ resolved
@@ -2,12 +2,8 @@
 
 import { getPaths } from '@redwoodjs/project-config'
 
-import type { buildForRscServer } from './buildForRscServer'
 import type { rscBuildClient } from './rscBuildClient'
-<<<<<<< HEAD
-=======
 import type { rscBuildForServer } from './rscBuildForServer'
->>>>>>> 80d9bfde
 
 /**
  * RSC build. Step 5.
@@ -19,11 +15,7 @@
 // so worth waiting till implementation to swap out and just include the plugin for the prod build
 export function rscBuildClientEntriesMappings(
   clientBuildOutput: Awaited<ReturnType<typeof rscBuildClient>>,
-<<<<<<< HEAD
-  serverBuildOutput: Awaited<ReturnType<typeof buildForRscServer>>,
-=======
   serverBuildOutput: Awaited<ReturnType<typeof rscBuildForServer>>,
->>>>>>> 80d9bfde
   clientEntryFiles: Record<string, string>
 ) {
   console.log('\n')
