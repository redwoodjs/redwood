--- conflicted
+++ resolved
@@ -8,12 +8,8 @@
 /**
  * RSC build. Step 5.
  * Append a mapping of server asset names to client asset names to the
-<<<<<<< HEAD
- * `web/dist/rsc/entries.js` file. Only used by the RSC worker.
-=======
  * `web/dist/rsc/entries.js` file.
  * Only used by the RSC worker.
->>>>>>> 2b8d1a10
  */
 // TODO(RSC_DC): This function should eventually be removed.
 // The dev server will need this implemented as a Vite plugin,
