--- conflicted
+++ resolved
@@ -28,14 +28,9 @@
   MessageReq,
 } from './rscWorkerCommunication'
 
-<<<<<<< HEAD
-// TODO(RSC_DC): Use the sekret renderToReadableStream one so that we can
-// respond with web streams
-=======
 // TODO (RSC): We should look into importing renderToReadableStream from
 // 'react-server-dom-webpack/server.browser' so that we can respond with web
 // streams
->>>>>>> 2b8d1a10
 const { renderToPipeableStream } = RSDWServer
 
 type Entries = { default: ReturnType<typeof defineEntries> }
@@ -152,12 +147,8 @@
 
 const loadServerFile = async (fname: string) => {
   const vite = await vitePromise
-<<<<<<< HEAD
-  // TODO(RSC): in prod we need to switch to import
-=======
   // TODO (RSC): In prod we shouldn't need this. We should be able to just
   // import the built files
->>>>>>> 2b8d1a10
   return vite.ssrLoadModule(fname)
 }
 
@@ -231,12 +222,8 @@
     absoluteClientEntries = value
     return
   }
-<<<<<<< HEAD
-  // Vite config
-=======
 
   // This is the Vite config
->>>>>>> 2b8d1a10
   const config = await configPromise
 
   const entriesFile = getPaths().web.distRscEntries
@@ -248,11 +235,7 @@
   }
   const baseDir = path.dirname(entriesFile)
 
-<<<<<<< HEAD
-  // Convert it to absolute paths
-=======
   // Convert to absolute paths
->>>>>>> 2b8d1a10
   absoluteClientEntries = Object.fromEntries(
     Object.entries(clientEntries).map(([key, val]) => {
       let fullKey = path.join(baseDir, key)
@@ -297,13 +280,9 @@
   console.log('config.root', config.root)
   console.log('rwPaths.base', rwPaths.base)
 
-<<<<<<< HEAD
-  // TODO(RSC_DC): Why proxy? Remove this and see what breaks.
-=======
   // TODO (RSC): Try removing the proxy here and see if it's really necessary.
   // Looks like it'd work to just have a regular object with a getter.
   // Remove the proxy and see what breaks.
->>>>>>> 2b8d1a10
   const bundlerConfig = new Proxy(
     {},
     {
