// This is a dedicated worker for RSCs.
// It's needed because the main process can't be loaded with
// `--condition react-server`. If we did try to do that the main process
// couldn't do SSR because it would be missing client-side React functions
// like `useState` and `createContext`.

import { Buffer } from 'node:buffer'
import path from 'node:path'
import { Transform, Writable } from 'node:stream'
import { parentPort } from 'node:worker_threads'

import { createElement } from 'react'

import RSDWServer from 'react-server-dom-webpack/server'
import type { ResolvedConfig } from 'vite'
import { createServer, resolveConfig } from 'vite'

import { getPaths } from '@redwoodjs/project-config'

import type { defineEntries } from '../entries'
import { registerFwGlobals } from '../lib/registerGlobals'
import { StatusError } from '../lib/StatusError'

import { rscReloadPlugin } from './rscVitePlugins'
import type {
  RenderInput,
  MessageRes,
  MessageReq,
} from './rscWorkerCommunication'

<<<<<<< HEAD
// import type { unstable_GetCustomModules } from '../waku-server'
// import type { RenderInput, MessageReq, MessageRes } from './rsc-handler'
// import { transformRsfId, generatePrefetchCode } from './rsc-utils'

// TODO(RSC_DC): Use the sekret renderToReadableStream one
// so that we can respond with web streams
=======
>>>>>>> 2a89267b
const { renderToPipeableStream } = RSDWServer

type Entries = { default: ReturnType<typeof defineEntries> }
type PipeableStream = { pipe<T extends Writable>(destination: T): T }

const handleSetClientEntries = async ({
  id,
  value,
}: MessageReq & { type: 'setClientEntries' }) => {
  try {
    await setClientEntries(value)

    if (!parentPort) {
      throw new Error('parentPort is undefined')
    }

    const message: MessageRes = { id, type: 'end' }
    parentPort.postMessage(message)
  } catch (err) {
    if (!parentPort) {
      throw new Error('parentPort is undefined')
    }

    const message: MessageRes = { id, type: 'err', err }
    parentPort.postMessage(message)
  }
}

const handleRender = async ({ id, input }: MessageReq & { type: 'render' }) => {
  console.log('handleRender', id, input)

  try {
    const pipeable = await renderRsc(input)

    const writable = new Writable({
      write(chunk, encoding, callback) {
        if (encoding !== ('buffer' as any)) {
          throw new Error('Unknown encoding')
        }

        if (!parentPort) {
          throw new Error('parentPort is undefined')
        }

        const buffer: Buffer = chunk
        const message: MessageRes = {
          id,
          type: 'buf',
          buf: buffer.buffer,
          offset: buffer.byteOffset,
          len: buffer.length,
        }
        parentPort.postMessage(message, [message.buf])
        callback()
      },
      final(callback) {
        if (!parentPort) {
          throw new Error('parentPort is undefined')
        }

        const message: MessageRes = { id, type: 'end' }
        parentPort.postMessage(message)
        callback()
      },
    })

    pipeable.pipe(writable)
  } catch (err) {
    if (!parentPort) {
      throw new Error('parentPort is undefined')
    }

    const message: MessageRes = { id, type: 'err', err }
    parentPort.postMessage(message)
  }
}

// This is a worker, so it doesn't share the same global variables as the main
// server. So we have to register them here again.
registerFwGlobals()

// TODO (RSC): `createServer` is mostly used to create a dev server. Is it OK
// to use it like a production server like this?
// TODO (RSC): Do we need to pass `define` here with RWJS_ENV etc? What about
// `envFile: false`?
const vitePromise = createServer({
  plugins: [
    rscReloadPlugin((type) => {
      if (!parentPort) {
        throw new Error('parentPort is undefined')
      }

      const message: MessageRes = { type }
      parentPort.postMessage(message)
    }),
  ],
  ssr: {
    resolve: {
      externalConditions: ['react-server'],
    },
  },
  appType: 'custom',
})

const shutdown = async () => {
  const vite = await vitePromise
  await vite.close()
  if (!parentPort) {
    throw new Error('parentPort is undefined')
  }

  parentPort.close()
}

const loadServerFile = async (fname: string) => {
  const vite = await vitePromise
  // @MARK: in prod we need to switch to import
  return vite.ssrLoadModule(fname)
}

if (!parentPort) {
  throw new Error('parentPort is undefined')
}

parentPort.on('message', (message: MessageReq) => {
  console.log('message', message)

  if (message.type === 'shutdown') {
    shutdown()
  } else if (message.type === 'setClientEntries') {
    handleSetClientEntries(message)
  } else if (message.type === 'render') {
    handleRender(message)
    // } else if (message.type === 'getCustomModules') {
    //   handleGetCustomModules(message)
    // } else if (message.type === 'build') {
    //   handleBuild(message)
  }
})

// Let me re-assign root
type ConfigType = Omit<ResolvedConfig, 'root'> & { root: string }
const configPromise: Promise<ConfigType> = resolveConfig({}, 'serve')

<<<<<<< HEAD
const getEntriesFile = async (
  config: Awaited<ReturnType<typeof resolveConfig>>,
  isBuild: boolean
) => {
  const rwPaths = getPaths()

  if (isBuild) {
    // TODO (RSC): Should we make this path configurable? Or at least read
    // from getPaths()?
    return path.join(config.root, config.build.outDir, 'entries.js')
  }

  return rwPaths.web.dist + '/rsc/entries.js'
}

const getFunctionComponent = async (
  rscId: string,
  config: Awaited<ReturnType<typeof resolveConfig>>,
  isBuild: boolean
) => {
  const entriesFile = await getEntriesFile(config, isBuild)
=======
const getFunctionComponent = async (rscId: string) => {
  const entriesFile = getPaths().web.distServerEntries
>>>>>>> 2a89267b
  const {
    default: { getEntry },
  } = await (loadServerFile(entriesFile) as Promise<Entries>)
  const mod = await getEntry(rscId)
  if (typeof mod === 'function') {
    return mod
  }
  if (typeof mod?.default === 'function') {
    return mod?.default
  }
  // TODO (RSC): Making this a 404 error is marked as "HACK" in waku's source
  throw new StatusError('No function component found', 404)
}

let absoluteClientEntries: Record<string, string> = {}

const resolveClientEntry = (
  config: Awaited<ReturnType<typeof resolveConfig>>,
  filePath: string
) => {
  const filePathSlash = filePath.replaceAll('\\', '/')
  const clientEntry = absoluteClientEntries[filePathSlash]

  console.log('absoluteClientEntries', absoluteClientEntries)
  console.log('filePath', filePathSlash)

  if (!clientEntry) {
    if (absoluteClientEntries['*'] === '*') {
      return config.base + path.relative(config.root, filePathSlash)
    }

    throw new Error('No client entry found for ' + filePathSlash)
  }

  return clientEntry
}

async function setClientEntries(
  value: 'load' | Record<string, string>
): Promise<void> {
  if (value !== 'load') {
    absoluteClientEntries = value
    return
  }
  // Vite config
  const config = await configPromise
  const entriesFile = getPaths().web.distServerEntries
  console.log('setClientEntries :: entriesFile', entriesFile)
  const { clientEntries } = await loadServerFile(entriesFile)
  console.log('setClientEntries :: clientEntries', clientEntries)
  if (!clientEntries) {
    throw new Error('Failed to load clientEntries')
  }
  const baseDir = path.dirname(entriesFile)

  // Convert it to absolute paths
  absoluteClientEntries = Object.fromEntries(
    Object.entries(clientEntries).map(([key, val]) => {
      let fullKey = path.join(baseDir, key)
      if (process.platform === 'win32') {
        fullKey = fullKey.replaceAll('\\', '/')
      }
      console.log('fullKey', fullKey, 'value', config.base + val)
      return [fullKey, config.base + val]
    })
  )

  console.log(
    'setClientEntries :: absoluteClientEntries',
    absoluteClientEntries
  )
}

interface SerializedFormData {
  __formData__: boolean
  state: Record<string, string | string[]>
}

function isSerializedFormData(data?: unknown): data is SerializedFormData {
  return !!data && (data as SerializedFormData)?.__formData__
}

async function renderRsc(input: RenderInput): Promise<PipeableStream> {
  const rwPaths = getPaths()

  const config = await configPromise
  // TODO (RSC): Should root be configurable by the user? We probably need it
  // to be different values in different contexts. Should we introduce more
  // config options?
  // config.root currently comes from the user's project, where it in turn
  // comes from our `redwood()` vite plugin defined in index.ts. By default
  // (i.e. in the redwood() plugin) it points to <base>/web/src. But we need it
  // to be just <base>/, so for now we override it here.
  config.root =
    process.platform === 'win32'
      ? rwPaths.base.replaceAll('\\', '/')
      : rwPaths.base
  console.log('config.root', config.root)
  console.log('rwPaths.base', rwPaths.base)

  // TODO(RSC_DC): Why proxy? Remove this and see what breaks.
  const bundlerConfig = new Proxy(
    {},
    {
      get(_target, encodedId: string) {
        console.log('Proxy get', encodedId)
        const [filePath, name] = encodedId.split('#') as [string, string]
        // filePath /Users/tobbe/dev/waku/examples/01_counter/dist/assets/rsc0.js
        // name Counter
        const id = resolveClientEntry(config, filePath)
        console.log('Proxy id', id)
        // id /assets/rsc0-beb48afe.js
        return { id, chunks: [id], name, async: true }
      },
    }
  )

  console.log('renderRsc input', input)

  if (input.rsfId && input.args) {
    const [fileId, name] = input.rsfId.split('#')
    const fname = path.join(config.root, fileId)
    console.log('Server Action, fileId', fileId, 'name', name, 'fname', fname)
    const module = await loadServerFile(fname)

    if (isSerializedFormData(input.args[0])) {
      const formData = new FormData()

      Object.entries(input.args[0].state).forEach(([key, value]) => {
        if (Array.isArray(value)) {
          value.forEach((v) => {
            formData.append(key, v)
          })
        } else {
          formData.append(key, value)
        }
      })

      input.args[0] = formData
    }

    const data = await (module[name] || module)(...input.args)
    if (!input.rscId) {
      return renderToPipeableStream(data, bundlerConfig)
    }
    // continue for mutation mode
  }

  if (input.rscId && input.props) {
    const component = await getFunctionComponent(input.rscId)
    return renderToPipeableStream(
      createElement(component, input.props),
      bundlerConfig
    ).pipe(transformRsfId(config.root))
  }

  throw new Error('Unexpected input')
}

// HACK Patching stream is very fragile.
// TODO (RSC): Sanitize prefixToRemove to make sure it's safe to use in a
// RegExp (CodeQL is complaining on GitHub)
function transformRsfId(prefixToRemove: string) {
  // Should be something like /home/runner/work/redwood/test-project-rsa
  console.log('prefixToRemove', prefixToRemove)

  return new Transform({
    transform(chunk, encoding, callback) {
      if (encoding !== ('buffer' as any)) {
        throw new Error('Unknown encoding')
      }
      const data = chunk.toString()
      const lines = data.split('\n')
      console.log('lines', lines)
      let changed = false
      for (let i = 0; i < lines.length; ++i) {
        const match = lines[i].match(
          new RegExp(`^([0-9]+):{"id":"${prefixToRemove}(.*?)"(.*)$`)
        )
        if (match) {
          lines[i] = `${match[1]}:{"id":"${match[2]}"${match[3]}`
          changed = true
        }
      }
      callback(null, changed ? Buffer.from(lines.join('\n')) : chunk)
    },
  })
}<|MERGE_RESOLUTION|>--- conflicted
+++ resolved
@@ -28,15 +28,8 @@
   MessageReq,
 } from './rscWorkerCommunication'
 
-<<<<<<< HEAD
-// import type { unstable_GetCustomModules } from '../waku-server'
-// import type { RenderInput, MessageReq, MessageRes } from './rsc-handler'
-// import { transformRsfId, generatePrefetchCode } from './rsc-utils'
-
-// TODO(RSC_DC): Use the sekret renderToReadableStream one
-// so that we can respond with web streams
-=======
->>>>>>> 2a89267b
+// TODO(RSC_DC): Use the sekret renderToReadableStream one so that we can
+// respond with web streams
 const { renderToPipeableStream } = RSDWServer
 
 type Entries = { default: ReturnType<typeof defineEntries> }
@@ -181,32 +174,8 @@
 type ConfigType = Omit<ResolvedConfig, 'root'> & { root: string }
 const configPromise: Promise<ConfigType> = resolveConfig({}, 'serve')
 
-<<<<<<< HEAD
-const getEntriesFile = async (
-  config: Awaited<ReturnType<typeof resolveConfig>>,
-  isBuild: boolean
-) => {
-  const rwPaths = getPaths()
-
-  if (isBuild) {
-    // TODO (RSC): Should we make this path configurable? Or at least read
-    // from getPaths()?
-    return path.join(config.root, config.build.outDir, 'entries.js')
-  }
-
-  return rwPaths.web.dist + '/rsc/entries.js'
-}
-
-const getFunctionComponent = async (
-  rscId: string,
-  config: Awaited<ReturnType<typeof resolveConfig>>,
-  isBuild: boolean
-) => {
-  const entriesFile = await getEntriesFile(config, isBuild)
-=======
 const getFunctionComponent = async (rscId: string) => {
-  const entriesFile = getPaths().web.distServerEntries
->>>>>>> 2a89267b
+  const entriesFile = getPaths().web.distRscEntries
   const {
     default: { getEntry },
   } = await (loadServerFile(entriesFile) as Promise<Entries>)
@@ -253,7 +222,7 @@
   }
   // Vite config
   const config = await configPromise
-  const entriesFile = getPaths().web.distServerEntries
+  const entriesFile = getPaths().web.distRscEntries
   console.log('setClientEntries :: entriesFile', entriesFile)
   const { clientEntries } = await loadServerFile(entriesFile)
   console.log('setClientEntries :: clientEntries', clientEntries)
