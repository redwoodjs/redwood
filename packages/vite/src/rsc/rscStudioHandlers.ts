--- conflicted
+++ resolved
@@ -4,14 +4,7 @@
 import type { Request } from 'express'
 
 import { getConfig, getRawConfig } from '@redwoodjs/project-config'
-<<<<<<< HEAD
-import {
-  getAuthState,
-  getRequestHeaders,
-} from '@redwoodjs/server-store'
-=======
 import { getAuthState, getRequestHeaders } from '@redwoodjs/server-store'
->>>>>>> 3933a979
 
 import { getFullUrlForFlightRequest } from '../utils.js'
 
