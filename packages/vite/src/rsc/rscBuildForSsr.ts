import { build as viteBuild } from 'vite'
import { cjsInterop } from 'vite-plugin-cjs-interop'

import { getPaths } from '@redwoodjs/project-config'

import { onWarn } from '../lib/onWarn.js'
import { rscRoutesAutoLoader } from '../plugins/vite-plugin-rsc-routes-auto-loader.js'
import { rscSsrRouterImport } from '../plugins/vite-plugin-rsc-ssr-router-import.js'

/**
 * RSC build. Step 3
 * SSR build for when RSC is enabled
 */
export async function rscBuildForSsr({
  clientEntryFiles,
  verbose = false,
}: {
  clientEntryFiles: Record<string, string>
  verbose?: boolean
}) {
  console.log('\n')
  console.log('3. rscBuildForSsr')
  console.log('=================\n')

  const rwPaths = getPaths()

  if (!rwPaths.web.entryClient) {
    throw new Error('No client entry file found inside ' + rwPaths.web.src)
  }

  if (!rwPaths.web.entryServer) {
    throw new Error('No server entry file found inside ' + rwPaths.web.src)
  }

  const ssrBuildOutput = await viteBuild({
    envFile: false,
    define: {
      'process.env.NODE_ENV': JSON.stringify(process.env.NODE_ENV),
    },
    ssr: {
      // Inline every file apart from node built-ins. We want vite/rollup to
      // inline dependencies in the server build. This gets round runtime
      // importing of "server-only" and other packages with poisoned imports.
      //
      // Files included in `noExternal` are files we want Vite to analyze
      // As of vite 5.2 `true` here means "all except node built-ins"
      noExternal: true,
      external: [
        'minimatch',
        '@prisma/client',
        '@prisma/fetch-engine',
        '@prisma/internals',
        'playwright',
<<<<<<< HEAD
=======
        '@redwoodjs/cookie-jar',
>>>>>>> 3933a979
        '@redwoodjs/server-store',
      ],
    },
    plugins: [
      cjsInterop({ dependencies: ['@redwoodjs/**'] }),
      rscRoutesAutoLoader(),
      rscSsrRouterImport(),
    ],
    build: {
      // TODO (RSC): Remove `minify: false` when we don't need to debug as often
      minify: false,
      outDir: rwPaths.web.distSsr,
      ssr: true,
      emptyOutDir: true, // Needed because `outDir` is not inside `root`
      rollupOptions: {
        onwarn: onWarn,
        input: {
          // @MARK: temporary hack to find the entry client so we can get the
          // index.css bundle but we don't actually want this on an rsc page!
          // TODO (RSC): Look into if we can remove this (and perhaps instead
          // use entry.server)
          __rwjs__client_entry: rwPaths.web.entryClient,
          'entry.server': rwPaths.web.entryServer,
          // we need this, so that the output contains rsc-specific bundles
          // for the client-only components. They get loaded once the page is
          // rendered
          ...clientEntryFiles,
          __rwjs__react: 'react',
          __rwjs__location: '@redwoodjs/router/dist/location',
          __rwjs__server_auth_provider: '@redwoodjs/auth/ServerAuthProvider',
          __rwjs__server_inject: '@redwoodjs/web/dist/components/ServerInject',
          '__rwjs__rsdw-client': 'react-server-dom-webpack/client.edge',
          // TODO (RSC): add __rwjs__ prefix to the entry below
          'rd-server': 'react-dom/server.edge',
          // We need the document for React's fallback
          Document: rwPaths.web.document,
        },
        preserveEntrySignatures: 'exports-only',
        output: {
          // This is not ideal. See
          // https://rollupjs.org/faqs/#why-do-additional-imports-turn-up-in-my-entry-chunks-when-code-splitting
          // But we need it to prevent `import 'client-only'` from being
          // hoisted into App.tsx
          // TODO (RSC): Fix when https://github.com/rollup/rollup/issues/5235
          // is resolved
          hoistTransitiveImports: false,
          entryFileNames: (chunkInfo) => {
            if (
              chunkInfo.name === 'rd-server' ||
              chunkInfo.name === '__rwjs__react' ||
              chunkInfo.name === '__rwjs__location' ||
              chunkInfo.name === '__rwjs__server_auth_provider' ||
              chunkInfo.name === '__rwjs__server_inject' ||
              chunkInfo.name === '__rwjs__rsdw-client' ||
              chunkInfo.name === 'entry.server' ||
              chunkInfo.name === 'Document'
            ) {
              return '[name].mjs'
            }
            return 'assets/[name]-[hash].mjs'
          },
          chunkFileNames: `assets/[name]-[hash].mjs`,
        },
      },
      manifest: 'client-build-manifest-ssr.json',
    },
    esbuild: {
      logLevel: verbose ? 'debug' : 'silent',
      logOverride: {
        'unsupported-dynamic-import': 'silent',
      },
    },
    logLevel: verbose ? 'info' : 'silent',
  })

  if (!('output' in ssrBuildOutput)) {
    throw new Error('Unexpected vite ssr build output')
  }

  return ssrBuildOutput.output
}<|MERGE_RESOLUTION|>--- conflicted
+++ resolved
@@ -51,10 +51,7 @@
         '@prisma/fetch-engine',
         '@prisma/internals',
         'playwright',
-<<<<<<< HEAD
-=======
         '@redwoodjs/cookie-jar',
->>>>>>> 3933a979
         '@redwoodjs/server-store',
       ],
     },
