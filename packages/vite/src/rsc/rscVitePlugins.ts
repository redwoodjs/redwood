--- conflicted
+++ resolved
@@ -6,40 +6,9 @@
 import * as RSDWNodeLoader from '../react-server-dom-webpack/node-loader'
 import type { ResolveFunction } from '../react-server-dom-webpack/node-loader'
 
-<<<<<<< HEAD
-export function rscTransformPlugin(): Plugin {
-=======
-// Used in Step 2 of the build process, for the client bundle
-export function rscIndexPlugin(): Plugin {
-  const codeToInject = `
-    globalThis.__rw_module_cache__ = new Map();
-
-    globalThis.__webpack_chunk_load__ = (id) => {
-      return import(id).then((m) => globalThis.__rw_module_cache__.set(id, m))
-    };
-
-    globalThis.__webpack_require__ = (id) => {
-      return globalThis.__rw_module_cache__.get(id)
-    };\n  `
-
-  return {
-    name: 'rsc-index-plugin',
-    async transformIndexHtml() {
-      return [
-        {
-          tag: 'script',
-          children: codeToInject,
-          injectTo: 'body',
-        },
-      ]
-    },
-  }
-}
-
 export function rscTransformPlugin(
   clientEntryFiles: Record<string, string>
 ): Plugin {
->>>>>>> 2a89267b
   return {
     name: 'rsc-transform-plugin',
     // TODO(RSC): Seems like resolveId() is never called. Can we remove it?
