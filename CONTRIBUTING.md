# Contributing

Love Redwood and want to get involved? You’re in the right place!

Before interacting with the Redwood community, please read and understand our [Code of Conduct](https://github.com/redwoodjs/redwood/blob/main/CODE_OF_CONDUCT.md).

**Table of Contents**

- [Contributing](#contributing)
  - [Local Development](#local-development)
    - [Installing Dependencies](#installing-dependencies)
    - [yarn rwt link](#yarn-rwt-link)
      - [Example: Contributing a Command](#example-contributing-a-command)
      - [Working on a PR](#working-on-a-pr)
    - [Copy and Watch](#copy-and-watch)
      - [Specifying a RW_PATH](#specifying-a-rw_path)
    - [Local Package Registry Emulation](#local-package-registry-emulation)
      - [Running a Local NPM Registry](#running-a-local-npm-registry)
      - [Publishing a Package](#publishing-a-package)
      - [Installing Published Packages in Your Redwood App](#installing-published-packages-in-your-redwood-app)
  - [Running Your Redwood App's Local Server(s)](#running-your-redwood-apps-local-servers)
  - [Integration tests](#integration-tests)
  - [Releases](#releases)
    - [Troubleshooting](#troubleshooting)
  - [CLI Reference: `redwood-tools`](#cli-reference-redwood-tools)
    - [redwood-tools (rwt)](#redwood-tools-rwt)
    - [copy (cp)](#copy-cp)
    - [copy:watch (cpw)](#copywatch-cpw)
    - [fix-bins (fix)](#fix-bins-fix)
    - [install (i)](#install-i)

## Local Development

As a Redwood user, you're already familiar with the codebase `yarn create redwood-app` creates.
Here we'll call this codebase a "Redwood App"&mdash;it’s the fullstack-to-Jamstack solution you already know and love.

As a contributor, you'll have to gain familiarity with one more codebase: the Redwood Framework.
The Redwood Framework lives in the monorepo redwoodjs/redwood (where you're most likely reading this document); it contains all the packages that make Redwood Apps work the way they do. This is where you'll be making most of your changes. After you use `git clone` to make a local copy of course!

<<<<<<< HEAD
You'll probably want to see your changes to your local copy of the Redwood Framework “running live" in one of your own Redwood Apps or in one of our example apps.
Since we're always looking for ways to make contributing to Redwood easier, there's a few workflows we've come up with, but the one you'll want to use is `yarn rwt link`. You can fall back on any of the others if that one doesn't work, but it'll make contributing a breeze.
=======
While you'll be making most of your changes in the Redwood Framework, you'll probably want to see your changes “running live" in one of your own Redwood Apps or in one of our example apps.
Since we're always looking for ways to make contributing to Redwood as easy as possible, there's a few workflows for making this possible, but the one you'll want to use is `yarn rwt link`. You can fall back on the others if that one doesn't work, but it'll make contributing a breeze.
>>>>>>> efae8130

> **I've used `yarn rw` before, but what's `yarn rwt`?**
>
> All workflows use `redwood-tools` (`rwt`), Redwood's companion CLI development tool.

All right, let's go through the entire contributor workflow, from Redwood Framework to Redwood App.

### Installing Dependencies

<<<<<<< HEAD
First, in your local copy of the Redwood Framework, make sure you've got the `main` branch's latest changes (via a `git pull`), then run `yarn install` in the root directory to install all the dependencies.
=======
First, in your local copy of the Redwood Framework, make sure you're on `main` (via a `git pull`), then run `yarn install` in the root directory to install all the dependencies.
>>>>>>> efae8130

```terminal
cd redwood
yarn install
```

Then, in your Redwood App, which you've either just created using `yarn create redwood-app` or already had lying around somewhere, you'll want to upgrade to the canary&mdash;Redwood's bleeding edge&mdash;just so you can be sure you're testing your contribution with all the most recent changes:

```terminal
cd redwood-app # wherever your redwood-app happens to be, whether it's one of our templates or your own
yarn rw upgrade -t canary
```

### yarn rwt link

Ok, now that everything's up to date, in your Redwood App, run:

```bash
yarn rwt link [RW_PATH]
```

where [RW_PATH] is the path to your local copy of the Redwood Framework. For exmaple,

```
yarn rwt link ~/redwood
```

You'll be prompted to add the redwood workspace to your Redwood App; go ahead and say yes.

Then you'll start seeing a ton of output&mdash;`yarn rwt link` is building the Redwood Framework, watching it for changes, and copying all that over into the redwood workspace in your Redwood App.

Your Redwood App isn't using the packages in `node_modules/@redwoodjs` anymore, but the packages in this workspace, with your minute to minute changes.

To see for yoruself, make a change in your local copy of the Redwood Framework and you'll see it live, propagated to your Redwood App. You can even install packakges. It really is that simple.

Make sure at the end to

```
yarn rwt restore
```

This'll restore your Redwood App to it's original mundane state, stripping it of your local Redwood project - going back to the installed version of Redwood you orignally had in your project. Next time you want to contribute, just run `yarn rwt link` again!

#### Example: Contributing a Command

[todo, mulling this; might be instructive]

#### Working on a PR

[todo, the `yarn rw upgrade --pr` command]

### Copy and Watch

`yarn rwt link` not working for you? That's ok&mdash;we have a few legacy contributing workflows that you can fall back on.

Pkcing up from... now that everything's up-to-date, you'll want to build-and-watch files in the Redwood Framework for changes:

```terminal
cd redwood
yarn build:watch

@redwoodjs/api: $ nodemon --watch src -e ts,js --ignore dist --exec 'yarn build'
@redwoodjs/core: $ nodemon --ignore dist --exec 'yarn build'
create-redwood-app: $ nodemon --ignore dist --exec 'yarn build'
@redwoodjs/eslint-plugin-redwood: $ nodemon --ignore dist --exec 'yarn build'
```

Then, copy-and-watch those changes into your Redwood App or example app (here, [example-invoice](https://github.com/redwoodjs/example-invoice)):

> Wait! Are you on Windows (and not using WSL)? If so, you most likely first have to [install rsync](https://tlundberg.com/blog/2020-06-15/installing-rsync-on-windows/). Also, unfortunately you can't use "copy and watch". You'll have to manually run `yarn rwt cp ../path/to/redwood` when you've made changes to the Redwood Framework (this is tracked in [issue #701](https://github.com/redwoodjs/redwood/issues/701)).

```terminal
cd example-invoice
yarn rwt copy:watch ../path/to/redwood

Redwood Framework Path:  /Users/peterp/Personal/redwoodjs/redwood
Trigger event:  add
building file list ... done
```

Now any changes made in the framework will be copied into your app!

#### Specifying a RW_PATH

You can create a `RW_PATH` environment variable so you don't have to specify the path in the `copy:watch` command.

_On Linux_

Add the following line to your `~/.bashrc`:

```terminal
export RW_PATH=”$HOME/path/to/redwood/framework”
```

Where /path/to/redwood/framework is replaced by the path to your local copy of the Redwood Framework.

Then, in your Redwood App or example app, you can just run:

```terminal
yarn rwt copy:watch
```

And see your changes copied!

_On Mac_

Add the following line to your `~/.bash_profile`:

```terminal
export RW_PATH=”$HOME/path/to/redwood/framework”
```

Where /path/to/redwood/framework is replaced by the path to your local copy of the Redwood Framework.

Then, in your Redwood App or example app, you can just run:

```terminal
yarn rwt copy:watch
```

And see your changes copied!

_On Windows_
[Todo: please contribute a PR if you can help add instructions here.]

### Local Package Registry Emulation

Sometimes you'll want to test the full package-development workflow: building, publishing, and installing in your Redwood App. We accomodate this using a local NPM registry called [Verdaccio](https://github.com/verdaccio/verdaccio).

You might also have to use this workflow if you've installed or upgraded one of Redwood's dependencies.

#### Running a Local NPM Registry

First, install Verdaccio:

```terminal
yarn global add verdaccio
```

Then, in your local copy of the Redwood Framework, run:

```terminal
./tasks/run-local-npm
```

This starts Verdaccio (http://localhost:4873) with our configuration file.

#### Publishing a Package

To build, unpublish, and publish all the Redwood packages to your local NPM registry with a "dev" tag, run:

```terminal
./tasks/publish-local
```

> Note: this script is equivalent to running:
>
> ```terminal
> npm unpublish --tag dev --registry http://localhost:4873/ --force
> npm publish --tag dev --registry http://localhost:4873/ --force
> ```

Note that you can build a particular package by specifying the path to the package: `./tasks/publish-local ./packages/api`. For example, if you've made changes to the `@redwoodjs/dev-server` package, you would run:

```terminal
./tasks/publish-local ./packages/dev-server
```

#### Installing Published Packages in Your Redwood App

The last step is to install the package into your Redwood App. The CLI command `redwood-tools` (`rwt`) makes installing local NPM packages easy:

```terminal
yarn rwt install @redwoodjs/dev-server
```

> Note: this is equivalent to running:
>
> ```terminal
> rm -rf <APP_PATH>/node_modules/@redwoodjs/dev-server
> yarn upgrade @redwoodjs/dev-server@dev --no-lockfile --registry http://localhost:4873/
> ```

## Running Your Redwood App's Local Server(s)

When developing Redwood Apps, you’re probably used to running both the API and Web servers with `yarn rw dev` and seeing your changes included immediately.
But for local package development, your changes won’t be included automatically&mdash;you'll need to manually stop/start the respective server to include them.

In this case you might find it more convenient to run the servers for each of the yarn workspaces independently:

```terminal
yarn rw dev api
yarn rw dev web
```

## Integration tests

We're using Cypress to test the steps that we recommend in the tutorial. Run the command by doing the following:

```terminal
yarn build
./tasks/test-tutorial
```

This creates a new project in a tmp directory using `yarn create redwood-app ...` Once installed, it then upgrades the project to the most recent `canary` release, which means it will use the current code in the `main` branch. Once the upgrade is complete (and successful), it will start Cypress for the E2E tests.


```terminal
./tasks/test-tutorial /path/to/app
```

Use this `path/to/app` option to run the same Cypress E2E tests against a local project. In this case, the command will _not_ upgrade the project to the `canary` release — it will use the project's installed packages. Chose this option if you have modified code (and packages) you want to test locally.


> Windows Not Supported: The command for this is written in bash and will not work on Windows.

## Releases

To publish a new version of Redwood to NPM run the following commands:

> NOTE: `<version>` should be formatted `v0.24.0` (for example)

```bash
git clean -dfx
yarn install
./tasks/update-package-versions <version>
git commit -am "<version>"
git tag <version>
git push && git push --tags
yarn build
yarn lerna publish from-package
```

This 1) changes the version of **all the packages** (even those that haven't changed), 2) changes the version of the packages within the CRWA Template, 3) Commits, Tags, and Pushes to GH, and 4) publishes all packages to NPM.

### Troubleshooting

If something went wrong you can use `yarn lerna publish from-package` to publish the packages that aren't already in the registry.

## CLI Reference: `redwood-tools`

This CLI Reference section covers the `redwood-tools` command options. For `redwood` options, see the [CLI Reference on redwoodjs.com](https://redwoodjs.com/reference/command-line-interface).

### redwood-tools (rwt)

Redwood's companion CLI development tool. You'll be using this if you're contributing to Redwood.

```
yarn rwt <command>
```

|Command | Description|
|:-|:-|
|`copy` | Copy the Redwood Framework path to this project.|
|`copy:watch` | Watch the Redwood Framework path for changes and copy them over to this project.|
|`fix-bins` | Fix Redwood symlinks and permissions.|
|`install` | Install a package from your local NPM registry.|

### copy (cp)

Copy the Redwood Framework path to this project.

```terminal
yarn rwt cp [RW_PATH]
```

You can avoid having to provide `RW_PATH` by defining an environment variable on your system. See [Specifying a RW_PATH](https://github.com/redwoodjs/redwood/blob/main/CONTRIBUTING.md#specifying-a-rw_path).

### copy:watch (cpw)

Watch the Redwood Framework path for changes and copy them over to this project.

```terminal
yarn rwt cpw [RW_PATH]
```

You can avoid having to provide `RW_PATH` by defining an environment variable on your system. See [Specifying a RW_PATH](https://github.com/redwoodjs/redwood/blob/main/CONTRIBUTING.md#specifying-a-rw_path).

### fix-bins (fix)

Fix Redwood symlinks and permissions.

```terminal
yarn rwt fix
```

The Redwood CLI has the following binaries:

- `redwood`
- `rw`
- `redwood-tools`
- `rwt`
- `dev-server`

When you're contributing, the permissions of these binaries can sometimes get mixed up. This makes them executable again.

### install (i)

Install a package from your local NPM registry.

```terminal
yarn rwt i <packageName>
```

You'll use this command if you're testing the full package-development workflow. See [Local Package Registry Emulation](https://github.com/redwoodjs/redwood/blob/main/CONTRIBUTING.md#local-package-registry-emulation).<|MERGE_RESOLUTION|>--- conflicted
+++ resolved
@@ -10,8 +10,6 @@
   - [Local Development](#local-development)
     - [Installing Dependencies](#installing-dependencies)
     - [yarn rwt link](#yarn-rwt-link)
-      - [Example: Contributing a Command](#example-contributing-a-command)
-      - [Working on a PR](#working-on-a-pr)
     - [Copy and Watch](#copy-and-watch)
       - [Specifying a RW_PATH](#specifying-a-rw_path)
     - [Local Package Registry Emulation](#local-package-registry-emulation)
@@ -35,15 +33,11 @@
 Here we'll call this codebase a "Redwood App"&mdash;it’s the fullstack-to-Jamstack solution you already know and love.
 
 As a contributor, you'll have to gain familiarity with one more codebase: the Redwood Framework.
-The Redwood Framework lives in the monorepo redwoodjs/redwood (where you're most likely reading this document); it contains all the packages that make Redwood Apps work the way they do. This is where you'll be making most of your changes. After you use `git clone` to make a local copy of course!
-
-<<<<<<< HEAD
+The Redwood Framework lives in the monorepo redwoodjs/redwood (where you're reading this); it contains all the packages that make Redwood Apps work the way they do.
+After you use `git clone` to make a local copy, this is where you'll be making most of your changes.
+
 You'll probably want to see your changes to your local copy of the Redwood Framework “running live" in one of your own Redwood Apps or in one of our example apps.
-Since we're always looking for ways to make contributing to Redwood easier, there's a few workflows we've come up with, but the one you'll want to use is `yarn rwt link`. You can fall back on any of the others if that one doesn't work, but it'll make contributing a breeze.
-=======
-While you'll be making most of your changes in the Redwood Framework, you'll probably want to see your changes “running live" in one of your own Redwood Apps or in one of our example apps.
-Since we're always looking for ways to make contributing to Redwood as easy as possible, there's a few workflows for making this possible, but the one you'll want to use is `yarn rwt link`. You can fall back on the others if that one doesn't work, but it'll make contributing a breeze.
->>>>>>> efae8130
+Since we're always looking for ways to make contributing to Redwood easier, there's a few workflows we've come up with, but the one you'll want to use is `yarn rwt link`. You can fall back on any of the others if that one doesn't work, but once you've tried `yarn rwt link`, you won't want to.
 
 > **I've used `yarn rw` before, but what's `yarn rwt`?**
 >
@@ -53,18 +47,14 @@
 
 ### Installing Dependencies
 
-<<<<<<< HEAD
 First, in your local copy of the Redwood Framework, make sure you've got the `main` branch's latest changes (via a `git pull`), then run `yarn install` in the root directory to install all the dependencies.
-=======
-First, in your local copy of the Redwood Framework, make sure you're on `main` (via a `git pull`), then run `yarn install` in the root directory to install all the dependencies.
->>>>>>> efae8130
 
 ```terminal
 cd redwood
 yarn install
 ```
 
-Then, in your Redwood App, which you've either just created using `yarn create redwood-app` or already had lying around somewhere, you'll want to upgrade to the canary&mdash;Redwood's bleeding edge&mdash;just so you can be sure you're testing your contribution with all the most recent changes:
+Then, in your Redwood App, which you've either just created using `yarn create redwood-app` or already had lying around, you'll want to upgrade to the canary&mdash;Redwood's bleeding edge&mdash;just so you can be sure you're testing your contribution with all the most recent changes:
 
 ```terminal
 cd redwood-app # wherever your redwood-app happens to be, whether it's one of our templates or your own
@@ -79,7 +69,7 @@
 yarn rwt link [RW_PATH]
 ```
 
-where [RW_PATH] is the path to your local copy of the Redwood Framework. For exmaple,
+where [RW_PATH] is the path to your local copy of the Redwood Framework. For example,
 
 ```
 yarn rwt link ~/redwood
@@ -89,31 +79,23 @@
 
 Then you'll start seeing a ton of output&mdash;`yarn rwt link` is building the Redwood Framework, watching it for changes, and copying all that over into the redwood workspace in your Redwood App.
 
-Your Redwood App isn't using the packages in `node_modules/@redwoodjs` anymore, but the packages in this workspace, with your minute to minute changes.
+Your Redwood App isn't using the packages in `node_modules/@redwoodjs` anymore, but the packages in this workspace, with your local changes.
 
 To see for yoruself, make a change in your local copy of the Redwood Framework and you'll see it live, propagated to your Redwood App. You can even install packakges. It really is that simple.
 
-Make sure at the end to
-
-```
-yarn rwt restore
-```
-
-This'll restore your Redwood App to it's original mundane state, stripping it of your local Redwood project - going back to the installed version of Redwood you orignally had in your project. Next time you want to contribute, just run `yarn rwt link` again!
-
-#### Example: Contributing a Command
-
-[todo, mulling this; might be instructive]
-
-#### Working on a PR
-
-[todo, the `yarn rw upgrade --pr` command]
+When you're done, make sure to
+
+```
+yarn rwt unlink
+```
+
+This'll restore your Redwood App to it's original state, stripping it of your local copy of the Redwood Framework, going back to the installed version of Redwood you orignally had in your project. Next time you want to contribute, just run `yarn rwt link` again!
 
 ### Copy and Watch
 
 `yarn rwt link` not working for you? That's ok&mdash;we have a few legacy contributing workflows that you can fall back on.
 
-Pkcing up from... now that everything's up-to-date, you'll want to build-and-watch files in the Redwood Framework for changes:
+After you've [installed all your dependencies](#installing-dependencies), you'll want to build-and-watch files in the Redwood Framework for changes:
 
 ```terminal
 cd redwood
