# Contributing

Before interacting with the Redwood community, please read and understand our [Code of Conduct](https://github.com/redwoodjs/redwood/blob/master/CODE_OF_CONDUCT.md).

**Table of Contents**

- [Local development](#Local-development)
- [Running the Local Server(s)](#Running-the-Local-Server(s))
- [CLI Package Development](#CLI-Package-Development)

<!-- toc -->

## Local development

<<<<<<< HEAD
You'll want to run a local redwood app sandbox using your local @redwoodjs packages instead of the current releases from the package registry. To do this we use [`yarn link`](https://classic.yarnpkg.com/en/docs/cli/link/).
=======
When contributing to Redwood you'll often want to add, fix, or change something in the Redwood Framework's monorepo, and see the implementation "running "live" in your own side project or one of our example apps.
>>>>>>> 714a185b

We offer two workflows for making that possible: "watch and copy" with some restrictions, and "emulate npm" without restrictions. The consideration for using the "emulate npm" workflow is if you've installed or upgraded a dependency, otherwise the "watch and copy" workflow should be fine.

### Watch and copy

The first step is to watch files for changes and build those changes in the Redwood framework:

```terminal
cd redwood
yarn build:watch

@redwoodjs/api: $ nodemon --watch src -e ts,js --ignore dist --exec 'yarn build'
@redwoodjs/core: $ nodemon --ignore dist --exec 'yarn build'
create-redwood-app: $ nodemon --ignore dist --exec 'yarn build'
@redwoodjs/eslint-plugin-redwood: $ nodemon --ignore dist --exec 'yarn build'
```

The second step is to watch and copy those changes into your Redwood project:

```terminal
cd example-invoice
yarn rwdev watch ../path/to/redwood

Redwood Framework Path:  /Users/peterp/Personal/redwoodjs/redwood
Trigger event:  add
building file list ... done
```

You can also create a `RW_PATH` env var and then you don't have to specify the path in the watch command.

Now any changes that are made in the framework are copied into your project.

### Emulating package publishing

Sometimes you'll want to test the full development flow from building and publishing our packages, to installing them in your project. We facilitate this using a local NPM registry called [Verdaccio](https://github.com/verdaccio/verdaccio).

#### Setting up and running a local NPM registry

```terminal
yarn global add verdaccio
./tasks/run-local-npm
```

This starts Verdaccio (http://localhost:4873) with our configuration file.

#### Publishing a package

`./tasks/publish-local` will build, unpublish, and publish all the Redwood packages to your local NPM registry with a "dev" tag, for the curious it is the equivalent of running:

```terminal
npm unpublish --tag dev --registry http://localhost:4873/ --force
npm publish --tag dev --registry http://localhost:4873/ --force
```

You can build a particular package by specifying the path to the package: `./tasks/publish-local ./packages/api`.

#### Installing published packages

Redwood installs `rwdev` a companion CLI development tool that makes installing local npm packages easy: `yarn rwdev install @redwoodjs/dev-server`.

This is equivilant to running:

```terminal
rm -rf <PROJECT_PATH>/node_modules/@redwoodjs/dev-server
yarn upgrade @redwoodjs/dev-server@dev --no-lockfile --registry http://localhost:4873/
```

## Running the Local Server(s)

You can run both the API and Web servers with a single command:

```terminal
yarn rw dev
```

However, for local package development, you'll need to manually stop/start the respective server to include changes. In this case you can run the servers for each of the yarn workspaces independently:

```terminal
yarn rw dev api
yarn rw dev web
```

## CLI Package Development

We are using [Yargs](https://yargs.js.org/)
_Historical note: originally implemented in react-ink (too slow!) then converted._

### Example

Example dev command:

```javascript
export const command = 'dev [app..]'
export const desc = 'Run development servers.'
export const builder = {
  app: { choices: ['db', 'api', 'web'], default: ['db', 'api', 'web'] },
}
export const handler = ({ app }) => {
   // do stuff...
}
```

Yargs creates a nice interface, coerces the args, and runs the handler.<|MERGE_RESOLUTION|>--- conflicted
+++ resolved
@@ -12,11 +12,7 @@
 
 ## Local development
 
-<<<<<<< HEAD
-You'll want to run a local redwood app sandbox using your local @redwoodjs packages instead of the current releases from the package registry. To do this we use [`yarn link`](https://classic.yarnpkg.com/en/docs/cli/link/).
-=======
 When contributing to Redwood you'll often want to add, fix, or change something in the Redwood Framework's monorepo, and see the implementation "running "live" in your own side project or one of our example apps.
->>>>>>> 714a185b
 
 We offer two workflows for making that possible: "watch and copy" with some restrictions, and "emulate npm" without restrictions. The consideration for using the "emulate npm" workflow is if you've installed or upgraded a dependency, otherwise the "watch and copy" workflow should be fine.
 
