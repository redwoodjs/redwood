# CHANGELOG

## Unreleased

<<<<<<< HEAD
- fix(scenario): Make sure to clean up scenarios even if tests fail (#10112)
  Fixes an issue where a unit test failure would cause the scenario cleanup to be skipped. Thanks @peraltafederico  and @cjreimer for highlighting this!
=======
- fix(serve): Allow periods in most paths (#10114)

  Partial fix for route paths with periods in them.

  It's only "partial" because it doesn't fix it for `yarn rw dev`, as that's a
  Vite bug
  ([vitejs/vite#2415 (comment)](https://github.com/vitejs/vite/issues/2415#issuecomment-1720814355)).
  And there's also an edge case for yarn rw serve where this doesn't fully
  handle client-side routes that start with /assets/ and that also have a
  last-segment that accepts a period, like /assets/client-route-image.jpg
  
  Fixes #9969
>>>>>>> a1ce67b1

- fix(deps): update prisma monorepo to v5.10.2 (#10088)

  This release updates Prisma to v5.10.2. Here are quick links to all the release notes since the last version (v5.9.1):

  - https://github.com/prisma/prisma/releases/tag/5.10.0
  - https://github.com/prisma/prisma/releases/tag/5.10.1
  - https://github.com/prisma/prisma/releases/tag/5.10.2

- fix(deps): update opentelemetry-js monorepo (#10065)

  Updates our opentelemetry packages. This is a breaking change for users of
  our experimental opentelemetry support. This is what their changelog says is
  breaking:

  * fix(exporter-metrics-otlp-grpc): programmatic headers take precedence over
    environment variables #2370 @Vunovati
  * fix(exporter-metrics-otlp-http): programmatic headers take precedence over
    environment variables #2370 @Vunovati
  * fix(exporter-metrics-otlp-proto): programmatic headers take precedence over
    environment variables #2370 @Vunovati
  * fix(otlp-exporter-base)!: decrease default concurrency limit to 30 #4211
    @pichlermarc
    * fixes a memory leak on prolonged collector unavailability
    * this change is marked as breaking as it changes defaults
  * fix(instrumentation)!: pin import-in-the-middle@1.7.1 #4441
    * Fixes a bug where, in some circumstances, ESM instrumentation packages
      would try to instrument CJS exports on ESM, causing the end-user
      application to crash.
    * This breaking change only affects users that are using the experimental
      @opentelemetry/instrumentation/hook.mjs loader hook AND Node.js 18.19 or
      later:
      * This reverts back to an older version of import-in-the-middle due to
        DataDog/import-in-the-middle#57
      * This version does not support Node.js 18.19 or later

- Add support for loading more env var files (#9961, #10093, and #10094)

  Fixes #9877. This PR adds CLI functionality to load more `.env` files via `NODE_ENV` and an `--add-env-files` flag.
  Env vars loaded via either of these methods override the values in `.env`:

  ```
  # Loads '.env.production', which overrides values in '.env'
  NODE_ENV=production yarn rw exec myScript

  # Load '.env.stripe' and '.env.nakama', which overrides values
  yarn rw exec myScript --add-env-files stripe --add-env-files nakama
  # Or you can specify the flag once:
  yarn rw exec myScript --add-env-files stripe nakama
  ```

  Note that this feature is mainly for local scripting. Most deploy providers don't let you upload `.env` files (unless you're using baremetal) and usually have their own way of determining environments.

## v7.0.6

- See https://github.com/redwoodjs/redwood/releases/tag/v7.0.6

## v7.0.5

- See https://github.com/redwoodjs/redwood/releases/tag/v7.0.5

## v7.0.4

- See https://github.com/redwoodjs/redwood/releases/tag/v7.0.4

## v7.0.3

- See https://github.com/redwoodjs/redwood/releases/tag/v7.0.3

## v7.0.2

- See https://github.com/redwoodjs/redwood/releases/tag/v7.0.2

## v7.0.1

- See https://github.com/redwoodjs/redwood/releases/tag/v7.0.1

## v7.0.0

- See https://github.com/redwoodjs/redwood/releases/tag/v7.0.0 for the release notes and https://community.redwoodjs.com/t/redwood-v7-0-0-upgrade-guide/5713 for the upgrade guide

## v6.6.4

- See https://github.com/redwoodjs/redwood/releases/tag/v6.6.4

## v6.6.3

- See https://github.com/redwoodjs/redwood/releases/tag/v6.6.3

## v6.6.2

- See https://github.com/redwoodjs/redwood/releases/tag/v6.6.2

## v6.6.1

- See https://github.com/redwoodjs/redwood/releases/tag/v6.6.1

## v6.6.0

- See https://github.com/redwoodjs/redwood/releases/tag/v6.6.0

## v6.5.1

- See https://github.com/redwoodjs/redwood/releases/tag/v6.5.1

## v6.5.0

- See https://github.com/redwoodjs/redwood/releases/tag/v6.5.0

## v6.4.2

- See https://github.com/redwoodjs/redwood/releases/tag/v6.4.2

## v6.4.1

- See https://github.com/redwoodjs/redwood/releases/tag/v6.4.1

## v6.4.0

- See https://github.com/redwoodjs/redwood/releases/tag/v6.4.0

## v6.3.3

- See https://github.com/redwoodjs/redwood/releases/tag/v6.3.3

## v6.3.2

- See https://github.com/redwoodjs/redwood/releases/tag/v6.3.2

## v6.3.1

- See https://github.com/redwoodjs/redwood/releases/tag/v6.3.1

## v6.3.0

- See https://github.com/redwoodjs/redwood/releases/tag/v6.3.0

## v6.2.3

- See https://github.com/redwoodjs/redwood/releases/tag/v6.2.3

## v6.2.2

- See https://github.com/redwoodjs/redwood/releases/tag/v6.2.2

## v6.2.1

- See https://github.com/redwoodjs/redwood/releases/tag/v6.2.1

## v6.2.0

- See https://github.com/redwoodjs/redwood/releases/tag/v6.2.0

## v6.1.1

- See https://github.com/redwoodjs/redwood/releases/tag/v6.1.1

## v6.1.0

- See https://github.com/redwoodjs/redwood/releases/tag/v6.1.0

## v6.0.7

- See https://github.com/redwoodjs/redwood/releases/tag/v6.0.7

## v6.0.6

- See https://github.com/redwoodjs/redwood/releases/tag/v6.0.6

## v6.0.5

- See https://github.com/redwoodjs/redwood/releases/tag/v6.0.5

## v6.0.4

- See https://github.com/redwoodjs/redwood/releases/tag/v6.0.4

## v6.0.3

- See https://github.com/redwoodjs/redwood/releases/tag/v6.0.3

## v6.0.2

- See https://github.com/redwoodjs/redwood/releases/tag/v6.0.2

## v6.0.1

- See https://github.com/redwoodjs/redwood/releases/tag/v6.0.1

## v6.0.0

- See https://github.com/redwoodjs/redwood/releases/tag/v6.0.0 for the release notes and https://community.redwoodjs.com/t/redwood-v6-0-0-upgrade-guide/5044 for the upgrade guide

## v5.4.3

- See https://github.com/redwoodjs/redwood/releases/tag/v5.4.3

## v5.4.2

- See https://github.com/redwoodjs/redwood/releases/tag/v5.4.2

## v5.4.1

- See https://github.com/redwoodjs/redwood/releases/tag/v5.4.1

## v5.4.0

- See https://github.com/redwoodjs/redwood/releases/tag/v5.4.0

## v5.3.2

- See https://github.com/redwoodjs/redwood/releases/tag/v5.3.2

## v5.3.1

- See https://github.com/redwoodjs/redwood/releases/tag/v5.3.1

## v5.3.0

- See https://github.com/redwoodjs/redwood/releases/tag/v5.3.0

## v5.2.4

- See https://github.com/redwoodjs/redwood/releases/tag/v5.2.4

## v5.2.3

- See https://github.com/redwoodjs/redwood/releases/tag/v5.2.3

## v5.2.2

- See https://github.com/redwoodjs/redwood/releases/tag/v5.2.2

## v5.2.1

- See https://github.com/redwoodjs/redwood/releases/tag/v5.2.1

## v5.2.0

- See https://github.com/redwoodjs/redwood/releases/tag/v5.2.0

## v5.1.5

- See https://github.com/redwoodjs/redwood/releases/tag/v5.1.5

## v5.1.4

- See https://github.com/redwoodjs/redwood/releases/tag/v5.1.4

## v5.1.3

- See https://github.com/redwoodjs/redwood/releases/tag/v5.1.3

## v5.1.2

- See https://github.com/redwoodjs/redwood/releases/tag/v5.1.2

## v5.1.1

- See https://github.com/redwoodjs/redwood/releases/tag/v5.1.1

## v5.1.0

- See https://github.com/redwoodjs/redwood/releases/tag/v5.1.0

## v5.0.6

- See https://github.com/redwoodjs/redwood/releases/tag/v5.0.6

## v5.0.5

- See https://github.com/redwoodjs/redwood/releases/tag/v5.0.5

## v5.0.4

- See https://github.com/redwoodjs/redwood/releases/tag/v5.0.4

## v5.0.3

- See https://github.com/redwoodjs/redwood/releases/tag/v5.0.3

## v5.0.2

- See https://github.com/redwoodjs/redwood/releases/tag/v5.0.2

## v5.0.1

- See https://github.com/redwoodjs/redwood/releases/tag/v5.0.1

## v5.0.0

- See https://github.com/redwoodjs/redwood/releases/tag/v5.0.0 for the release notes and https://community.redwoodjs.com/t/redwood-v5-0-0-upgrade-guide/4715 for the upgrade guide

## v4.5.0

- See https://github.com/redwoodjs/redwood/releases/tag/v4.5.0

## v4.4.3

- See https://github.com/redwoodjs/redwood/releases/tag/v4.4.3

## v4.4.2

- See https://github.com/redwoodjs/redwood/releases/tag/v4.4.2

## v4.4.1

- See https://github.com/redwoodjs/redwood/releases/tag/v4.4.1

## v4.4.0

- See https://github.com/redwoodjs/redwood/releases/tag/v4.4.0

## v4.3.1

- See https://github.com/redwoodjs/redwood/releases/tag/v4.3.1

## v4.3.0

- See https://github.com/redwoodjs/redwood/releases/tag/v4.3.0

## v4.2.2

- See https://github.com/redwoodjs/redwood/releases/tag/v4.2.2

## v4.2.1

- See https://github.com/redwoodjs/redwood/releases/tag/v4.2.1

## v4.2.0

- See https://github.com/redwoodjs/redwood/releases/tag/v4.2.0

## v4.1.4

- See https://github.com/redwoodjs/redwood/releases/tag/v4.1.4

## v4.1.3

- See https://github.com/redwoodjs/redwood/releases/tag/v4.1.3

## v4.1.2

- See https://github.com/redwoodjs/redwood/releases/tag/v4.1.2

## v4.1.1

- See https://github.com/redwoodjs/redwood/releases/tag/v4.1.1

## v4.1.0

- See https://github.com/redwoodjs/redwood/releases/tag/v4.1.0

## v4.0.1

- See https://github.com/redwoodjs/redwood/releases/tag/v4.0.1

## v4.0.0

- See https://github.com/redwoodjs/redwood/releases/tag/v4.0.0 for the release notes and https://community.redwoodjs.com/t/redwood-v4-0-0-upgrade-guide/4412 for the upgrade guide

## v3.8.0

- See https://github.com/redwoodjs/redwood/releases/tag/v3.8.0

## v3.7.1

- See https://github.com/redwoodjs/redwood/releases/tag/v3.7.1

## v3.7.0

- See https://github.com/redwoodjs/redwood/releases/tag/v3.7.0

## v3.6.1

- See https://github.com/redwoodjs/redwood/releases/tag/v3.6.1

## v3.6.0

- See https://github.com/redwoodjs/redwood/releases/tag/v3.6.0

## v3.5.0

- See https://github.com/redwoodjs/redwood/releases/tag/v3.5.0

## v3.4.0

- See https://github.com/redwoodjs/redwood/releases/tag/v3.4.0

## v3.3.2

- See https://github.com/redwoodjs/redwood/releases/tag/v3.3.2

## v3.3.1

- See https://github.com/redwoodjs/redwood/releases/tag/v3.3.1

## v3.3.0

- See https://github.com/redwoodjs/redwood/releases/tag/v3.3.0

## v3.2.2

- See https://github.com/redwoodjs/redwood/releases/tag/v3.2.2

## v3.2.1

- See https://github.com/redwoodjs/redwood/releases/tag/v3.2.1

## v3.2.0

- See https://github.com/redwoodjs/redwood/releases/tag/v3.2.0

## v3.1.2

- See https://github.com/redwoodjs/redwood/releases/tag/v3.1.2

## v3.1.1

- See https://github.com/redwoodjs/redwood/releases/tag/v3.1.1

## v3.1.0

- See https://github.com/redwoodjs/redwood/releases/tag/v3.1.0

## v3.0.3

- See https://github.com/redwoodjs/redwood/releases/tag/v3.0.3

## v3.0.2

- See https://github.com/redwoodjs/redwood/releases/tag/v3.0.2

## v3.0.1

- See https://github.com/redwoodjs/redwood/releases/tag/v3.0.1

## v3.0.0

- See https://github.com/redwoodjs/redwood/releases/tag/v3.0.0 for the release notes and https://community.redwoodjs.com/t/pending-redwood-3-0-0-is-now-available/3989 for the upgrade guide

## v2.2.5

- See https://github.com/redwoodjs/redwood/releases/tag/v2.2.5

## v2.2.4

- See https://github.com/redwoodjs/redwood/releases/tag/v2.2.4

## v2.2.3

- See https://github.com/redwoodjs/redwood/releases/tag/v2.2.3

## v2.2.2

- See https://github.com/redwoodjs/redwood/releases/tag/v2.2.2

## v2.2.1

- See https://github.com/redwoodjs/redwood/releases/tag/v2.2.1

## v2.2.0

- See https://github.com/redwoodjs/redwood/releases/tag/v2.2.0

## v2.1.1

- See https://github.com/redwoodjs/redwood/releases/tag/v2.1.1

## v2.1.0

- See https://github.com/redwoodjs/redwood/releases/tag/v2.1.0

## v2.0.0

- See https://github.com/redwoodjs/redwood/releases/tag/v2.0.0 for the release notes and upgrade guide

## v1.5.2

- See https://github.com/redwoodjs/redwood/releases/tag/v1.5.2

## v1.5.1

- See https://github.com/redwoodjs/redwood/releases/tag/v1.5.1

## v1.5.0

- See https://github.com/redwoodjs/redwood/releases/tag/v1.5.0

## v1.4.3

- See https://github.com/redwoodjs/redwood/releases/tag/v1.4.3

## v1.4.2

- See https://github.com/redwoodjs/redwood/releases/tag/v1.4.2

## v1.4.1

- See https://github.com/redwoodjs/redwood/releases/tag/v1.4.1

## v1.4.0

- See https://github.com/redwoodjs/redwood/releases/tag/v1.4.0

## v1.3.3

- See https://github.com/redwoodjs/redwood/releases/tag/v1.3.3

## v1.3.2

- See https://github.com/redwoodjs/redwood/releases/tag/v1.3.2

## v1.3.1

- See https://github.com/redwoodjs/redwood/releases/tag/v1.3.1

## v1.3.0

- See https://github.com/redwoodjs/redwood/releases/tag/v1.3.0

## v1.2.1

- See https://github.com/redwoodjs/redwood/releases/tag/v1.2.1

## v1.2.0

- See https://github.com/redwoodjs/redwood/releases/tag/v1.2.0

## v1.1.1

- See https://github.com/redwoodjs/redwood/releases/tag/v1.1.1

## v1.1.0

- See https://github.com/redwoodjs/redwood/releases/tag/v1.1.0

## v1.0.2

- See https://github.com/redwoodjs/redwood/releases/tag/v1.0.2

## v1.0.1

- See https://github.com/redwoodjs/redwood/releases/tag/v1.0.1

## v1.0.0

- See https://github.com/redwoodjs/redwood/releases/tag/v1.0.0-rc.final.1<|MERGE_RESOLUTION|>--- conflicted
+++ resolved
@@ -2,10 +2,9 @@
 
 ## Unreleased
 
-<<<<<<< HEAD
 - fix(scenario): Make sure to clean up scenarios even if tests fail (#10112)
   Fixes an issue where a unit test failure would cause the scenario cleanup to be skipped. Thanks @peraltafederico  and @cjreimer for highlighting this!
-=======
+  
 - fix(serve): Allow periods in most paths (#10114)
 
   Partial fix for route paths with periods in them.
@@ -18,7 +17,6 @@
   last-segment that accepts a period, like /assets/client-route-image.jpg
   
   Fixes #9969
->>>>>>> a1ce67b1
 
 - fix(deps): update prisma monorepo to v5.10.2 (#10088)
 
