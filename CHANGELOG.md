# CHANGELOG

## Unreleased

<<<<<<< HEAD
- fix(serve): Allow periods in most paths (#10114)

  Partial fix for route paths with periods in them.

  It's only "partial" because it doesn't fix it for `yarn rw dev`, as that's a
  Vite bug
  ([vitejs/vite#2415 (comment)](https://github.com/vitejs/vite/issues/2415#issuecomment-1720814355)).
  And there's also an edge case for yarn rw serve where this doesn't fully
  handle client-side routes that start with /assets/ and that also have a
  last-segment that accepts a period, like /assets/client-route-image.jpg
  
  Fixes #9969

- fix(deps): update prisma monorepo to v5.10.2 (#10088)

  This release updates Prisma to v5.10.2. Here are quick links to all the release notes since the last version (v5.9.1):

  - <https://github.com/prisma/prisma/releases/tag/5.10.0>
  - <https://github.com/prisma/prisma/releases/tag/5.10.1>
  - <https://github.com/prisma/prisma/releases/tag/5.10.2>

- fix(deps): update opentelemetry-js monorepo (#10065)

  Updates our opentelemetry packages. This is a breaking change for users of
  our experimental opentelemetry support. This is what their changelog says is
  breaking:

  - fix(exporter-metrics-otlp-grpc): programmatic headers take precedence over
    environment variables #2370 @Vunovati
  - fix(exporter-metrics-otlp-http): programmatic headers take precedence over
    environment variables #2370 @Vunovati
  - fix(exporter-metrics-otlp-proto): programmatic headers take precedence over
    environment variables #2370 @Vunovati
  - fix(otlp-exporter-base)!: decrease default concurrency limit to 30 #4211
    @pichlermarc
    - fixes a memory leak on prolonged collector unavailability
    - this change is marked as breaking as it changes defaults
  - fix(instrumentation)!: pin import-in-the-middle@1.7.1 #4441
    - Fixes a bug where, in some circumstances, ESM instrumentation packages
      would try to instrument CJS exports on ESM, causing the end-user
      application to crash.
    - This breaking change only affects users that are using the experimental
      @opentelemetry/instrumentation/hook.mjs loader hook AND Node.js 18.19 or
      later:
      - This reverts back to an older version of import-in-the-middle due to
        DataDog/import-in-the-middle#57
      - This version does not support Node.js 18.19 or later

- Add support for loading more env var files (#9961, #10093, and #10094)

  Fixes #9877. This PR adds CLI functionality to load more `.env` files via `NODE_ENV` and an `--add-env-files` flag.
  Env vars loaded via either of these methods override the values in `.env`:

  ```
  # Loads '.env.production', which overrides values in '.env'
  NODE_ENV=production yarn rw exec myScript

  # Load '.env.stripe' and '.env.nakama', which overrides values
  yarn rw exec myScript --add-env-files stripe --add-env-files nakama
  # Or you can specify the flag once:
  yarn rw exec myScript --add-env-files stripe nakama
  ```

  Note that this feature is mainly for local scripting. Most deploy providers don't let you upload `.env` files (unless you're using baremetal) and usually have their own way of determining environments.
=======
## v7.1.0

- See https://github.com/redwoodjs/redwood/releases/tag/v7.1.0

## v7.0.7

- See https://github.com/redwoodjs/redwood/releases/tag/v7.0.7
>>>>>>> 32d26161

- feature: Enable [CSS nesting](https://developer.mozilla.org/en-US/docs/Web/CSS/CSS_nesting/Using_CSS_nesting) syntax by default when using Tailwind:
  
  ```
  .button {
  @apply p-2 font-semibold bg-gray-500;
    &:hover {
      @apply bg-red-500;
    }
    .icon {
      @apply w-4 h-4;
    }
    span {
      @apply text-sm;
    }
  }
  ```

## v7.0.6

- See <https://github.com/redwoodjs/redwood/releases/tag/v7.0.6>

## v7.0.5

- See <https://github.com/redwoodjs/redwood/releases/tag/v7.0.5>

## v7.0.4

- See <https://github.com/redwoodjs/redwood/releases/tag/v7.0.4>

## v7.0.3

- See <https://github.com/redwoodjs/redwood/releases/tag/v7.0.3>

## v7.0.2

- See <https://github.com/redwoodjs/redwood/releases/tag/v7.0.2>

## v7.0.1

- See <https://github.com/redwoodjs/redwood/releases/tag/v7.0.1>

## v7.0.0

- See <https://github.com/redwoodjs/redwood/releases/tag/v7.0.0> for the release notes and <https://community.redwoodjs.com/t/redwood-v7-0-0-upgrade-guide/5713> for the upgrade guide

## v6.6.4

- See <https://github.com/redwoodjs/redwood/releases/tag/v6.6.4>

## v6.6.3

- See <https://github.com/redwoodjs/redwood/releases/tag/v6.6.3>

## v6.6.2

- See <https://github.com/redwoodjs/redwood/releases/tag/v6.6.2>

## v6.6.1

- See <https://github.com/redwoodjs/redwood/releases/tag/v6.6.1>

## v6.6.0

- See <https://github.com/redwoodjs/redwood/releases/tag/v6.6.0>

## v6.5.1

- See <https://github.com/redwoodjs/redwood/releases/tag/v6.5.1>

## v6.5.0

- See <https://github.com/redwoodjs/redwood/releases/tag/v6.5.0>

## v6.4.2

- See <https://github.com/redwoodjs/redwood/releases/tag/v6.4.2>

## v6.4.1

- See <https://github.com/redwoodjs/redwood/releases/tag/v6.4.1>

## v6.4.0

- See <https://github.com/redwoodjs/redwood/releases/tag/v6.4.0>

## v6.3.3

- See <https://github.com/redwoodjs/redwood/releases/tag/v6.3.3>

## v6.3.2

- See <https://github.com/redwoodjs/redwood/releases/tag/v6.3.2>

## v6.3.1

- See <https://github.com/redwoodjs/redwood/releases/tag/v6.3.1>

## v6.3.0

- See <https://github.com/redwoodjs/redwood/releases/tag/v6.3.0>

## v6.2.3

- See <https://github.com/redwoodjs/redwood/releases/tag/v6.2.3>

## v6.2.2

- See <https://github.com/redwoodjs/redwood/releases/tag/v6.2.2>

## v6.2.1

- See <https://github.com/redwoodjs/redwood/releases/tag/v6.2.1>

## v6.2.0

- See <https://github.com/redwoodjs/redwood/releases/tag/v6.2.0>

## v6.1.1

- See <https://github.com/redwoodjs/redwood/releases/tag/v6.1.1>

## v6.1.0

- See <https://github.com/redwoodjs/redwood/releases/tag/v6.1.0>

## v6.0.7

- See <https://github.com/redwoodjs/redwood/releases/tag/v6.0.7>

## v6.0.6

- See <https://github.com/redwoodjs/redwood/releases/tag/v6.0.6>

## v6.0.5

- See <https://github.com/redwoodjs/redwood/releases/tag/v6.0.5>

## v6.0.4

- See <https://github.com/redwoodjs/redwood/releases/tag/v6.0.4>

## v6.0.3

- See <https://github.com/redwoodjs/redwood/releases/tag/v6.0.3>

## v6.0.2

- See <https://github.com/redwoodjs/redwood/releases/tag/v6.0.2>

## v6.0.1

- See <https://github.com/redwoodjs/redwood/releases/tag/v6.0.1>

## v6.0.0

- See <https://github.com/redwoodjs/redwood/releases/tag/v6.0.0> for the release notes and <https://community.redwoodjs.com/t/redwood-v6-0-0-upgrade-guide/5044> for the upgrade guide

## v5.4.3

- See <https://github.com/redwoodjs/redwood/releases/tag/v5.4.3>

## v5.4.2

- See <https://github.com/redwoodjs/redwood/releases/tag/v5.4.2>

## v5.4.1

- See <https://github.com/redwoodjs/redwood/releases/tag/v5.4.1>

## v5.4.0

- See <https://github.com/redwoodjs/redwood/releases/tag/v5.4.0>

## v5.3.2

- See <https://github.com/redwoodjs/redwood/releases/tag/v5.3.2>

## v5.3.1

- See <https://github.com/redwoodjs/redwood/releases/tag/v5.3.1>

## v5.3.0

- See <https://github.com/redwoodjs/redwood/releases/tag/v5.3.0>

## v5.2.4

- See <https://github.com/redwoodjs/redwood/releases/tag/v5.2.4>

## v5.2.3

- See <https://github.com/redwoodjs/redwood/releases/tag/v5.2.3>

## v5.2.2

- See <https://github.com/redwoodjs/redwood/releases/tag/v5.2.2>

## v5.2.1

- See <https://github.com/redwoodjs/redwood/releases/tag/v5.2.1>

## v5.2.0

- See <https://github.com/redwoodjs/redwood/releases/tag/v5.2.0>

## v5.1.5

- See <https://github.com/redwoodjs/redwood/releases/tag/v5.1.5>

## v5.1.4

- See <https://github.com/redwoodjs/redwood/releases/tag/v5.1.4>

## v5.1.3

- See <https://github.com/redwoodjs/redwood/releases/tag/v5.1.3>

## v5.1.2

- See <https://github.com/redwoodjs/redwood/releases/tag/v5.1.2>

## v5.1.1

- See <https://github.com/redwoodjs/redwood/releases/tag/v5.1.1>

## v5.1.0

- See <https://github.com/redwoodjs/redwood/releases/tag/v5.1.0>

## v5.0.6

- See <https://github.com/redwoodjs/redwood/releases/tag/v5.0.6>

## v5.0.5

- See <https://github.com/redwoodjs/redwood/releases/tag/v5.0.5>

## v5.0.4

- See <https://github.com/redwoodjs/redwood/releases/tag/v5.0.4>

## v5.0.3

- See <https://github.com/redwoodjs/redwood/releases/tag/v5.0.3>

## v5.0.2

- See <https://github.com/redwoodjs/redwood/releases/tag/v5.0.2>

## v5.0.1

- See <https://github.com/redwoodjs/redwood/releases/tag/v5.0.1>

## v5.0.0

- See <https://github.com/redwoodjs/redwood/releases/tag/v5.0.0> for the release notes and <https://community.redwoodjs.com/t/redwood-v5-0-0-upgrade-guide/4715> for the upgrade guide

## v4.5.0

- See <https://github.com/redwoodjs/redwood/releases/tag/v4.5.0>

## v4.4.3

- See <https://github.com/redwoodjs/redwood/releases/tag/v4.4.3>

## v4.4.2

- See <https://github.com/redwoodjs/redwood/releases/tag/v4.4.2>

## v4.4.1

- See <https://github.com/redwoodjs/redwood/releases/tag/v4.4.1>

## v4.4.0

- See <https://github.com/redwoodjs/redwood/releases/tag/v4.4.0>

## v4.3.1

- See <https://github.com/redwoodjs/redwood/releases/tag/v4.3.1>

## v4.3.0

- See <https://github.com/redwoodjs/redwood/releases/tag/v4.3.0>

## v4.2.2

- See <https://github.com/redwoodjs/redwood/releases/tag/v4.2.2>

## v4.2.1

- See <https://github.com/redwoodjs/redwood/releases/tag/v4.2.1>

## v4.2.0

- See <https://github.com/redwoodjs/redwood/releases/tag/v4.2.0>

## v4.1.4

- See <https://github.com/redwoodjs/redwood/releases/tag/v4.1.4>

## v4.1.3

- See <https://github.com/redwoodjs/redwood/releases/tag/v4.1.3>

## v4.1.2

- See <https://github.com/redwoodjs/redwood/releases/tag/v4.1.2>

## v4.1.1

- See <https://github.com/redwoodjs/redwood/releases/tag/v4.1.1>

## v4.1.0

- See <https://github.com/redwoodjs/redwood/releases/tag/v4.1.0>

## v4.0.1

- See <https://github.com/redwoodjs/redwood/releases/tag/v4.0.1>

## v4.0.0

- See <https://github.com/redwoodjs/redwood/releases/tag/v4.0.0> for the release notes and <https://community.redwoodjs.com/t/redwood-v4-0-0-upgrade-guide/4412> for the upgrade guide

## v3.8.0

- See <https://github.com/redwoodjs/redwood/releases/tag/v3.8.0>

## v3.7.1

- See <https://github.com/redwoodjs/redwood/releases/tag/v3.7.1>

## v3.7.0

- See <https://github.com/redwoodjs/redwood/releases/tag/v3.7.0>

## v3.6.1

- See <https://github.com/redwoodjs/redwood/releases/tag/v3.6.1>

## v3.6.0

- See <https://github.com/redwoodjs/redwood/releases/tag/v3.6.0>

## v3.5.0

- See <https://github.com/redwoodjs/redwood/releases/tag/v3.5.0>

## v3.4.0

- See <https://github.com/redwoodjs/redwood/releases/tag/v3.4.0>

## v3.3.2

- See <https://github.com/redwoodjs/redwood/releases/tag/v3.3.2>

## v3.3.1

- See <https://github.com/redwoodjs/redwood/releases/tag/v3.3.1>

## v3.3.0

- See <https://github.com/redwoodjs/redwood/releases/tag/v3.3.0>

## v3.2.2

- See <https://github.com/redwoodjs/redwood/releases/tag/v3.2.2>

## v3.2.1

- See <https://github.com/redwoodjs/redwood/releases/tag/v3.2.1>

## v3.2.0

- See <https://github.com/redwoodjs/redwood/releases/tag/v3.2.0>

## v3.1.2

- See <https://github.com/redwoodjs/redwood/releases/tag/v3.1.2>

## v3.1.1

- See <https://github.com/redwoodjs/redwood/releases/tag/v3.1.1>

## v3.1.0

- See <https://github.com/redwoodjs/redwood/releases/tag/v3.1.0>

## v3.0.3

- See <https://github.com/redwoodjs/redwood/releases/tag/v3.0.3>

## v3.0.2

- See <https://github.com/redwoodjs/redwood/releases/tag/v3.0.2>

## v3.0.1

- See <https://github.com/redwoodjs/redwood/releases/tag/v3.0.1>

## v3.0.0

- See <https://github.com/redwoodjs/redwood/releases/tag/v3.0.0> for the release notes and <https://community.redwoodjs.com/t/pending-redwood-3-0-0-is-now-available/3989> for the upgrade guide

## v2.2.5

- See <https://github.com/redwoodjs/redwood/releases/tag/v2.2.5>

## v2.2.4

- See <https://github.com/redwoodjs/redwood/releases/tag/v2.2.4>

## v2.2.3

- See <https://github.com/redwoodjs/redwood/releases/tag/v2.2.3>

## v2.2.2

- See <https://github.com/redwoodjs/redwood/releases/tag/v2.2.2>

## v2.2.1

- See <https://github.com/redwoodjs/redwood/releases/tag/v2.2.1>

## v2.2.0

- See <https://github.com/redwoodjs/redwood/releases/tag/v2.2.0>

## v2.1.1

- See <https://github.com/redwoodjs/redwood/releases/tag/v2.1.1>

## v2.1.0

- See <https://github.com/redwoodjs/redwood/releases/tag/v2.1.0>

## v2.0.0

- See <https://github.com/redwoodjs/redwood/releases/tag/v2.0.0> for the release notes and upgrade guide

## v1.5.2

- See <https://github.com/redwoodjs/redwood/releases/tag/v1.5.2>

## v1.5.1

- See <https://github.com/redwoodjs/redwood/releases/tag/v1.5.1>

## v1.5.0

- See <https://github.com/redwoodjs/redwood/releases/tag/v1.5.0>

## v1.4.3

- See <https://github.com/redwoodjs/redwood/releases/tag/v1.4.3>

## v1.4.2

- See <https://github.com/redwoodjs/redwood/releases/tag/v1.4.2>

## v1.4.1

- See <https://github.com/redwoodjs/redwood/releases/tag/v1.4.1>

## v1.4.0

- See <https://github.com/redwoodjs/redwood/releases/tag/v1.4.0>

## v1.3.3

- See <https://github.com/redwoodjs/redwood/releases/tag/v1.3.3>

## v1.3.2

- See <https://github.com/redwoodjs/redwood/releases/tag/v1.3.2>

## v1.3.1

- See <https://github.com/redwoodjs/redwood/releases/tag/v1.3.1>

## v1.3.0

- See <https://github.com/redwoodjs/redwood/releases/tag/v1.3.0>

## v1.2.1

- See <https://github.com/redwoodjs/redwood/releases/tag/v1.2.1>

## v1.2.0

- See <https://github.com/redwoodjs/redwood/releases/tag/v1.2.0>

## v1.1.1

- See <https://github.com/redwoodjs/redwood/releases/tag/v1.1.1>

## v1.1.0

- See <https://github.com/redwoodjs/redwood/releases/tag/v1.1.0>

## v1.0.2

- See <https://github.com/redwoodjs/redwood/releases/tag/v1.0.2>

## v1.0.1

- See <https://github.com/redwoodjs/redwood/releases/tag/v1.0.1>

## v1.0.0

- See <https://github.com/redwoodjs/redwood/releases/tag/v1.0.0-rc.final.1><|MERGE_RESOLUTION|>--- conflicted
+++ resolved
@@ -1,81 +1,6 @@
 # CHANGELOG
 
 ## Unreleased
-
-<<<<<<< HEAD
-- fix(serve): Allow periods in most paths (#10114)
-
-  Partial fix for route paths with periods in them.
-
-  It's only "partial" because it doesn't fix it for `yarn rw dev`, as that's a
-  Vite bug
-  ([vitejs/vite#2415 (comment)](https://github.com/vitejs/vite/issues/2415#issuecomment-1720814355)).
-  And there's also an edge case for yarn rw serve where this doesn't fully
-  handle client-side routes that start with /assets/ and that also have a
-  last-segment that accepts a period, like /assets/client-route-image.jpg
-  
-  Fixes #9969
-
-- fix(deps): update prisma monorepo to v5.10.2 (#10088)
-
-  This release updates Prisma to v5.10.2. Here are quick links to all the release notes since the last version (v5.9.1):
-
-  - <https://github.com/prisma/prisma/releases/tag/5.10.0>
-  - <https://github.com/prisma/prisma/releases/tag/5.10.1>
-  - <https://github.com/prisma/prisma/releases/tag/5.10.2>
-
-- fix(deps): update opentelemetry-js monorepo (#10065)
-
-  Updates our opentelemetry packages. This is a breaking change for users of
-  our experimental opentelemetry support. This is what their changelog says is
-  breaking:
-
-  - fix(exporter-metrics-otlp-grpc): programmatic headers take precedence over
-    environment variables #2370 @Vunovati
-  - fix(exporter-metrics-otlp-http): programmatic headers take precedence over
-    environment variables #2370 @Vunovati
-  - fix(exporter-metrics-otlp-proto): programmatic headers take precedence over
-    environment variables #2370 @Vunovati
-  - fix(otlp-exporter-base)!: decrease default concurrency limit to 30 #4211
-    @pichlermarc
-    - fixes a memory leak on prolonged collector unavailability
-    - this change is marked as breaking as it changes defaults
-  - fix(instrumentation)!: pin import-in-the-middle@1.7.1 #4441
-    - Fixes a bug where, in some circumstances, ESM instrumentation packages
-      would try to instrument CJS exports on ESM, causing the end-user
-      application to crash.
-    - This breaking change only affects users that are using the experimental
-      @opentelemetry/instrumentation/hook.mjs loader hook AND Node.js 18.19 or
-      later:
-      - This reverts back to an older version of import-in-the-middle due to
-        DataDog/import-in-the-middle#57
-      - This version does not support Node.js 18.19 or later
-
-- Add support for loading more env var files (#9961, #10093, and #10094)
-
-  Fixes #9877. This PR adds CLI functionality to load more `.env` files via `NODE_ENV` and an `--add-env-files` flag.
-  Env vars loaded via either of these methods override the values in `.env`:
-
-  ```
-  # Loads '.env.production', which overrides values in '.env'
-  NODE_ENV=production yarn rw exec myScript
-
-  # Load '.env.stripe' and '.env.nakama', which overrides values
-  yarn rw exec myScript --add-env-files stripe --add-env-files nakama
-  # Or you can specify the flag once:
-  yarn rw exec myScript --add-env-files stripe nakama
-  ```
-
-  Note that this feature is mainly for local scripting. Most deploy providers don't let you upload `.env` files (unless you're using baremetal) and usually have their own way of determining environments.
-=======
-## v7.1.0
-
-- See https://github.com/redwoodjs/redwood/releases/tag/v7.1.0
-
-## v7.0.7
-
-- See https://github.com/redwoodjs/redwood/releases/tag/v7.0.7
->>>>>>> 32d26161
 
 - feature: Enable [CSS nesting](https://developer.mozilla.org/en-US/docs/Web/CSS/CSS_nesting/Using_CSS_nesting) syntax by default when using Tailwind:
   
@@ -93,6 +18,14 @@
     }
   }
   ```
+  
+## v7.1.0
+
+- See <https://github.com/redwoodjs/redwood/releases/tag/v7.1.0>
+
+## v7.0.7
+
+- See <https://github.com/redwoodjs/redwood/releases/tag/v7.0.7>
 
 ## v7.0.6
 
