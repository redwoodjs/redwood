# CHANGELOG

## Unreleased

<<<<<<< HEAD
- chore(docs): Add link to SuperTokens auth (#10067)
  Add a missing link to the SuperTokens auth page in the docs.
=======
- fix(coherence): update setup command to detect server file

  The `yarn rw setup deploy coherence` command now detects if your project has the server file and configures the api prod command accordingly:

  ```yml
  # coherence.yml

  api:
    # ...
    prod:
      command: ["yarn", "rw", "build", "api", "&&", "yarn", "node", "api/dist/server.js", "--apiRootPath=/api"]
  ```

- Update jsdoc for ScenarioData type (#29166)

  Fix formatting of JSDocs in `scenario.ts`
>>>>>>> fb4d818c

- fix(deps): update opentelemetry-js monorepo (#10065)

  Updates our opentelemetry packages. This is a breaking change for users of
  our experimental opentelemetry support. This is what their changelog says is
  breaking:

  * fix(exporter-metrics-otlp-grpc): programmatic headers take precedence over
    environment variables #2370 @Vunovati
  * fix(exporter-metrics-otlp-http): programmatic headers take precedence over
    environment variables #2370 @Vunovati
  * fix(exporter-metrics-otlp-proto): programmatic headers take precedence over
    environment variables #2370 @Vunovati
  * fix(otlp-exporter-base)!: decrease default concurrency limit to 30 #4211
    @pichlermarc
    * fixes a memory leak on prolonged collector unavailability
    * this change is marked as breaking as it changes defaults
  * fix(instrumentation)!: pin import-in-the-middle@1.7.1 #4441
    * Fixes a bug where, in some circumstances, ESM instrumentation packages
      would try to instrument CJS exports on ESM, causing the end-user
      application to crash.
    * This breaking change only affects users that are using the experimental
      @opentelemetry/instrumentation/hook.mjs loader hook AND Node.js 18.19 or
      later:
      * This reverts back to an older version of import-in-the-middle due to
        DataDog/import-in-the-middle#57
      * This version does not support Node.js 18.19 or later

- Add support for additional env var files (#9961)

  Fixes #9877. This PR adds a new middleware step to the CLI that looks for an `--include-env-files` flag and includes `.env.[file]` to the list of dotfiles to load. This PR also introduces functionality so that `.env.[file]` files are loaded based on `NODE_ENV`.

  Using the `--include-env-files` flag:

  ```bash
  yarn rw exec myScript --include-env-files prod stripe-prod
  # Alternatively you can specify the flag twice:
  yarn rw exec myScript --include-env-files prod --include-env-files stripe-prod
  ```

  Using `NODE_ENV`:

  ```
  # loads .env.production
  NODE_ENV=production yarn rw exec myScript
  ```

  These files are loaded in addition to `.env` and `.env.defaults` and more generally are additive. Subsequent dotfiles won't overwrite environment variables defined previous ones. As such, files loaded via NODE_ENV have lower priority than those loaded specifically via `--include-env-files`.

  Note that this feature is mainly for local scripting. Most deploy providers don't let you upload dotfiles and usually have their own way of determining environments.

- fix(render): reduce memory and handle server file

  This PR improves Render deploys by reducing memory consumption and fixing it so that it uses the server file if it's present.

  Render deploys seems to consistently run out of memory during the data migration step. This step is configurable and its doubtful that every deploy has data migrations to apply, but it's enabled by default so it runs every time. The main issue is that the data migrate functionality is a plugin so a yarn install kicks off in Render's deploy container which must be more memory-constrained than the build container. (Assuming there are two different containers, which seems to be the case.)

  Instead of running data migrations, this PR issues a warning that if you want to run data migrations, you need to first add the `@redwoodjs/cli-data-migrate` package as a devDependency:

  ```
  yarn add -D @redwoodjs/cli-data-migrate
  ```

  That way a `yarn install` won't be necessary to run data migrations.

  Although this PR fixes Render deploy so that it uses the server file if present, realtime features still don't seem to work. We're still investigating; in the meantime, consider using another provider like Coherence if you're just getting started and want to try out realtime features.

- Update MetaTags to be Metadata in Docs (#10053)

  The tutorial still used the `MetaTags` component instead of the newer `Metadata` component that the generator templates use. This PR updates all instances of `MetaTags` with `Metadata`.

## v7.0.2

- See https://github.com/redwoodjs/redwood/releases/tag/v7.0.2

## v7.0.1

- See https://github.com/redwoodjs/redwood/releases/tag/v7.0.1

## v7.0.0

- See https://github.com/redwoodjs/redwood/releases/tag/v7.0.0 for the release notes and https://community.redwoodjs.com/t/redwood-v7-0-0-upgrade-guide/5713 for the upgrade guide

## v6.6.4

- See https://github.com/redwoodjs/redwood/releases/tag/v6.6.4

## v6.6.3

- See https://github.com/redwoodjs/redwood/releases/tag/v6.6.3

## v6.6.2

- See https://github.com/redwoodjs/redwood/releases/tag/v6.6.2

## v6.6.1

- See https://github.com/redwoodjs/redwood/releases/tag/v6.6.1

## v6.6.0

- See https://github.com/redwoodjs/redwood/releases/tag/v6.6.0

## v6.5.1

- See https://github.com/redwoodjs/redwood/releases/tag/v6.5.1

## v6.5.0

- See https://github.com/redwoodjs/redwood/releases/tag/v6.5.0

## v6.4.2

- See https://github.com/redwoodjs/redwood/releases/tag/v6.4.2

## v6.4.1

- See https://github.com/redwoodjs/redwood/releases/tag/v6.4.1

## v6.4.0

- See https://github.com/redwoodjs/redwood/releases/tag/v6.4.0

## v6.3.3

- See https://github.com/redwoodjs/redwood/releases/tag/v6.3.3

## v6.3.2

- See https://github.com/redwoodjs/redwood/releases/tag/v6.3.2

## v6.3.1

- See https://github.com/redwoodjs/redwood/releases/tag/v6.3.1

## v6.3.0

- See https://github.com/redwoodjs/redwood/releases/tag/v6.3.0

## v6.2.3

- See https://github.com/redwoodjs/redwood/releases/tag/v6.2.3

## v6.2.2

- See https://github.com/redwoodjs/redwood/releases/tag/v6.2.2

## v6.2.1

- See https://github.com/redwoodjs/redwood/releases/tag/v6.2.1

## v6.2.0

- See https://github.com/redwoodjs/redwood/releases/tag/v6.2.0

## v6.1.1

- See https://github.com/redwoodjs/redwood/releases/tag/v6.1.1

## v6.1.0

- See https://github.com/redwoodjs/redwood/releases/tag/v6.1.0

## v6.0.7

- See https://github.com/redwoodjs/redwood/releases/tag/v6.0.7

## v6.0.6

- See https://github.com/redwoodjs/redwood/releases/tag/v6.0.6

## v6.0.5

- See https://github.com/redwoodjs/redwood/releases/tag/v6.0.5

## v6.0.4

- See https://github.com/redwoodjs/redwood/releases/tag/v6.0.4

## v6.0.3

- See https://github.com/redwoodjs/redwood/releases/tag/v6.0.3

## v6.0.2

- See https://github.com/redwoodjs/redwood/releases/tag/v6.0.2

## v6.0.1

- See https://github.com/redwoodjs/redwood/releases/tag/v6.0.1

## v6.0.0

- See https://github.com/redwoodjs/redwood/releases/tag/v6.0.0 for the release notes and https://community.redwoodjs.com/t/redwood-v6-0-0-upgrade-guide/5044 for the upgrade guide

## v5.4.3

- See https://github.com/redwoodjs/redwood/releases/tag/v5.4.3

## v5.4.2

- See https://github.com/redwoodjs/redwood/releases/tag/v5.4.2

## v5.4.1

- See https://github.com/redwoodjs/redwood/releases/tag/v5.4.1

## v5.4.0

- See https://github.com/redwoodjs/redwood/releases/tag/v5.4.0

## v5.3.2

- See https://github.com/redwoodjs/redwood/releases/tag/v5.3.2

## v5.3.1

- See https://github.com/redwoodjs/redwood/releases/tag/v5.3.1

## v5.3.0

- See https://github.com/redwoodjs/redwood/releases/tag/v5.3.0

## v5.2.4

- See https://github.com/redwoodjs/redwood/releases/tag/v5.2.4

## v5.2.3

- See https://github.com/redwoodjs/redwood/releases/tag/v5.2.3

## v5.2.2

- See https://github.com/redwoodjs/redwood/releases/tag/v5.2.2

## v5.2.1

- See https://github.com/redwoodjs/redwood/releases/tag/v5.2.1

## v5.2.0

- See https://github.com/redwoodjs/redwood/releases/tag/v5.2.0

## v5.1.5

- See https://github.com/redwoodjs/redwood/releases/tag/v5.1.5

## v5.1.4

- See https://github.com/redwoodjs/redwood/releases/tag/v5.1.4

## v5.1.3

- See https://github.com/redwoodjs/redwood/releases/tag/v5.1.3

## v5.1.2

- See https://github.com/redwoodjs/redwood/releases/tag/v5.1.2

## v5.1.1

- See https://github.com/redwoodjs/redwood/releases/tag/v5.1.1

## v5.1.0

- See https://github.com/redwoodjs/redwood/releases/tag/v5.1.0

## v5.0.6

- See https://github.com/redwoodjs/redwood/releases/tag/v5.0.6

## v5.0.5

- See https://github.com/redwoodjs/redwood/releases/tag/v5.0.5

## v5.0.4

- See https://github.com/redwoodjs/redwood/releases/tag/v5.0.4

## v5.0.3

- See https://github.com/redwoodjs/redwood/releases/tag/v5.0.3

## v5.0.2

- See https://github.com/redwoodjs/redwood/releases/tag/v5.0.2

## v5.0.1

- See https://github.com/redwoodjs/redwood/releases/tag/v5.0.1

## v5.0.0

- See https://github.com/redwoodjs/redwood/releases/tag/v5.0.0 for the release notes and https://community.redwoodjs.com/t/redwood-v5-0-0-upgrade-guide/4715 for the upgrade guide

## v4.5.0

- See https://github.com/redwoodjs/redwood/releases/tag/v4.5.0

## v4.4.3

- See https://github.com/redwoodjs/redwood/releases/tag/v4.4.3

## v4.4.2

- See https://github.com/redwoodjs/redwood/releases/tag/v4.4.2

## v4.4.1

- See https://github.com/redwoodjs/redwood/releases/tag/v4.4.1

## v4.4.0

- See https://github.com/redwoodjs/redwood/releases/tag/v4.4.0

## v4.3.1

- See https://github.com/redwoodjs/redwood/releases/tag/v4.3.1

## v4.3.0

- See https://github.com/redwoodjs/redwood/releases/tag/v4.3.0

## v4.2.2

- See https://github.com/redwoodjs/redwood/releases/tag/v4.2.2

## v4.2.1

- See https://github.com/redwoodjs/redwood/releases/tag/v4.2.1

## v4.2.0

- See https://github.com/redwoodjs/redwood/releases/tag/v4.2.0

## v4.1.4

- See https://github.com/redwoodjs/redwood/releases/tag/v4.1.4

## v4.1.3

- See https://github.com/redwoodjs/redwood/releases/tag/v4.1.3

## v4.1.2

- See https://github.com/redwoodjs/redwood/releases/tag/v4.1.2

## v4.1.1

- See https://github.com/redwoodjs/redwood/releases/tag/v4.1.1

## v4.1.0

- See https://github.com/redwoodjs/redwood/releases/tag/v4.1.0

## v4.0.1

- See https://github.com/redwoodjs/redwood/releases/tag/v4.0.1

## v4.0.0

- See https://github.com/redwoodjs/redwood/releases/tag/v4.0.0 for the release notes and https://community.redwoodjs.com/t/redwood-v4-0-0-upgrade-guide/4412 for the upgrade guide

## v3.8.0

- See https://github.com/redwoodjs/redwood/releases/tag/v3.8.0

## v3.7.1

- See https://github.com/redwoodjs/redwood/releases/tag/v3.7.1

## v3.7.0

- See https://github.com/redwoodjs/redwood/releases/tag/v3.7.0

## v3.6.1

- See https://github.com/redwoodjs/redwood/releases/tag/v3.6.1

## v3.6.0

- See https://github.com/redwoodjs/redwood/releases/tag/v3.6.0

## v3.5.0

- See https://github.com/redwoodjs/redwood/releases/tag/v3.5.0

## v3.4.0

- See https://github.com/redwoodjs/redwood/releases/tag/v3.4.0

## v3.3.2

- See https://github.com/redwoodjs/redwood/releases/tag/v3.3.2

## v3.3.1

- See https://github.com/redwoodjs/redwood/releases/tag/v3.3.1

## v3.3.0

- See https://github.com/redwoodjs/redwood/releases/tag/v3.3.0

## v3.2.2

- See https://github.com/redwoodjs/redwood/releases/tag/v3.2.2

## v3.2.1

- See https://github.com/redwoodjs/redwood/releases/tag/v3.2.1

## v3.2.0

- See https://github.com/redwoodjs/redwood/releases/tag/v3.2.0

## v3.1.2

- See https://github.com/redwoodjs/redwood/releases/tag/v3.1.2

## v3.1.1

- See https://github.com/redwoodjs/redwood/releases/tag/v3.1.1

## v3.1.0

- See https://github.com/redwoodjs/redwood/releases/tag/v3.1.0

## v3.0.3

- See https://github.com/redwoodjs/redwood/releases/tag/v3.0.3

## v3.0.2

- See https://github.com/redwoodjs/redwood/releases/tag/v3.0.2

## v3.0.1

- See https://github.com/redwoodjs/redwood/releases/tag/v3.0.1

## v3.0.0

- See https://github.com/redwoodjs/redwood/releases/tag/v3.0.0 for the release notes and https://community.redwoodjs.com/t/pending-redwood-3-0-0-is-now-available/3989 for the upgrade guide

## v2.2.5

- See https://github.com/redwoodjs/redwood/releases/tag/v2.2.5

## v2.2.4

- See https://github.com/redwoodjs/redwood/releases/tag/v2.2.4

## v2.2.3

- See https://github.com/redwoodjs/redwood/releases/tag/v2.2.3

## v2.2.2

- See https://github.com/redwoodjs/redwood/releases/tag/v2.2.2

## v2.2.1

- See https://github.com/redwoodjs/redwood/releases/tag/v2.2.1

## v2.2.0

- See https://github.com/redwoodjs/redwood/releases/tag/v2.2.0

## v2.1.1

- See https://github.com/redwoodjs/redwood/releases/tag/v2.1.1

## v2.1.0

- See https://github.com/redwoodjs/redwood/releases/tag/v2.1.0

## v2.0.0

- See https://github.com/redwoodjs/redwood/releases/tag/v2.0.0 for the release notes and upgrade guide

## v1.5.2

- See https://github.com/redwoodjs/redwood/releases/tag/v1.5.2

## v1.5.1

- See https://github.com/redwoodjs/redwood/releases/tag/v1.5.1

## v1.5.0

- See https://github.com/redwoodjs/redwood/releases/tag/v1.5.0

## v1.4.3

- See https://github.com/redwoodjs/redwood/releases/tag/v1.4.3

## v1.4.2

- See https://github.com/redwoodjs/redwood/releases/tag/v1.4.2

## v1.4.1

- See https://github.com/redwoodjs/redwood/releases/tag/v1.4.1

## v1.4.0

- See https://github.com/redwoodjs/redwood/releases/tag/v1.4.0

## v1.3.3

- See https://github.com/redwoodjs/redwood/releases/tag/v1.3.3

## v1.3.2

- See https://github.com/redwoodjs/redwood/releases/tag/v1.3.2

## v1.3.1

- See https://github.com/redwoodjs/redwood/releases/tag/v1.3.1

## v1.3.0

- See https://github.com/redwoodjs/redwood/releases/tag/v1.3.0

## v1.2.1

- See https://github.com/redwoodjs/redwood/releases/tag/v1.2.1

## v1.2.0

- See https://github.com/redwoodjs/redwood/releases/tag/v1.2.0

## v1.1.1

- See https://github.com/redwoodjs/redwood/releases/tag/v1.1.1

## v1.1.0

- See https://github.com/redwoodjs/redwood/releases/tag/v1.1.0

## v1.0.2

- See https://github.com/redwoodjs/redwood/releases/tag/v1.0.2

## v1.0.1

- See https://github.com/redwoodjs/redwood/releases/tag/v1.0.1

## v1.0.0

- See https://github.com/redwoodjs/redwood/releases/tag/v1.0.0-rc.final.1<|MERGE_RESOLUTION|>--- conflicted
+++ resolved
@@ -2,10 +2,6 @@
 
 ## Unreleased
 
-<<<<<<< HEAD
-- chore(docs): Add link to SuperTokens auth (#10067)
-  Add a missing link to the SuperTokens auth page in the docs.
-=======
 - fix(coherence): update setup command to detect server file
 
   The `yarn rw setup deploy coherence` command now detects if your project has the server file and configures the api prod command accordingly:
@@ -22,7 +18,9 @@
 - Update jsdoc for ScenarioData type (#29166)
 
   Fix formatting of JSDocs in `scenario.ts`
->>>>>>> fb4d818c
+
+- chore(docs): Add link to SuperTokens auth (#10067)
+  Add a missing link to the SuperTokens auth page in the docs. @danbtl
 
 - fix(deps): update opentelemetry-js monorepo (#10065)
 
