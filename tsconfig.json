{
  "references": [
<<<<<<< HEAD
    {"path": "packages/api"},
    {"path": "packages/core"},
    {"path": "packages/dev-server"},
    {"path": "packages/router"},
    {"path": "packages/internal"}
=======
    { "path": "packages/api" },
    { "path": "packages/core" },
    { "path": "packages/dev-server" },
    { "path": "packages/internal" },
    { "path": "packages/auth" }
>>>>>>> 4f1cc1d2
  ],
  "files": []
}<|MERGE_RESOLUTION|>--- conflicted
+++ resolved
@@ -1,18 +1,11 @@
 {
   "references": [
-<<<<<<< HEAD
-    {"path": "packages/api"},
-    {"path": "packages/core"},
-    {"path": "packages/dev-server"},
-    {"path": "packages/router"},
-    {"path": "packages/internal"}
-=======
     { "path": "packages/api" },
+    { "path": "packages/auth" },
     { "path": "packages/core" },
     { "path": "packages/dev-server" },
     { "path": "packages/internal" },
-    { "path": "packages/auth" }
->>>>>>> 4f1cc1d2
+    { "path": "packages/router" }
   ],
   "files": []
 }