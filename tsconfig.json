{
  "references": [
    { "path": "packages/internal" },
    { "path": "packages/structure" },
    { "path": "packages/core" },
    { "path": "packages/api" },
    { "path": "packages/api-server" },
    { "path": "packages/auth" },
    { "path": "packages/web" },
    { "path": "packages/router" },
    { "path": "packages/testing" },
    { "path": "packages/prerender" },
<<<<<<< HEAD
    { "path": "packages/graphql-server" }
=======
    { "path": "packages/graphql-server" },
    { "path": "packages/forms" },
    { "path": "packages/codemods" },
>>>>>>> 59b01d30
  ],
  "files": []
}<|MERGE_RESOLUTION|>--- conflicted
+++ resolved
@@ -10,13 +10,9 @@
     { "path": "packages/router" },
     { "path": "packages/testing" },
     { "path": "packages/prerender" },
-<<<<<<< HEAD
-    { "path": "packages/graphql-server" }
-=======
     { "path": "packages/graphql-server" },
     { "path": "packages/forms" },
     { "path": "packages/codemods" },
->>>>>>> 59b01d30
   ],
   "files": []
 }