--- conflicted
+++ resolved
@@ -20,11 +20,8 @@
     "@testing-library/react": "12.1.2",
     "@testing-library/user-event": "13.5.0",
     "@types/jest": "27.0.3",
-<<<<<<< HEAD
+    "@types/jscodeshift": "0.11.2",
     "all-contributors-cli": "6.20.0",
-=======
-    "@types/jscodeshift": "0.11.2",
->>>>>>> 98e83650
     "babel-jest": "27.3.1",
     "babel-plugin-auto-import": "1.1.0",
     "babel-plugin-remove-code": "0.0.6",
