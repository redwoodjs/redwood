{
  "private": true,
  "license": "MIT",
  "workspaces": [
    "packages/*",
    "packages/auth-providers/*/*",
    "packages/cli-packages/*",
    "packages/mailer/core",
    "packages/mailer/handlers/*",
    "packages/mailer/renderers/*",
    "packages/studio/web"
  ],
  "scripts": {
    "benchmark": "tsx ./tasks/benchmark/run-benchmarks.mts",
    "build": "lerna run build",
    "build:clean": "yarn clean:prisma && rimraf \"packages/**/dist\" --glob",
    "build:clean:super": "git clean -fdx && yarn && yarn build",
    "build:link": "node ./tasks/build-and-copy",
    "build:test-project": "node ./tasks/test-project/test-project",
    "build:watch": "lerna run build:watch --parallel; tsc --build",
    "check": "yarn node ./tasks/check/check.mjs",
    "clean:prisma": "rimraf node_modules/.prisma/client && node node_modules/@prisma/client/scripts/postinstall.js",
    "e2e": "node ./tasks/run-e2e",
    "generate-dependency-graph": "node ./tasks/generateDependencyGraph.mjs",
    "lint": "RWJS_CWD=packages/create-redwood-app/templates/ts eslint --config .eslintrc.js --ignore-pattern Routes.jsx packages",
    "lint:fix": "yarn lint --fix",
    "project:copy": "node ./tasks/framework-tools/frameworkFilesToProject.mjs",
    "project:deps": "node ./tasks/framework-tools/frameworkDepsToProject.mjs",
    "project:sync": "node ./tasks/framework-tools/frameworkSyncToProject.mjs",
    "rebuild-test-project-fixture": "node ./tasks/test-project/rebuild-test-project-fixture.js",
    "release": "node ./tasks/release/releaseCLI.mjs",
    "smoke-test": "node ./tasks/smoke-tests/smoke-tests.mjs",
    "test": "lerna run test --concurrency 2 -- --colors --maxWorkers=4",
    "test-ci": "lerna run test --concurrency 2 -- --colors --maxWorkers"
  },
  "resolutions": {
    "vscode-languageserver": "6.1.1",
    "vscode-languageserver-protocol": "3.15.3",
    "vscode-languageserver-textdocument": "1.0.8",
    "vscode-languageserver-types": "3.17.3"
  },
  "devDependencies": {
    "@actions/cache": "3.2.1",
    "@actions/core": "1.10.0",
    "@actions/exec": "1.1.1",
    "@actions/glob": "0.4.0",
    "@babel/cli": "7.22.15",
    "@babel/core": "7.22.17",
    "@babel/generator": "7.22.15",
    "@babel/node": "7.22.15",
    "@babel/plugin-proposal-decorators": "7.22.15",
    "@babel/plugin-transform-class-properties": "7.22.5",
    "@babel/plugin-transform-nullish-coalescing-operator": "7.22.11",
    "@babel/plugin-transform-private-methods": "7.22.5",
    "@babel/plugin-transform-private-property-in-object": "7.22.11",
    "@babel/plugin-transform-react-jsx": "7.22.15",
    "@babel/plugin-transform-runtime": "7.22.15",
    "@babel/preset-env": "7.22.15",
    "@babel/preset-react": "7.22.15",
    "@babel/preset-typescript": "7.22.15",
    "@babel/runtime-corejs3": "7.22.15",
    "@faker-js/faker": "8.0.2",
    "@npmcli/arborist": "6.2.10",
    "@playwright/test": "1.37.1",
    "@testing-library/jest-dom": "5.16.5",
    "@testing-library/react": "14.0.0",
    "@testing-library/user-event": "14.4.3",
    "@tsd/typescript": "5.1.6",
    "@types/babel__generator": "7.6.4",
    "@types/fs-extra": "11.0.1",
    "@types/jest": "29.5.4",
    "@types/jscodeshift": "0.11.6",
    "@types/ncp": "2.0.5",
    "@types/prompts": "2.4.4",
    "all-contributors-cli": "6.26.1",
    "babel-jest": "29.6.4",
    "babel-plugin-auto-import": "1.1.0",
    "babel-plugin-remove-code": "0.0.6",
    "boxen": "5.1.2",
    "core-js": "3.32.2",
    "cypress": "12.15.0",
    "cypress-wait-until": "1.7.2",
    "dependency-cruiser": "13.0.4",
    "eslint": "8.46.0",
    "fast-glob": "3.3.1",
    "fs-extra": "11.1.1",
    "jest": "29.6.4",
    "jest-runner-tsd": "5.0.0",
    "jscodeshift": "0.15.0",
    "lerna": "7.2.0",
    "listr2": "6.6.1",
    "make-dir-cli": "3.0.0",
    "msw": "1.3.0",
    "ncp": "2.0.0",
    "nodemon": "2.0.22",
    "npm-packlist": "7.0.4",
    "nx": "16.4.1",
    "nx-cloud": "16.2.0",
    "octokit": "2.1.0",
    "ora": "6.3.1",
    "prompts": "2.4.2",
    "rimraf": "5.0.1",
<<<<<<< HEAD
    "tsup": "7.2.0",
    "typescript": "5.1.6",
=======
    "tsx": "3.12.7",
    "typescript": "5.2.2",
>>>>>>> 208bce31
    "yargs": "17.7.2",
    "zx": "7.2.2"
  },
  "packageManager": "yarn@3.6.3",
  "npmClient": "yarn"
}<|MERGE_RESOLUTION|>--- conflicted
+++ resolved
@@ -100,13 +100,9 @@
     "ora": "6.3.1",
     "prompts": "2.4.2",
     "rimraf": "5.0.1",
-<<<<<<< HEAD
     "tsup": "7.2.0",
-    "typescript": "5.1.6",
-=======
     "tsx": "3.12.7",
     "typescript": "5.2.2",
->>>>>>> 208bce31
     "yargs": "17.7.2",
     "zx": "7.2.2"
   },
