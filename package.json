{
  "private": true,
  "license": "MIT",
  "workspaces": [
    "packages/*",
    "packages/adapters/*/*",
    "packages/auth-providers/*/*",
    "packages/cli-packages/*",
    "packages/mailer/core",
    "packages/mailer/handlers/*",
    "packages/mailer/renderers/*",
    "packages/studio/web"
  ],
  "scripts": {
    "build": "nx run-many -t build",
    "build:clean": "node ./tasks/clean.mjs",
    "build:clean:super": "git clean -fdx && yarn && yarn build",
    "build:pack": "nx run-many -t build:pack",
    "build:test-project": "node ./tasks/test-project/test-project",
    "build:watch": "lerna run build:watch --parallel; tsc --build",
    "changesets": "tsx ./tasks/changesets/changesets.mts",
    "check": "node ./tasks/check/check.mjs",
    "clean:prisma": "rimraf node_modules/.prisma/client && node node_modules/@prisma/client/scripts/postinstall.js",
    "e2e": "node ./tasks/run-e2e",
    "generate-dependency-graph": "node ./tasks/generateDependencyGraph.mjs",
    "lint": "RWJS_CWD=packages/create-redwood-app/templates/ts eslint --config .eslintrc.js --ignore-pattern Routes.jsx packages",
    "lint:fix": "yarn lint --fix",
    "project:copy": "node ./tasks/framework-tools/frameworkFilesToProject.mjs",
    "project:deps": "node ./tasks/framework-tools/frameworkDepsToProject.mjs",
    "project:sync": "node ./tasks/framework-tools/frameworkSyncToProject.mjs",
    "project:tarsync": "node ./tasks/framework-tools/tarsync.mjs",
    "rebuild-test-project-fixture": "tsx ./tasks/test-project/rebuild-test-project-fixture.ts",
    "rebuild-fragments-test-project-fixture": "tsx ./tasks/test-project/rebuild-fragments-test-project-fixture.ts",
    "smoke-tests": "node ./tasks/smoke-tests/smoke-tests.mjs",
    "test": "nx run-many -t test -- --minWorkers=1 --maxWorkers=4",
    "test-ci": "nx run-many -t test",
    "test:k6": "tsx ./tasks/k6-test/run-k6-tests.mts",
    "test:types": "tstyche"
  },
  "resolutions": {
    "vscode-languageserver": "6.1.1",
    "vscode-languageserver-protocol": "3.15.3",
    "vscode-languageserver-textdocument": "1.0.8",
    "vscode-languageserver-types": "3.17.3"
  },
  "devDependencies": {
    "@actions/cache": "3.2.4",
    "@actions/core": "1.10.1",
    "@actions/exec": "1.1.1",
    "@actions/glob": "0.4.0",
    "@babel/cli": "7.23.9",
    "@babel/core": "^7.22.20",
    "@babel/generator": "7.23.6",
    "@babel/node": "7.23.9",
    "@babel/plugin-proposal-decorators": "7.24.0",
    "@babel/plugin-transform-class-properties": "^7.22.5",
    "@babel/plugin-transform-nullish-coalescing-operator": "7.23.4",
    "@babel/plugin-transform-private-methods": "^7.22.5",
    "@babel/plugin-transform-private-property-in-object": "^7.22.11",
    "@babel/plugin-transform-react-jsx": "^7.22.15",
    "@babel/plugin-transform-runtime": "7.24.0",
    "@babel/preset-env": "^7.22.20",
    "@babel/preset-react": "^7.22.15",
    "@babel/preset-typescript": "^7.22.15",
    "@babel/runtime-corejs3": "7.24.0",
    "@faker-js/faker": "8.0.2",
    "@npmcli/arborist": "7.2.2",
    "@playwright/test": "1.41.2",
<<<<<<< HEAD
    "@testing-library/jest-dom": "6.4.2",
    "@testing-library/react": "14.1.2",
=======
    "@testing-library/jest-dom": "6.3.0",
    "@testing-library/react": "14.2.2",
>>>>>>> 86bff1bc
    "@testing-library/user-event": "14.5.2",
    "@types/babel__generator": "7.6.8",
    "@types/fs-extra": "11.0.4",
    "@types/jest": "29.5.8",
    "@types/jscodeshift": "0.11.6",
    "@types/ncp": "2.0.8",
    "@types/prompts": "2.4.9",
    "all-contributors-cli": "6.26.1",
    "babel-jest": "^29.7.0",
    "babel-plugin-auto-import": "1.1.0",
    "babel-plugin-remove-code": "0.0.6",
    "boxen": "5.1.2",
    "core-js": "3.35.1",
    "cypress": "13.6.6",
    "cypress-fail-fast": "7.1.0",
    "cypress-wait-until": "3.0.1",
    "dependency-cruiser": "16.2.3",
    "dotenv": "16.4.5",
    "eslint": "8.55.0",
    "execa": "5.1.1",
    "fast-glob": "3.3.2",
    "fs-extra": "11.2.0",
    "human-id": "^4.1.1",
    "jest": "29.7.0",
    "jscodeshift": "0.15.0",
    "lerna": "8.0.2",
    "listr2": "6.6.1",
    "make-dir-cli": "3.0.0",
    "msw": "1.3.2",
    "ncp": "2.0.0",
    "nodemon": "3.1.0",
    "npm-packlist": "8.0.2",
    "nx": "18.0.8",
    "octokit": "3.1.2",
    "ora": "7.0.1",
    "prompts": "2.4.2",
    "rimraf": "5.0.5",
    "tstyche": "1.0.0",
    "tsx": "4.6.2",
    "typescript": "5.4.3",
    "vitest": "1.3.1",
    "yargs": "17.7.2",
    "zx": "7.2.3"
  },
  "packageManager": "yarn@4.1.1",
  "npmClient": "yarn"
}<|MERGE_RESOLUTION|>--- conflicted
+++ resolved
@@ -66,13 +66,8 @@
     "@faker-js/faker": "8.0.2",
     "@npmcli/arborist": "7.2.2",
     "@playwright/test": "1.41.2",
-<<<<<<< HEAD
     "@testing-library/jest-dom": "6.4.2",
-    "@testing-library/react": "14.1.2",
-=======
-    "@testing-library/jest-dom": "6.3.0",
     "@testing-library/react": "14.2.2",
->>>>>>> 86bff1bc
     "@testing-library/user-event": "14.5.2",
     "@types/babel__generator": "7.6.8",
     "@types/fs-extra": "11.0.4",
