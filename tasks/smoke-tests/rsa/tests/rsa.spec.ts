--- conflicted
+++ resolved
@@ -3,13 +3,8 @@
 test('Submitting the form should return a response', async ({ page }) => {
   await page.goto('/')
 
-<<<<<<< HEAD
-  const h3 = await page.locator('h1').innerText()
-  expect(h3).toMatch(/Hello Anonymous!!/)
-=======
   const h1 = await page.locator('h1').innerText()
   expect(h1).toMatch(/Hello Anonymous!!/)
->>>>>>> b41ca33e
 
   const pageText = await page.locator('#redwood-app > div').innerText()
   expect(pageText).toMatch('The form has been submitted 0 times.')
