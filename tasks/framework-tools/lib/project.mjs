--- conflicted
+++ resolved
@@ -23,32 +23,15 @@
   const bins = getFrameworkPackagesBins()
 
   for (let [binName, binPath] of Object.entries(bins)) {
-<<<<<<< HEAD
     try {
       // if the binPath doesn't exist, create it.
       const binSymlink = path.join(projectPath, 'node_modules/.bin', binName)
       binPath = path.join(projectPath, 'node_modules', binPath)
+
       if (!fs.existsSync(binSymlink)) {
         fs.mkdirSync(path.dirname(binSymlink), {
           recursive: true,
         })
-        fs.symlinkSync(binPath, binSymlink)
-      }
-      console.log('chmod +x', terminalLink(binName, binPath))
-      fs.chmodSync(binSymlink, '755')
-      fs.chmodSync(binPath, '755')
-    } catch (e) {
-      console.error(e)
-    }
-=======
-    // if the binPath doesn't exist, create it.
-    const binSymlink = path.join(projectPath, 'node_modules/.bin', binName)
-    binPath = path.join(projectPath, 'node_modules', binPath)
-
-    if (!fs.existsSync(binSymlink)) {
-      fs.mkdirSync(path.dirname(binSymlink), {
-        recursive: true,
-      })
 
       // `fs.existsSync` checks if the target of the symlink exists, not the symlink. If the symlink exists,
       // we have to remove it before we can fix it. As far as I can tell, there's no way to check if a symlink exists but not its target,
@@ -61,13 +44,15 @@
         }
       }
 
-      fs.symlinkSync(binPath, binSymlink)
+        fs.symlinkSync(binPath, binSymlink)
+      }
+
+      console.log('chmod +x', terminalLink(binName, binPath))
+      fs.chmodSync(binSymlink, '755')
+      fs.chmodSync(binPath, '755')
+    } catch (e) {
+      console.error(e)
     }
-
-    console.log('chmod +x', terminalLink(binName, binPath))
-    fs.chmodSync(binSymlink, '755')
-    fs.chmodSync(binPath, '755')
->>>>>>> c9bdd08b
   }
 }
 
