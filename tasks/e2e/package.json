{
  "name": "e2e",
  "description": "",
  "version": "0.0.0",
  "private": true,

  "devDependencies": {
<<<<<<< HEAD
    "cypress": "7.6.0",
    "cypress-wait-until": "1.7.1"
=======
    "cypress": "^7.7.0"
>>>>>>> 5a0d6253
  }
}<|MERGE_RESOLUTION|>--- conflicted
+++ resolved
@@ -5,11 +5,7 @@
   "private": true,
 
   "devDependencies": {
-<<<<<<< HEAD
-    "cypress": "7.6.0",
+    "cypress": "7.7.0",
     "cypress-wait-until": "1.7.1"
-=======
-    "cypress": "^7.7.0"
->>>>>>> 5a0d6253
   }
 }