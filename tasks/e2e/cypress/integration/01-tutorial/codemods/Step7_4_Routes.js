export default `
import { Router, Route, Set } from '@redwoodjs/router'
import BlogLayout from 'src/layouts/BlogLayout'
import PostsLayout from 'src/layouts/PostsLayout'

const Routes = () => {
  return (
    <Router>
      <Set wrap={BlogLayout}>
        <Route path="/contact" page={ContactPage} name="contact" />
        <Route path="/blog-post/{id:Int}" page={BlogPostPage} name="blogPost" />
        <Route path="/about" page={AboutPage} name="about" prerender/>
        <Route path="/" page={HomePage} name="home" prerender/>
      </Set>
<<<<<<< HEAD
      <Route path="/posts/new" page={PostNewPage} name="postNew" />
      <Route path="/posts/{id:Int}/edit" page={PostEditPage} name="postEdit" />
      <Route path="/posts/{id:Int}" page={PostPage} name="post" />
      <Route path="/posts" page={PostsPage} name="posts" />
=======
      <Set wrap={PostsLayout}>
        <Route path="/posts/new" page={NewPostPage} name="newPost" />
        <Route path="/posts/{id:Int}/edit" page={EditPostPage} name="editPost" />
        <Route path="/posts/{id:Int}" page={PostPage} name="post" />
        <Route path="/posts" page={PostsPage} name="posts" />
      </Set>
>>>>>>> 91537497
      <Route notfound page={NotFoundPage} prerender/>
    </Router>
  )
}

export default Routes
`<|MERGE_RESOLUTION|>--- conflicted
+++ resolved
@@ -12,19 +12,12 @@
         <Route path="/about" page={AboutPage} name="about" prerender/>
         <Route path="/" page={HomePage} name="home" prerender/>
       </Set>
-<<<<<<< HEAD
-      <Route path="/posts/new" page={PostNewPage} name="postNew" />
-      <Route path="/posts/{id:Int}/edit" page={PostEditPage} name="postEdit" />
-      <Route path="/posts/{id:Int}" page={PostPage} name="post" />
-      <Route path="/posts" page={PostsPage} name="posts" />
-=======
       <Set wrap={PostsLayout}>
         <Route path="/posts/new" page={NewPostPage} name="newPost" />
         <Route path="/posts/{id:Int}/edit" page={EditPostPage} name="editPost" />
         <Route path="/posts/{id:Int}" page={PostPage} name="post" />
         <Route path="/posts" page={PostsPage} name="posts" />
       </Set>
->>>>>>> 91537497
       <Route notfound page={NotFoundPage} prerender/>
     </Router>
   )
