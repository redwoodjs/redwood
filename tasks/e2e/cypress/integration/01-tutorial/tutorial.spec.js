/* eslint-disable no-undef, camelcase */
/// <reference types="cypress" />
import path from 'path'

import Step0_1_RedwoodToml from './codemods/Step0_1_RedwoodToml'
import Step0_2_GraphQL from './codemods/Step0_2_GraphQL'
import Step1_1_Routes from './codemods/Step1_1_Routes'
import Step2_1_PagesHome from './codemods/Step2_1_PagesHome'
import Step2_2_PagesAbout from './codemods/Step2_2_PagesAbout'
import Step3_1_LayoutsBlog from './codemods/Step3_1_LayoutsBlog'
import Step3_2_Routes from './codemods/Step3_2_Routes'
import Step3_3_PagesHome from './codemods/Step3_3_PagesHome'
import Step3_4_PagesAbout from './codemods/Step3_4_PagesAbout'
import Step4_1_DbSchema from './codemods/Step4_1_DbSchema'
import Step5_1_ComponentsCellBlogPost from './codemods/Step5_1_ComponentsCellBlogPost'
import Step5_2_ComponentsCellBlogPostTest from './codemods/Step5_2_ComponentsCellBlogPostTest'
import Step5_3_PagesHome from './codemods/Step5_3_PagesHome'
import Step6_1_Routes from './codemods/Step6_1_Routes'
import Step6_2_BlogPostPage from './codemods/Step6_2_BlogPostPage'
import Step6_3_BlogPostCell from './codemods/Step6_3_BlogPostCell'
import Step6_3_BlogPostCellTest from './codemods/Step6_3_BlogPostCellTest'
import Step6_4_BlogPost from './codemods/Step6_4_BlogPost'
import Step6_4_BlogPostTest from './codemods/Step6_4_BlogPostTest'
import Step6_5_BlogPostsCell from './codemods/Step6_5_BlogPostsCell'
import Step6_5_BlogPostsCellMock from './codemods/Step6_5_BlogPostsCellMock'
import Step7_1_BlogLayout from './codemods/Step7_1_BlogLayout'
import Step7_2_ContactPage from './codemods/Step7_2_ContactPage'
import Step7_3_Css from './codemods/Step7_3_Css'
import Step7_4_Routes from './codemods/Step7_4_Routes'
<<<<<<< HEAD
import Step8_1_ContactPageWithoutJsEmailValidation from './codemods/Step8_1_ContactPageWithoutJsEmailValidation'
import Step8_2_CreateContactServiceValidation from './codemods/Step8_2_CreateContactServiceValidation'
=======
import Step8_1_RequireAuth from './codemods/Step8_1_RequireAuth'
import Step8_2_PostsRequireAuth from './codemods/Step8_2_PostsRequireAuth'
import Step8_3_DisableAuth from './codemods/Step8_3_DisableAuth'
>>>>>>> ad7ade7e

const BASE_DIR = Cypress.env('RW_PATH')

describe('The Redwood Tutorial - Golden path edition', () => {
  // TODO: https://redwoodjs.com/tutorial/saving-data
  // TODO: https://redwoodjs.com/tutorial/administration

  it('0. Starting Development', () => {
    // reset graphql function to use classic api

    // reset redwood toml to use standard apollo server aka not envelop
    cy.writeFile(path.join(BASE_DIR, 'redwood.toml'), Step0_1_RedwoodToml)

    // needed because can run integration tests out of order and the helix tests will overwrite the graphql function
    cy.writeFile(
      path.join(BASE_DIR, 'api/src/functions/graphql.js'),
      Step0_2_GraphQL
    )

    // https://redwoodjs.com/tutorial/installation-starting-development
    cy.writeFile(path.join(BASE_DIR, 'web/src/Routes.js'), Step1_1_Routes)
    cy.visit('http://localhost:8910')
    cy.get('h1 > span').contains('Welcome to RedwoodJS!')
  })

  it('1. Our First Page', () => {
    //redwoodjs.com/tutorial/our-first-page
    cy.visit('http://localhost:8910')
    cy.exec(`cd ${BASE_DIR}; yarn redwood generate page home / --force`)
    cy.get('h1').should('contain', 'HomePage')
  })

  it('2. A Second Page and a Link', () => {
    // https://redwoodjs.com/tutorial/a-second-page-and-a-link
    cy.exec(`cd ${BASE_DIR}; yarn redwood generate page about --force`)
    cy.writeFile(
      path.join(BASE_DIR, 'web/src/pages/HomePage/HomePage.js'),
      Step2_1_PagesHome
    )
    cy.contains('About').click()
    cy.get('h1').should('contain', 'AboutPage')
    cy.writeFile(
      path.join(BASE_DIR, 'web/src/pages/AboutPage/AboutPage.js'),
      Step2_2_PagesAbout
    )
    cy.get('h1').should('contain', 'Redwood Blog')
    cy.contains('Return home').click()
  })

  it('3. Layouts', () => {
    cy.exec(`cd ${BASE_DIR}; yarn redwood generate layout blog --force`)
    cy.writeFile(
      path.join(BASE_DIR, 'web/src/layouts/BlogLayout/BlogLayout.js'),
      Step3_1_LayoutsBlog
    )
    cy.writeFile(path.join(BASE_DIR, 'web/src/Routes.js'), Step3_2_Routes)
    cy.writeFile(
      path.join(BASE_DIR, 'web/src/pages/HomePage/HomePage.js'),
      Step3_3_PagesHome
    )
    cy.contains('Redwood Blog').click()
    cy.get('main').should('contain', 'Home')

    cy.writeFile(
      path.join(BASE_DIR, 'web/src/pages/AboutPage/AboutPage.js'),
      Step3_4_PagesAbout
    )
    cy.contains('About').click()
    cy.get('p').should(
      'contain',
      'This site was created to demonstrate my mastery of Redwood: Look on my works, ye mighty, and despair!'
    )
  })

  it('4. Getting Dynamic', () => {
    // https://redwoodjs.com/tutorial/getting-dynamic
    cy.writeFile(path.join(BASE_DIR, 'api/db/schema.prisma'), Step4_1_DbSchema)
    cy.exec(`rm ${BASE_DIR}/api/db/dev.db`, { failOnNonZeroExit: false })
    // need to also handle case where Prisma Client be out of sync
    cy.exec(
      `cd ${BASE_DIR}; yarn rimraf ./api/db/migrations && yarn rw prisma migrate reset --skip-seed --force`
    )
    cy.exec(`cd ${BASE_DIR}; yarn rw prisma migrate dev`)

    cy.exec(`cd ${BASE_DIR}; yarn rw g scaffold post --force`)

    cy.visit('http://localhost:8910/posts')

    cy.get('h1').should('contain', 'Posts')
    cy.get('a.rw-button.rw-button-green').should(
      'have.css',
      'background-color',
      'rgb(72, 187, 120)'
    )
    cy.contains(' New Post').click()
    cy.get('h2').should('contain', 'New Post')

    // SAVE
    cy.get('input#title').type('First post')
    cy.get('input#body').type('Hello world!')
    //check scaffold css
    cy.get('button.rw-button.rw-button-blue').should(
      'have.css',
      'background-color',
      'rgb(49, 130, 206)'
    )
    cy.get('button').contains('Save').click()

    cy.contains('Post created')

    cy.contains('Loading...').should('not.exist')
    //checks Toast messages
    cy.get('div[role="status"]').contains('Post created')

    // EDIT
    cy.contains('Edit').click()
    cy.contains('Loading...').should('not.exist')
    cy.get('h2').contains('Edit Post 1')
    cy.get('input#body').clear().type('No, Margle the World!')
    cy.get('button').contains('Save').click()
    cy.get('td').contains('No, Margle the World!')
    cy.get('div[role="status"]').contains('Post updated')

    cy.contains('Post updated')

    // DELETE
    cy.contains('Delete').click()

    // No more posts, so it should be in the empty state.
    cy.contains('Post deleted')
    cy.get('div[role="status"]').contains('Post deleted')

    cy.contains('Create one?').click()
    cy.get('input#title').type('Second post')
    cy.get('input#body').type('Hello world!')
    cy.get('button').contains('Save').click()
  })

  it('5. Cells', () => {
    cy.exec(`cd ${BASE_DIR}; yarn rw g cell BlogPosts --force`)
    cy.writeFile(
      path.join(BASE_DIR, 'web/src/components/BlogPostsCell/BlogPostsCell.js'),
      Step5_1_ComponentsCellBlogPost
    )
    cy.writeFile(
      path.join(
        BASE_DIR,
        'web/src/components/BlogPostsCell/BlogPostsCell.test.js'
      ),
      Step5_2_ComponentsCellBlogPostTest
    )
    cy.writeFile(
      path.join(BASE_DIR, 'web/src/pages/HomePage/HomePage.js'),
      Step5_3_PagesHome
    )
    cy.visit('http://localhost:8910/posts/2') // adding step for pause
    cy.visit('http://localhost:8910/')

    cy.get('main').should(
      'contain',
      // [{"title":"Second post","body":"Hello world!","__typename":"Post"}]
      '"body":"Hello world!"'
    )
  })

  it('6. Routing Params', () => {
    // https://redwoodjs.com/tutorial/routing-params
    cy.exec(`cd ${BASE_DIR}; yarn rw g page BlogPost --force`)
    cy.exec(`cd ${BASE_DIR}; yarn rw g cell BlogPost --force`)
    cy.exec(`cd ${BASE_DIR}; yarn rw g component BlogPost --force`)

    cy.writeFile(path.join(BASE_DIR, 'web/src/Routes.js'), Step6_1_Routes)
    cy.writeFile(
      path.join(BASE_DIR, 'web/src/pages/BlogPostPage/BlogPostPage.js'),
      Step6_2_BlogPostPage
    )
    cy.writeFile(
      path.join(BASE_DIR, 'web/src/components/BlogPostCell/BlogPostCell.js'),
      Step6_3_BlogPostCell
    )
    cy.writeFile(
      path.join(
        BASE_DIR,
        'web/src/components/BlogPostCell/BlogPostCell.test.js'
      ),
      Step6_3_BlogPostCellTest
    )
    cy.writeFile(
      path.join(BASE_DIR, 'web/src/components/BlogPost/BlogPost.js'),
      Step6_4_BlogPost
    )
    cy.writeFile(
      path.join(BASE_DIR, 'web/src/components/BlogPost/BlogPost.test.js'),
      Step6_4_BlogPostTest
    )
    cy.writeFile(
      path.join(BASE_DIR, 'web/src/components/BlogPostsCell/BlogPostsCell.js'),
      Step6_5_BlogPostsCell
    )
    cy.writeFile(
      path.join(
        BASE_DIR,
        'web/src/components/BlogPostsCell/BlogPostsCell.mock.js'
      ),
      Step6_5_BlogPostsCellMock
    )

    // New entry
    cy.visit('http://localhost:8910/posts')
    cy.contains(' New Post').click()
    cy.get('input#title').type('Third post')
    cy.get('input#body').type('foo bar')
    cy.get('button').contains('Save').click()

    cy.visit('http://localhost:8910/')

    // Detail Page
    cy.contains('Second post').click()
    cy.get('main').should('contain', 'Hello world!')

    cy.visit('http://localhost:8910/')

    cy.contains('Third post').click()
    cy.get('main').should('contain', 'foo bar')
  })

  it("7. Everyone's Favorite Thing to Build: Forms", () => {
    // https://redwoodjs.com/tutorial/everyone-s-favorite-thing-to-build-forms
    cy.exec(`cd ${BASE_DIR}; yarn rw g page contact --force`)
    cy.writeFile(
      path.join(BASE_DIR, 'web/src/layouts/BlogLayout/BlogLayout.js'),
      Step7_1_BlogLayout
    )
    cy.writeFile(
      path.join(BASE_DIR, 'web/src/pages/ContactPage/ContactPage.js'),
      Step7_2_ContactPage
    )
    cy.writeFile(path.join(BASE_DIR, 'web/src/index.css'), Step7_3_Css)
    cy.writeFile(path.join(BASE_DIR, 'web/src/Routes.js'), Step7_4_Routes)

    cy.contains('Contact').click()
    cy.contains('Save').click()
    cy.get('main').should('contain', 'name is required')
    cy.get('main').should('contain', 'email is required')
    cy.get('main').should('contain', 'message is required')

    cy.get('input#email').type('foo bar')
    cy.contains('Save').click()
    cy.get('main').should('contain', 'Please enter a valid email address')

    cy.get('input#name').type('test name')
    cy.get('input#email').type('foo@bar.com')
    cy.get('textarea#message').type('test message')
    cy.get('#tutorial-form').submit()
    // console
    // {name: "test name", email: "foo@bar.com", message: "test message"}
  })

<<<<<<< HEAD
  it('8. Saving Data', () => {
    // navigate back out
    cy.visit('http://localhost:8910/')

    // Create a CRUD contacts service
    cy.exec(`cd ${BASE_DIR}; yarn rw g sdl contact --force --crud`)

    cy.writeFile(
      path.join(BASE_DIR, 'web/src/pages/ContactPage/ContactPage.js'),
      Step8_1_ContactPageWithoutJsEmailValidation
    )

    cy.writeFile(
      path.join(BASE_DIR, 'api/src/services/contacts/contacts.js'),
      Step8_2_CreateContactServiceValidation
    )

    // then get to new contact with api side validation
    cy.contains('Contact').click()

    cy.get('input#name').clear().type('test name')
    cy.get('input#email').clear().type('foo bar com')
    cy.get('textarea#message').clear().type('test message')
    cy.contains('Save').click()

    cy.get('main').should('contain', "Can't create new contact")
    cy.get('main').should('contain', 'is not formatted like an email address')

    // then test saving with a valid email
    cy.get('input#email').clear().type('test@example.com')
    cy.contains('Save').click()

    cy.get('main').should('contain', 'Thank you for your submission')
=======
  it('8. Auth - Render Cell Failure Message', () => {
    // enable auth
    cy.writeFile(
      path.join(BASE_DIR, 'api/src/lib/auth.js'),
      Step8_1_RequireAuth
    )

    cy.writeFile(
      path.join(BASE_DIR, 'api/src/services/posts/posts.js'),
      Step8_2_PostsRequireAuth
    )

    cy.visit('http://localhost:8910/posts')

    cy.get('main').should('not.contain', 'Second post')

    cy.get('main > div:nth-child(1)').should('contain', 'Error')
    cy.get('main > div:nth-child(1)').should('contain', "can't do that")

    // disable auth
    cy.writeFile(
      path.join(BASE_DIR, 'api/src/lib/auth.js'),
      Step8_3_DisableAuth
    )
>>>>>>> ad7ade7e
  })
})<|MERGE_RESOLUTION|>--- conflicted
+++ resolved
@@ -27,14 +27,11 @@
 import Step7_2_ContactPage from './codemods/Step7_2_ContactPage'
 import Step7_3_Css from './codemods/Step7_3_Css'
 import Step7_4_Routes from './codemods/Step7_4_Routes'
-<<<<<<< HEAD
 import Step8_1_ContactPageWithoutJsEmailValidation from './codemods/Step8_1_ContactPageWithoutJsEmailValidation'
 import Step8_2_CreateContactServiceValidation from './codemods/Step8_2_CreateContactServiceValidation'
-=======
 import Step8_1_RequireAuth from './codemods/Step8_1_RequireAuth'
 import Step8_2_PostsRequireAuth from './codemods/Step8_2_PostsRequireAuth'
 import Step8_3_DisableAuth from './codemods/Step8_3_DisableAuth'
->>>>>>> ad7ade7e
 
 const BASE_DIR = Cypress.env('RW_PATH')
 
@@ -293,7 +290,6 @@
     // {name: "test name", email: "foo@bar.com", message: "test message"}
   })
 
-<<<<<<< HEAD
   it('8. Saving Data', () => {
     // navigate back out
     cy.visit('http://localhost:8910/')
@@ -327,8 +323,9 @@
     cy.contains('Save').click()
 
     cy.get('main').should('contain', 'Thank you for your submission')
-=======
-  it('8. Auth - Render Cell Failure Message', () => {
+  }
+     
+  it('9. Auth - Render Cell Failure Message', () => {
     // enable auth
     cy.writeFile(
       path.join(BASE_DIR, 'api/src/lib/auth.js'),
@@ -352,6 +349,5 @@
       path.join(BASE_DIR, 'api/src/lib/auth.js'),
       Step8_3_DisableAuth
     )
->>>>>>> ad7ade7e
   })
 })