/* eslint-disable no-undef, camelcase */
/// <reference types="cypress" />
import path from 'path'

import Step1_1_Routes from '../01-tutorial/codemods/Step1_1_Routes'
import {
  test_first_page,
  test_pages,
  test_layouts,
  test_dynamic,
  test_cells,
  test_routing_params,
  test_forms,
  test_saving_data,
  // test_auth_cell_failure,
} from '../01-tutorial/sharedTests'

import Step0_1_RedwoodToml from './codemods/Step0_1_RedwoodToml'
import Step0_2_GraphQL from './codemods/Step0_2_GraphQL'

const BASE_DIR = Cypress.env('RW_PATH')

describe('The Redwood Tutorial - Golden path Helix/Envelop edition', () => {
  // TODO: https://redwoodjs.com/tutorial/saving-data
  // TODO: https://redwoodjs.com/tutorial/administration
  before(() => {
    cy.exec(`cd ${BASE_DIR}; git restore . && git clean -df`, {
      failOnNonZeroExit: false,
    })
  })

  it('0. Starting Development', () => {
    // reset redwood toml to use envelop
    cy.writeFile(path.join(BASE_DIR, 'redwood.toml'), Step0_1_RedwoodToml)

    // reset graphql function to use envelop
    cy.writeFile(
      path.join(BASE_DIR, 'api/src/functions/graphql.js'),
      Step0_2_GraphQL
    )

    // https://redwoodjs.com/tutorial/installation-starting-development
    cy.writeFile(path.join(BASE_DIR, 'web/src/Routes.js'), Step1_1_Routes)
    cy.visit('http://localhost:8910')
    cy.get('h1 > span').contains('Welcome to RedwoodJS!')
  })

<<<<<<< HEAD
  it('1. Our First Page', () => {
    //redwoodjs.com/tutorial/our-first-page
    cy.visit('http://localhost:8910')
    cy.exec(`cd ${BASE_DIR}; yarn redwood generate page home / --force`)
    cy.get('h1').should('contain', 'HomePage')
  })

  it('2. A Second Page and a Link', () => {
    // https://redwoodjs.com/tutorial/a-second-page-and-a-link
    cy.exec(`cd ${BASE_DIR}; yarn redwood generate page about --force`)
    cy.writeFile(
      path.join(BASE_DIR, 'web/src/pages/HomePage/HomePage.js'),
      Step2_1_PagesHome
    )
    cy.contains('About').click()
    cy.get('h1').should('contain', 'AboutPage')
    cy.writeFile(
      path.join(BASE_DIR, 'web/src/pages/AboutPage/AboutPage.js'),
      Step2_2_PagesAbout
    )
    cy.get('h1').should('contain', 'Redwood Blog')
    cy.contains('Return home').click()
  })

  it('3. Layouts', () => {
    cy.exec(`cd ${BASE_DIR}; yarn redwood generate layout blog --force`)
    cy.writeFile(
      path.join(BASE_DIR, 'web/src/layouts/BlogLayout/BlogLayout.js'),
      Step3_1_LayoutsBlog
    )
    cy.writeFile(path.join(BASE_DIR, 'web/src/Routes.js'), Step3_2_Routes)
    cy.writeFile(
      path.join(BASE_DIR, 'web/src/pages/HomePage/HomePage.js'),
      Step3_3_PagesHome
    )
    cy.contains('Redwood Blog').click()
    cy.get('main').should('contain', 'Home')

    cy.writeFile(
      path.join(BASE_DIR, 'web/src/pages/AboutPage/AboutPage.js'),
      Step3_4_PagesAbout
    )
    cy.contains('About').click()
    cy.get('p').should(
      'contain',
      'This site was created to demonstrate my mastery of Redwood: Look on my works, ye mighty, and despair!'
    )
  })

  it('4. Getting Dynamic', () => {
    // https://redwoodjs.com/tutorial/getting-dynamic
    cy.writeFile(path.join(BASE_DIR, 'api/db/schema.prisma'), Step4_1_DbSchema)
    cy.exec(`rm ${BASE_DIR}/api/db/dev.db`, { failOnNonZeroExit: false })
    // need to also handle case where Prisma Client be out of sync
    cy.exec(
      `cd ${BASE_DIR}; yarn rimraf ./api/db/migrations && yarn rw prisma migrate reset --skip-seed --force`
    )
    cy.exec(`cd ${BASE_DIR}; yarn rw prisma migrate dev`)

    cy.exec(`cd ${BASE_DIR}; yarn rw g scaffold post --force`)

    cy.visit('http://localhost:8910/posts')

    cy.get('h1').should('contain', 'Posts')
    cy.get('a.rw-button.rw-button-green').should(
      'have.css',
      'background-color',
      'rgb(72, 187, 120)'
    )
    cy.contains(' New Post').click()
    cy.get('h2').should('contain', 'New Post')

    // SAVE
    cy.get('input#title').type('First post')
    cy.get('input#body').type('Hello world!')
    //check scaffold css
    cy.get('button.rw-button.rw-button-blue').should(
      'have.css',
      'background-color',
      'rgb(49, 130, 206)'
    )
    cy.get('button').contains('Save').click()

    cy.contains('Post created')

    cy.contains('Loading...').should('not.exist')
    //checks Toast messages
    cy.get('div[role="status"]').contains('Post created')

    // EDIT
    cy.contains('Edit').click()
    cy.contains('Loading...').should('not.exist')
    cy.get('h2').contains('Edit Post 1')
    cy.get('input#body').clear().type('No, Margle the World!')
    cy.get('button').contains('Save').click()
    cy.get('td').contains('No, Margle the World!')
    cy.get('div[role="status"]').contains('Post updated')

    cy.contains('Post updated')

    // DELETE
    cy.contains('Delete').click()

    // No more posts, so it should be in the empty state.
    cy.contains('Post deleted')
    cy.get('div[role="status"]').contains('Post deleted')

    cy.contains('Create one?').click()
    cy.get('input#title').type('Second post')
    cy.get('input#body').type('Hello world!')
    cy.get('button').contains('Save').click()
  })

  it('5. Cells', () => {
    cy.exec(`cd ${BASE_DIR}; yarn rw g cell BlogPosts --force`)
    cy.writeFile(
      path.join(BASE_DIR, 'web/src/components/BlogPostsCell/BlogPostsCell.js'),
      Step5_1_ComponentsCellBlogPost
    )
    cy.writeFile(
      path.join(
        BASE_DIR,
        'web/src/components/BlogPostsCell/BlogPostsCell.test.js'
      ),
      Step5_2_ComponentsCellBlogPostTest
    )
    cy.writeFile(
      path.join(BASE_DIR, 'web/src/pages/HomePage/HomePage.js'),
      Step5_3_PagesHome
    )
    cy.visit('http://localhost:8910/posts/2') // adding step for pause
    cy.visit('http://localhost:8910/')

    cy.get('main').should(
      'contain',
      // [{"title":"Second post","body":"Hello world!","__typename":"Post"}]
      '"body":"Hello world!"'
    )
  })

  it('6. Routing Params', () => {
    // https://redwoodjs.com/tutorial/routing-params
    cy.exec(`cd ${BASE_DIR}; yarn rw g page BlogPost --force`)
    cy.exec(`cd ${BASE_DIR}; yarn rw g cell BlogPost --force`)
    cy.exec(`cd ${BASE_DIR}; yarn rw g component BlogPost --force`)

    cy.writeFile(path.join(BASE_DIR, 'web/src/Routes.js'), Step6_1_Routes)
    cy.writeFile(
      path.join(BASE_DIR, 'web/src/pages/BlogPostPage/BlogPostPage.js'),
      Step6_2_BlogPostPage
    )
    cy.writeFile(
      path.join(BASE_DIR, 'web/src/components/BlogPostCell/BlogPostCell.js'),
      Step6_3_BlogPostCell
    )
    cy.writeFile(
      path.join(
        BASE_DIR,
        'web/src/components/BlogPostCell/BlogPostCell.test.js'
      ),
      Step6_3_BlogPostCellTest
    )
    cy.writeFile(
      path.join(BASE_DIR, 'web/src/components/BlogPost/BlogPost.js'),
      Step6_4_BlogPost
    )
    cy.writeFile(
      path.join(BASE_DIR, 'web/src/components/BlogPost/BlogPost.test.js'),
      Step6_4_BlogPostTest
    )
    cy.writeFile(
      path.join(BASE_DIR, 'web/src/components/BlogPostsCell/BlogPostsCell.js'),
      Step6_5_BlogPostsCell
    )
    cy.writeFile(
      path.join(
        BASE_DIR,
        'web/src/components/BlogPostsCell/BlogPostsCell.mock.js'
      ),
      Step6_5_BlogPostsCellMock
    )

    // New entry
    cy.visit('http://localhost:8910/posts')
    cy.contains(' New Post').click()
    cy.get('input#title').type('Third post')
    cy.get('input#body').type('foo bar')
    cy.get('button').contains('Save').click()

    cy.visit('http://localhost:8910/')

    // Detail Page
    cy.contains('Second post').click()
    cy.get('main').should('contain', 'Hello world!')

    cy.visit('http://localhost:8910/')

    cy.contains('Third post').click()
    cy.get('main').should('contain', 'foo bar')
  })

  it("7. Everyone's Favorite Thing to Build: Forms", () => {
    // https://redwoodjs.com/tutorial/everyone-s-favorite-thing-to-build-forms
    cy.exec(`cd ${BASE_DIR}; yarn rw g page contact --force`)

    cy.writeFile(
      path.join(BASE_DIR, 'web/src/layouts/BlogLayout/BlogLayout.js'),
      Step7_1_BlogLayout
    )
    cy.writeFile(
      path.join(BASE_DIR, 'web/src/pages/ContactPage/ContactPage.js'),
      Step7_2_ContactPage
    )
    cy.writeFile(path.join(BASE_DIR, 'web/src/index.css'), Step7_3_Css)
    cy.writeFile(path.join(BASE_DIR, 'web/src/Routes.js'), Step7_4_Routes)

    cy.contains('Contact').click()
    cy.contains('Save').click()
    cy.get('main').should('contain', 'name is required')
    cy.get('main').should('contain', 'email is required')
    cy.get('main').should('contain', 'message is required')

    cy.get('input#email').type('foo bar')
    cy.contains('Save').click()
    cy.get('main').should('contain', 'Please enter a valid email address')

    cy.get('input#name').type('test name')
    cy.get('input#email').type('foo@bar.com')
    cy.get('textarea#message').type('test message')
    cy.get('#tutorial-form').submit()
  })

  it('8. Saving Data', () => {
    // navigate back out
    cy.visit('http://localhost:8910/')

    // Create a CRUD contacts service
    cy.exec(`cd ${BASE_DIR}; yarn rw g sdl contact --force --crud`)

    cy.writeFile(
      path.join(BASE_DIR, 'web/src/pages/ContactPage/ContactPage.js'),
      Step8_1_ContactPageWithoutJsEmailValidation
    )

    cy.writeFile(
      path.join(BASE_DIR, 'api/src/services/contacts/contacts.js'),
      Step8_2_CreateContactServiceValidation
    )

    // then get to new contact with api side validation
    cy.contains('Contact').click()

    cy.get('input#name').clear().type('test name')
    cy.get('input#email').clear().type('foo bar com')
    cy.get('textarea#message').clear().type('test message')
    cy.contains('Save').click()

    cy.get('main').should('contain', "Can't create new contact")
    cy.get('main').should('contain', 'is not formatted like an email address')

    // then test saving with a valid email
    cy.get('input#email').clear().type('test@example.com')
    cy.contains('Save').click()

    cy.get('main').should('contain', 'Thank you for your submission')
  })

  it('9. Auth - Render Cell Failure Message', () => {
    // enable auth
    cy.writeFile(
      path.join(BASE_DIR, 'api/src/lib/auth.js'),
      Step9_1_RequireAuth
    )

    cy.writeFile(
      path.join(BASE_DIR, 'api/src/services/posts/posts.js'),
      Step9_2_PostsRequireAuth
    )

    cy.visit('http://localhost:8910/posts')

    cy.get('main').should('not.contain', 'Second post')

    cy.get('.rw-form-error-title').should('contain', "can't do that")

    // disable auth
    cy.writeFile(
      path.join(BASE_DIR, 'api/src/lib/auth.js'),
      Step9_3_DisableAuth
    )
  })
=======
  test_first_page()
  test_pages()
  test_layouts()
  test_dynamic()
  test_cells()
  test_routing_params()
  test_forms()
  test_saving_data()
  // test_auth_cell_failure()
>>>>>>> 7615028d
})<|MERGE_RESOLUTION|>--- conflicted
+++ resolved
@@ -45,299 +45,6 @@
     cy.get('h1 > span').contains('Welcome to RedwoodJS!')
   })
 
-<<<<<<< HEAD
-  it('1. Our First Page', () => {
-    //redwoodjs.com/tutorial/our-first-page
-    cy.visit('http://localhost:8910')
-    cy.exec(`cd ${BASE_DIR}; yarn redwood generate page home / --force`)
-    cy.get('h1').should('contain', 'HomePage')
-  })
-
-  it('2. A Second Page and a Link', () => {
-    // https://redwoodjs.com/tutorial/a-second-page-and-a-link
-    cy.exec(`cd ${BASE_DIR}; yarn redwood generate page about --force`)
-    cy.writeFile(
-      path.join(BASE_DIR, 'web/src/pages/HomePage/HomePage.js'),
-      Step2_1_PagesHome
-    )
-    cy.contains('About').click()
-    cy.get('h1').should('contain', 'AboutPage')
-    cy.writeFile(
-      path.join(BASE_DIR, 'web/src/pages/AboutPage/AboutPage.js'),
-      Step2_2_PagesAbout
-    )
-    cy.get('h1').should('contain', 'Redwood Blog')
-    cy.contains('Return home').click()
-  })
-
-  it('3. Layouts', () => {
-    cy.exec(`cd ${BASE_DIR}; yarn redwood generate layout blog --force`)
-    cy.writeFile(
-      path.join(BASE_DIR, 'web/src/layouts/BlogLayout/BlogLayout.js'),
-      Step3_1_LayoutsBlog
-    )
-    cy.writeFile(path.join(BASE_DIR, 'web/src/Routes.js'), Step3_2_Routes)
-    cy.writeFile(
-      path.join(BASE_DIR, 'web/src/pages/HomePage/HomePage.js'),
-      Step3_3_PagesHome
-    )
-    cy.contains('Redwood Blog').click()
-    cy.get('main').should('contain', 'Home')
-
-    cy.writeFile(
-      path.join(BASE_DIR, 'web/src/pages/AboutPage/AboutPage.js'),
-      Step3_4_PagesAbout
-    )
-    cy.contains('About').click()
-    cy.get('p').should(
-      'contain',
-      'This site was created to demonstrate my mastery of Redwood: Look on my works, ye mighty, and despair!'
-    )
-  })
-
-  it('4. Getting Dynamic', () => {
-    // https://redwoodjs.com/tutorial/getting-dynamic
-    cy.writeFile(path.join(BASE_DIR, 'api/db/schema.prisma'), Step4_1_DbSchema)
-    cy.exec(`rm ${BASE_DIR}/api/db/dev.db`, { failOnNonZeroExit: false })
-    // need to also handle case where Prisma Client be out of sync
-    cy.exec(
-      `cd ${BASE_DIR}; yarn rimraf ./api/db/migrations && yarn rw prisma migrate reset --skip-seed --force`
-    )
-    cy.exec(`cd ${BASE_DIR}; yarn rw prisma migrate dev`)
-
-    cy.exec(`cd ${BASE_DIR}; yarn rw g scaffold post --force`)
-
-    cy.visit('http://localhost:8910/posts')
-
-    cy.get('h1').should('contain', 'Posts')
-    cy.get('a.rw-button.rw-button-green').should(
-      'have.css',
-      'background-color',
-      'rgb(72, 187, 120)'
-    )
-    cy.contains(' New Post').click()
-    cy.get('h2').should('contain', 'New Post')
-
-    // SAVE
-    cy.get('input#title').type('First post')
-    cy.get('input#body').type('Hello world!')
-    //check scaffold css
-    cy.get('button.rw-button.rw-button-blue').should(
-      'have.css',
-      'background-color',
-      'rgb(49, 130, 206)'
-    )
-    cy.get('button').contains('Save').click()
-
-    cy.contains('Post created')
-
-    cy.contains('Loading...').should('not.exist')
-    //checks Toast messages
-    cy.get('div[role="status"]').contains('Post created')
-
-    // EDIT
-    cy.contains('Edit').click()
-    cy.contains('Loading...').should('not.exist')
-    cy.get('h2').contains('Edit Post 1')
-    cy.get('input#body').clear().type('No, Margle the World!')
-    cy.get('button').contains('Save').click()
-    cy.get('td').contains('No, Margle the World!')
-    cy.get('div[role="status"]').contains('Post updated')
-
-    cy.contains('Post updated')
-
-    // DELETE
-    cy.contains('Delete').click()
-
-    // No more posts, so it should be in the empty state.
-    cy.contains('Post deleted')
-    cy.get('div[role="status"]').contains('Post deleted')
-
-    cy.contains('Create one?').click()
-    cy.get('input#title').type('Second post')
-    cy.get('input#body').type('Hello world!')
-    cy.get('button').contains('Save').click()
-  })
-
-  it('5. Cells', () => {
-    cy.exec(`cd ${BASE_DIR}; yarn rw g cell BlogPosts --force`)
-    cy.writeFile(
-      path.join(BASE_DIR, 'web/src/components/BlogPostsCell/BlogPostsCell.js'),
-      Step5_1_ComponentsCellBlogPost
-    )
-    cy.writeFile(
-      path.join(
-        BASE_DIR,
-        'web/src/components/BlogPostsCell/BlogPostsCell.test.js'
-      ),
-      Step5_2_ComponentsCellBlogPostTest
-    )
-    cy.writeFile(
-      path.join(BASE_DIR, 'web/src/pages/HomePage/HomePage.js'),
-      Step5_3_PagesHome
-    )
-    cy.visit('http://localhost:8910/posts/2') // adding step for pause
-    cy.visit('http://localhost:8910/')
-
-    cy.get('main').should(
-      'contain',
-      // [{"title":"Second post","body":"Hello world!","__typename":"Post"}]
-      '"body":"Hello world!"'
-    )
-  })
-
-  it('6. Routing Params', () => {
-    // https://redwoodjs.com/tutorial/routing-params
-    cy.exec(`cd ${BASE_DIR}; yarn rw g page BlogPost --force`)
-    cy.exec(`cd ${BASE_DIR}; yarn rw g cell BlogPost --force`)
-    cy.exec(`cd ${BASE_DIR}; yarn rw g component BlogPost --force`)
-
-    cy.writeFile(path.join(BASE_DIR, 'web/src/Routes.js'), Step6_1_Routes)
-    cy.writeFile(
-      path.join(BASE_DIR, 'web/src/pages/BlogPostPage/BlogPostPage.js'),
-      Step6_2_BlogPostPage
-    )
-    cy.writeFile(
-      path.join(BASE_DIR, 'web/src/components/BlogPostCell/BlogPostCell.js'),
-      Step6_3_BlogPostCell
-    )
-    cy.writeFile(
-      path.join(
-        BASE_DIR,
-        'web/src/components/BlogPostCell/BlogPostCell.test.js'
-      ),
-      Step6_3_BlogPostCellTest
-    )
-    cy.writeFile(
-      path.join(BASE_DIR, 'web/src/components/BlogPost/BlogPost.js'),
-      Step6_4_BlogPost
-    )
-    cy.writeFile(
-      path.join(BASE_DIR, 'web/src/components/BlogPost/BlogPost.test.js'),
-      Step6_4_BlogPostTest
-    )
-    cy.writeFile(
-      path.join(BASE_DIR, 'web/src/components/BlogPostsCell/BlogPostsCell.js'),
-      Step6_5_BlogPostsCell
-    )
-    cy.writeFile(
-      path.join(
-        BASE_DIR,
-        'web/src/components/BlogPostsCell/BlogPostsCell.mock.js'
-      ),
-      Step6_5_BlogPostsCellMock
-    )
-
-    // New entry
-    cy.visit('http://localhost:8910/posts')
-    cy.contains(' New Post').click()
-    cy.get('input#title').type('Third post')
-    cy.get('input#body').type('foo bar')
-    cy.get('button').contains('Save').click()
-
-    cy.visit('http://localhost:8910/')
-
-    // Detail Page
-    cy.contains('Second post').click()
-    cy.get('main').should('contain', 'Hello world!')
-
-    cy.visit('http://localhost:8910/')
-
-    cy.contains('Third post').click()
-    cy.get('main').should('contain', 'foo bar')
-  })
-
-  it("7. Everyone's Favorite Thing to Build: Forms", () => {
-    // https://redwoodjs.com/tutorial/everyone-s-favorite-thing-to-build-forms
-    cy.exec(`cd ${BASE_DIR}; yarn rw g page contact --force`)
-
-    cy.writeFile(
-      path.join(BASE_DIR, 'web/src/layouts/BlogLayout/BlogLayout.js'),
-      Step7_1_BlogLayout
-    )
-    cy.writeFile(
-      path.join(BASE_DIR, 'web/src/pages/ContactPage/ContactPage.js'),
-      Step7_2_ContactPage
-    )
-    cy.writeFile(path.join(BASE_DIR, 'web/src/index.css'), Step7_3_Css)
-    cy.writeFile(path.join(BASE_DIR, 'web/src/Routes.js'), Step7_4_Routes)
-
-    cy.contains('Contact').click()
-    cy.contains('Save').click()
-    cy.get('main').should('contain', 'name is required')
-    cy.get('main').should('contain', 'email is required')
-    cy.get('main').should('contain', 'message is required')
-
-    cy.get('input#email').type('foo bar')
-    cy.contains('Save').click()
-    cy.get('main').should('contain', 'Please enter a valid email address')
-
-    cy.get('input#name').type('test name')
-    cy.get('input#email').type('foo@bar.com')
-    cy.get('textarea#message').type('test message')
-    cy.get('#tutorial-form').submit()
-  })
-
-  it('8. Saving Data', () => {
-    // navigate back out
-    cy.visit('http://localhost:8910/')
-
-    // Create a CRUD contacts service
-    cy.exec(`cd ${BASE_DIR}; yarn rw g sdl contact --force --crud`)
-
-    cy.writeFile(
-      path.join(BASE_DIR, 'web/src/pages/ContactPage/ContactPage.js'),
-      Step8_1_ContactPageWithoutJsEmailValidation
-    )
-
-    cy.writeFile(
-      path.join(BASE_DIR, 'api/src/services/contacts/contacts.js'),
-      Step8_2_CreateContactServiceValidation
-    )
-
-    // then get to new contact with api side validation
-    cy.contains('Contact').click()
-
-    cy.get('input#name').clear().type('test name')
-    cy.get('input#email').clear().type('foo bar com')
-    cy.get('textarea#message').clear().type('test message')
-    cy.contains('Save').click()
-
-    cy.get('main').should('contain', "Can't create new contact")
-    cy.get('main').should('contain', 'is not formatted like an email address')
-
-    // then test saving with a valid email
-    cy.get('input#email').clear().type('test@example.com')
-    cy.contains('Save').click()
-
-    cy.get('main').should('contain', 'Thank you for your submission')
-  })
-
-  it('9. Auth - Render Cell Failure Message', () => {
-    // enable auth
-    cy.writeFile(
-      path.join(BASE_DIR, 'api/src/lib/auth.js'),
-      Step9_1_RequireAuth
-    )
-
-    cy.writeFile(
-      path.join(BASE_DIR, 'api/src/services/posts/posts.js'),
-      Step9_2_PostsRequireAuth
-    )
-
-    cy.visit('http://localhost:8910/posts')
-
-    cy.get('main').should('not.contain', 'Second post')
-
-    cy.get('.rw-form-error-title').should('contain', "can't do that")
-
-    // disable auth
-    cy.writeFile(
-      path.join(BASE_DIR, 'api/src/lib/auth.js'),
-      Step9_3_DisableAuth
-    )
-  })
-=======
   test_first_page()
   test_pages()
   test_layouts()
@@ -347,5 +54,4 @@
   test_forms()
   test_saving_data()
   // test_auth_cell_failure()
->>>>>>> 7615028d
 })