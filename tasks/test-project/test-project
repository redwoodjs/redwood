--- conflicted
+++ resolved
@@ -5,10 +5,12 @@
 const os = require('os')
 const path = require('path')
 
+const chalk = require('chalk')
 const execa = require('execa')
 const fse = require('fs-extra')
 const Listr = require('listr')
 const VerboseRenderer = require('listr-verbose-renderer')
+const rimraf = require('rimraf')
 const { hideBin } = require('yargs/helpers')
 const yargs = require('yargs/yargs')
 
@@ -22,9 +24,6 @@
   updatePkgJsonScripts,
   confirmNoFixtureNoLink,
 } = require('./util')
-
-const chalk = require('chalk')
-const rimraf = require('rimraf')
 
 const args = yargs(hideBin(process.argv))
   .usage('Usage: $0 <project directory> [option]')
@@ -221,11 +220,7 @@
         title: '[link] Adding framework dependencies to project',
         task: () =>
           addFrameworkDepsToProject(RW_FRAMEWORKPATH, OUTPUT_PROJECT_PATH),
-<<<<<<< HEAD
-        // enabled: () => link && !rebuildFixture,
-=======
         enabled: () => link || rebuildFixture,
->>>>>>> 20bf7c1a
       },
       {
         title: 'Setting yarn version to 1',
