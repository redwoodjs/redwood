/* eslint-env node, es6*/
const fs = require('fs')
const path = require('path')

const execa = require('execa')
const Listr = require('listr')
const VerboseRenderer = require('listr-verbose-renderer')

const { getExecaOptions, applyCodemod } = require('./util')

// This variable gets used in other functions
// and is set when webTasks or apiTasks are called
let OUTPUT_PATH

function fullPath(name, { addExtension } = { addExtension: true }) {
  if (addExtension) {
    if (name.startsWith('api')) {
      name += '.ts'
    } else if (name.startsWith('web')) {
      name += '.tsx'
    }
  }

  return path.join(OUTPUT_PATH, name)
}

async function webTasks(outputPath, { linkWithLatestFwBuild, verbose }) {
  OUTPUT_PATH = outputPath

  const execaOptions = getExecaOptions(outputPath)

  const createBuilder = (cmd) => {
    return async function createItem(positionals) {
      await execa(
        cmd,
        Array.isArray(positionals) ? positionals : [positionals],
        execaOptions
      )
    }
  }

  const createPages = async () => {
    const createPage = createBuilder('yarn redwood g page')

    return new Listr([
      {
        title: 'Creating home page',
        task: async () => {
          await createPage('home /')

          return applyCodemod(
            'homePage.js',
            fullPath('web/src/pages/HomePage/HomePage')
          )
        },
      },
      {
        title: 'Creating about page',
        task: async () => {
          await createPage('about')

          return applyCodemod(
            'aboutPage.js',
            fullPath('web/src/pages/AboutPage/AboutPage')
          )
        },
      },
      {
        title: 'Creating contact page',
        task: async () => {
          await createPage('contact')

          return applyCodemod(
            'contactPage.js',
            fullPath('web/src/pages/ContactPage/ContactPage')
          )
        },
      },
      {
        title: 'Creating blog post page',
        task: async () => {
          await createPage('blogPost /blog-post/{id:Int}')

          return applyCodemod(
            'blogPostPage.js',
            fullPath('web/src/pages/BlogPostPage/BlogPostPage')
          )
        },
      },
      {
        title: 'Creating profile page',
        task: async () => {
          await createPage('profile /profile')

          // Update the profile page test
          const testFileContent = `import { render, waitFor, screen } from '@redwoodjs/testing/web'

          import ProfilePage from './ProfilePage'

          describe('ProfilePage', () => {
            it('renders successfully', async () => {
              mockCurrentUser({
                email: 'danny@bazinga.com',
                id: 84849020,
                roles: 'BAZINGA',
              })

              await waitFor(async () => {
                expect(() => {
                  render(<ProfilePage />)
                }).not.toThrow()
              })

              expect(await screen.findByText('danny@bazinga.com')).toBeInTheDocument()
            })
          })
          `

          fs.writeFileSync(
            fullPath('web/src/pages/ProfilePage/ProfilePage.test'),
            testFileContent
          )

          return applyCodemod(
            'profilePage.js',
            fullPath('web/src/pages/ProfilePage/ProfilePage')
          )
        },
      },
      {
        title: 'Creating MDX Storybook stories',
        task: () => {
          const redwoodMdxStoryContent = fs.readFileSync(
            `${path.resolve(__dirname, 'codemods', 'Redwood.stories.mdx')}`
          )

          fs.writeFileSync(
            fullPath('web/src/Redwood.stories.mdx', { addExtension: false }),
            redwoodMdxStoryContent
          )

          return
        },
      },
      {
        title: 'Creating nested cells test page',
        task: async () => {
          await createPage('waterfall {id:Int}')

          await applyCodemod(
            'waterfallPage.js',
            fullPath('web/src/pages/WaterfallPage/WaterfallPage')
          )
        },
      },
    ])
  }

  const createLayout = async () => {
    const createLayout = createBuilder('yarn redwood g layout')

    await createLayout('blog')

    return applyCodemod(
      'blogLayout.js',
      fullPath('web/src/layouts/BlogLayout/BlogLayout')
    )
  }

  const createComponents = async () => {
    const createComponent = createBuilder('yarn redwood g component')

    await createComponent('blogPost')

    await applyCodemod(
      'blogPost.js',
      fullPath('web/src/components/BlogPost/BlogPost')
    )

    await createComponent('author')

    await applyCodemod(
      'author.js',
      fullPath('web/src/components/Author/Author')
    )

    await applyCodemod(
      'updateAuthorStories.js',
      fullPath('web/src/components/Author/Author.stories')
    )

    await applyCodemod(
      'updateAuthorTest.js',
      fullPath('web/src/components/Author/Author.test')
    )
  }

  const createCells = async () => {
    const createCell = createBuilder('yarn redwood g cell')

    await createCell('blogPosts')

    await applyCodemod(
      'blogPostsCell.js',
      fullPath('web/src/components/BlogPostsCell/BlogPostsCell')
    )

    await createCell('blogPost')

    await applyCodemod(
      'blogPostCell.js',
      fullPath('web/src/components/BlogPostCell/BlogPostCell')
    )

    await createCell('author')

    await applyCodemod(
      'authorCell.js',
      fullPath('web/src/components/AuthorCell/AuthorCell')
    )

    await createCell('waterfallBlogPost')

    return applyCodemod(
      'waterfallBlogPostCell.js',
      fullPath('web/src/components/WaterfallBlogPostCell/WaterfallBlogPostCell')
    )
  }

  const updateCellMocks = async () => {
    await applyCodemod(
      'updateBlogPostMocks.js',
      fullPath('web/src/components/BlogPostCell/BlogPostCell.mock.ts', {
        addExtension: false,
      })
    )

    await applyCodemod(
      'updateBlogPostMocks.js',
      fullPath('web/src/components/BlogPostsCell/BlogPostsCell.mock.ts', {
        addExtension: false,
      })
    )

    await applyCodemod(
      'updateAuthorCellMock.js',
      fullPath('web/src/components/AuthorCell/AuthorCell.mock.ts', {
        addExtension: false,
      })
    )

    return applyCodemod(
      'updateWaterfallBlogPostMocks.js',
      fullPath(
        'web/src/components/WaterfallBlogPostCell/WaterfallBlogPostCell.mock.ts',
        {
          addExtension: false,
        }
      )
    )
  }

  // add prerender to some routes
  const pathRoutes = `${OUTPUT_PATH}/web/src/Routes.tsx`
  const addPrerender = async () => {
    const contentRoutes = fs.readFileSync(pathRoutes).toString()
    const resultsRoutesAbout = contentRoutes.replace(
      /name="about"/,
      `name="about" prerender`
    )
    const resultsRoutesHome = resultsRoutesAbout.replace(
      /name="home"/,
      `name="home" prerender`
    )
    const resultsRoutesBlogPost = resultsRoutesHome.replace(
      /name="blogPost"/,
      `name="blogPost" prerender`
    )
    const resultsRoutesNotFound = resultsRoutesBlogPost.replace(
      /page={NotFoundPage}/,
      `page={NotFoundPage} prerender`
    )
    const resultsRoutesWaterfall = resultsRoutesNotFound.replace(
      /page={WaterfallPage}/,
      `page={WaterfallPage} prerender`
    )
    fs.writeFileSync(pathRoutes, resultsRoutesWaterfall)

    const blogPostRouteHooks = `import { db } from '$api/src/lib/db'

      export async function routeParameters() {
        return (await db.post.findMany()).map((post) => ({ id: post.id }))
      }
      `.replaceAll(/ {6}/g, '')
    const blogPostRouteHooksPath = `${OUTPUT_PATH}/web/src/pages/BlogPostPage/BlogPostPage.routeHooks.ts`
    fs.writeFileSync(blogPostRouteHooksPath, blogPostRouteHooks)

    const waterfallRouteHooks = `export async function routeParameters() {
        return [{ id: 2 }]
      }
      `.replaceAll(/ {6}/g, '')
    const waterfallRouteHooksPath = `${OUTPUT_PATH}/web/src/pages/WaterfallPage/WaterfallPage.routeHooks.ts`
    fs.writeFileSync(waterfallRouteHooksPath, waterfallRouteHooks)
  }

  return new Listr(
    [
      {
        title: 'Creating pages',
        task: () => createPages(),
      },
      {
        title: 'Creating layout',
        task: () => createLayout(),
      },
      {
        title: 'Creating components',
        task: () => createComponents(),
      },
      {
        title: 'Creating cells',
        task: () => createCells(),
      },
      {
        title: 'Updating cell mocks',
        task: () => updateCellMocks(),
      },
      {
        title: 'Changing routes',
        task: () => applyCodemod('routes.js', fullPath('web/src/Routes')),
      },
      {
        title: 'Add Prerender to Routes',
        task: () => addPrerender(),
      },

      // ====== NOTE: rufus needs this workaround for tailwind =======
      // Setup tailwind in a linked project, due to rwfw we install deps manually
      {
        title: 'Install tailwind dependencies',
        // @NOTE: use rwfw, because calling the copy function doesn't seem to work here
        task: () =>
          execa(
            'yarn workspace web add -D postcss postcss-loader tailwindcss autoprefixer prettier-plugin-tailwindcss',
            [],
            getExecaOptions(outputPath)
          ),
        enabled: () => linkWithLatestFwBuild,
      },
      {
        title: '[link] Copy local framework files again',
        // @NOTE: use rwfw, because calling the copy function doesn't seem to work here
        task: () =>
          execa('yarn rwfw project:copy', [], getExecaOptions(outputPath)),
        enabled: () => linkWithLatestFwBuild,
      },
      // =========
      {
        title: 'Adding Tailwind',
        task: () => {
          return execa(
            'yarn rw setup ui tailwindcss',
            ['--force', linkWithLatestFwBuild && '--no-install'].filter(
              Boolean
            ),
            execaOptions
          )
        },
      },
    ],
    {
      exitOnError: true,
      renderer: verbose && VerboseRenderer,
    }
  )
}

async function addModel(schema) {
  const path = `${OUTPUT_PATH}/api/db/schema.prisma`

  const current = fs.readFileSync(path)

  fs.writeFileSync(path, `${current}\n\n${schema}`)
}

async function apiTasks(outputPath, { verbose, linkWithLatestFwBuild }) {
  OUTPUT_PATH = outputPath

  const execaOptions = getExecaOptions(outputPath)

  const createBuilder = (cmd) => {
    return async function createItem(positionals) {
      await execa(
        cmd,
        Array.isArray(positionals) ? positionals : [positionals],
        execaOptions
      )
    }
  }

  const addDbAuth = async () => {
<<<<<<< HEAD
    await execa('yarn rw setup auth dbAuth --force', [], execaOptions)
=======
    await execa(
      'yarn rw setup auth dbAuth --force --no-webauthn',
      [],
      getExecaOptions(outputPath)
    )
>>>>>>> 6588a590

    if (linkWithLatestFwBuild) {
      await execa('yarn rwfw project:copy', [], execaOptions)
    }

<<<<<<< HEAD
    await execa('yarn rw g dbAuth', [], execaOptions)
=======
    await execa(
      'yarn rw g dbAuth --no-webauthn',
      [],
      getExecaOptions(outputPath)
    )

    // add dbAuth User model
    const { user } = await import('./codemods/models.js')

    addModel(user)
>>>>>>> 6588a590

    // update directive in contacts.sdl.ts
    const pathContactsSdl = `${OUTPUT_PATH}/api/src/graphql/contacts.sdl.ts`
    const contentContactsSdl = fs.readFileSync(pathContactsSdl, 'utf-8')
    const resultsContactsSdl = contentContactsSdl
      .replace(
        'createContact(input: CreateContactInput!): Contact! @requireAuth',
        `createContact(input: CreateContactInput!): Contact @skipAuth`
      )
      .replace(
        'deleteContact(id: Int!): Contact! @requireAuth',
        'deleteContact(id: Int!): Contact! @requireAuth(roles:["ADMIN"])'
      ) // make deleting contacts admin only
    fs.writeFileSync(pathContactsSdl, resultsContactsSdl)

    // update directive in posts.sdl.ts
    const pathPostsSdl = `${OUTPUT_PATH}/api/src/graphql/posts.sdl.ts`
    const contentPostsSdl = fs.readFileSync(pathPostsSdl, 'utf-8')
    const resultsPostsSdl = contentPostsSdl.replace(
      /posts: \[Post!\]! @requireAuth([^}]*)@requireAuth/,
      `posts: [Post!]! @skipAuth
      post(id: Int!): Post @skipAuth`
    ) // make posts accessible to all

    fs.writeFileSync(pathPostsSdl, resultsPostsSdl)

    // Update src/lib/auth to return roles, so tsc doesn't complain
    const libAuthPath = `${OUTPUT_PATH}/api/src/lib/auth.ts`
    const libAuthContent = fs.readFileSync(libAuthPath, 'utf-8')

    const newLibAuthContent = libAuthContent
      .replace(
        'select: { id: true }',
        'select: { id: true, roles: true, email: true}'
      )
      .replace(
        'const currentUserRoles = context.currentUser?.roles',
        'const currentUserRoles = context.currentUser?.roles as string | string[]'
      )
    fs.writeFileSync(libAuthPath, newLibAuthContent)

    // update requireAuth test
    const pathRequireAuth = `${OUTPUT_PATH}/api/src/directives/requireAuth/requireAuth.test.ts`
    const contentRequireAuth = fs.readFileSync(pathRequireAuth).toString()
    const resultsRequireAuth = contentRequireAuth.replace(
      /const mockExecution([^}]*){} }\)/,
      `const mockExecution = mockRedwoodDirective(requireAuth, {
        context: { currentUser: { id: 1, roles: 'ADMIN', email: 'b@zinga.com' } },
      })`
    )
    fs.writeFileSync(pathRequireAuth, resultsRequireAuth)

    // add fullName input to signup form
    const pathSignupPageTs = `${OUTPUT_PATH}/web/src/pages/SignupPage/SignupPage.tsx`
    const contentSignupPageTs = fs.readFileSync(pathSignupPageTs, 'utf-8')
    const usernameFields = contentSignupPageTs.match(
      /\s*<Label[\s\S]*?name="username"[\s\S]*?"rw-field-error" \/>/
    )[0]
    const fullNameFields = usernameFields
      .replace(/\s*ref=\{usernameRef}/, '')
      .replaceAll('username', 'full-name')
      .replaceAll('Username', 'Full Name')

    const newContentSignupPageTs = contentSignupPageTs.replace(
      '<FieldError name="password" className="rw-field-error" />',
      '<FieldError name="password" className="rw-field-error" />\n' +
        fullNameFields
    )

    fs.writeFileSync(pathSignupPageTs, newContentSignupPageTs)

    // set fullName when signing up
    const pathAuthTs = `${OUTPUT_PATH}/api/src/functions/auth.ts`
    const contentAuthTs = fs.readFileSync(pathAuthTs).toString()
    const resultsAuthTs = contentAuthTs.replace(
      '// name: userAttributes.name',
      "fullName: userAttributes['full-name']"
    )

    fs.writeFileSync(pathAuthTs, resultsAuthTs)
  }

  const generateScaffold = createBuilder('yarn rw g scaffold')

  return new Listr(
    [
      {
        title: 'Adding post model to prisma',
        task: async () => {
          // Need both here since they have a relation
          const { post, user } = await import('./codemods/models.js')

          addModel(post)
          addModel(user)

          return execa(
            `yarn rw prisma migrate dev --name create_post_user`,
            [],
            execaOptions
          )
        },
      },
      {
        title: 'Scaffolding post',
        task: async () => {
          return generateScaffold('post')
        },
      },
      {
        title: 'Adding seed script',
        task: async () => {
          await applyCodemod(
            'seed.js',
            fullPath('scripts/seed.ts', { addExtension: false })
          )
        },
      },
      {
        title: 'Adding contact model to prisma',
        task: async () => {
          const { contact } = await import('./codemods/models.js')

          addModel(contact)

          await execa(
            `yarn rw prisma migrate dev --name create_contact`,
            [],
            execaOptions
          )

          return generateScaffold('contacts')
        },
      },
      {
        title: 'Add dbAuth',
        task: async () => addDbAuth(),
      },
      {
        title: 'Add users service',
        task: async () => {
          const generateSdl = createBuilder('yarn redwood g sdl --no-crud')

          await generateSdl('user')

          await applyCodemod(
            'usersSdl.js',
            fullPath('api/src/graphql/users.sdl')
          )

          await applyCodemod(
            'usersService.js',
            fullPath('api/src/services/users/users')
          )

          const test = `import { user } from './users'
            import type { StandardScenario } from './users.scenarios'

            describe('users', () => {
              scenario('returns a single user', async (scenario: StandardScenario) => {
                const result = await user({ id: scenario.user.one.id })

                expect(result).toEqual(scenario.user.one)
              })
            })`.replaceAll(/ {12}/g, '')

          fs.writeFileSync(fullPath('api/src/services/users/users.test'), test)

          return createBuilder('yarn redwood g types')()
        },
      },
    ],
    {
      exitOnError: true,
      renderer: verbose && VerboseRenderer,
    }
  )
}

module.exports = {
  apiTasks,
  webTasks,
}<|MERGE_RESOLUTION|>--- conflicted
+++ resolved
@@ -399,34 +399,13 @@
   }
 
   const addDbAuth = async () => {
-<<<<<<< HEAD
-    await execa('yarn rw setup auth dbAuth --force', [], execaOptions)
-=======
-    await execa(
-      'yarn rw setup auth dbAuth --force --no-webauthn',
-      [],
-      getExecaOptions(outputPath)
-    )
->>>>>>> 6588a590
+    await execa('yarn rw setup auth dbAuth --force --no-webauthn', [], execaOptions)
 
     if (linkWithLatestFwBuild) {
       await execa('yarn rwfw project:copy', [], execaOptions)
     }
 
-<<<<<<< HEAD
-    await execa('yarn rw g dbAuth', [], execaOptions)
-=======
-    await execa(
-      'yarn rw g dbAuth --no-webauthn',
-      [],
-      getExecaOptions(outputPath)
-    )
-
-    // add dbAuth User model
-    const { user } = await import('./codemods/models.js')
-
-    addModel(user)
->>>>>>> 6588a590
+    await execa('yarn rw g dbAuth --no-webauthn', [], execaOptions)
 
     // update directive in contacts.sdl.ts
     const pathContactsSdl = `${OUTPUT_PATH}/api/src/graphql/contacts.sdl.ts`
