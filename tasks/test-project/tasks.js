/* eslint-env node, es6*/
const fs = require('fs')
const path = require('path')

const execa = require('execa')
const Listr = require('listr')
const VerboseRenderer = require('listr-verbose-renderer')

const { getExecaOptions, applyCodemod } = require('./util')

// This variable gets used in other functions
// and is set when webTasks or apiTasks are called
let OUTPUT_PATH

function fullPath(name, { addExtension } = { addExtension: true }) {
  if (addExtension) {
    if (name.startsWith('api')) {
      name += '.ts'
    } else if (name.startsWith('web')) {
      name += '.tsx'
    }
  }

  return path.join(OUTPUT_PATH, name)
}

async function webTasks(outputPath, { linkWithLatestFwBuild, verbose }) {
  OUTPUT_PATH = outputPath

  const execaOptions = getExecaOptions(outputPath)

  const createBuilder = (cmd) => {
    return async function createItem(positionals) {
      await execa(
        cmd,
        Array.isArray(positionals) ? positionals : [positionals],
        execaOptions
      )
    }
  }

  const createPages = async () => {
    const createPage = createBuilder('yarn redwood g page')

    return new Listr([
      {
        title: 'Creating home page',
        task: async () => {
          await createPage('home /')

          return applyCodemod(
            'homePage.js',
            fullPath('web/src/pages/HomePage/HomePage')
          )
        },
      },
      {
        title: 'Creating about page',
        task: async () => {
          await createPage('about')

          return applyCodemod(
            'aboutPage.js',
            fullPath('web/src/pages/AboutPage/AboutPage')
          )
        },
      },
      {
        title: 'Creating contact page',
        task: async () => {
          await createPage('contact')

          return applyCodemod(
            'contactPage.js',
            fullPath('web/src/pages/ContactPage/ContactPage')
          )
        },
      },
      {
        title: 'Creating blog post page',
        task: async () => {
          await createPage('blogPost /blog-post/{id:Int}')

          return applyCodemod(
            'blogPostPage.js',
            fullPath('web/src/pages/BlogPostPage/BlogPostPage')
          )
        },
      },
      {
        title: 'Creating profile page',
        task: async () => {
          await createPage('profile /profile')

          // Update the profile page test
          const testFileContent = `import { render, waitFor, screen } from '@redwoodjs/testing/web'

          import ProfilePage from './ProfilePage'

          describe('ProfilePage', () => {
            it('renders successfully', async () => {
              mockCurrentUser({
                email: 'danny@bazinga.com',
                id: 84849020,
                roles: 'BAZINGA',
              })

              await waitFor(async () => {
                expect(() => {
                  render(<ProfilePage />)
                }).not.toThrow()
              })

              expect(await screen.findByText('danny@bazinga.com')).toBeInTheDocument()
            })
          })
          `

          fs.writeFileSync(
            fullPath('web/src/pages/ProfilePage/ProfilePage.test'),
            testFileContent
          )

          return applyCodemod(
            'profilePage.js',
            fullPath('web/src/pages/ProfilePage/ProfilePage')
          )
        },
      },
    ])
  }

  const createLayout = async () => {
    const createLayout = createBuilder('yarn redwood g layout')

    await createLayout('blog')

    return applyCodemod(
      'blogLayout.js',
      fullPath('web/src/layouts/BlogLayout/BlogLayout')
    )
  }

  const createComponents = async () => {
    const createComponent = createBuilder('yarn redwood g component')

    await createComponent('blogPost')

    return applyCodemod(
      'blogPost.js',
      fullPath('web/src/components/BlogPost/BlogPost')
    )
  }

  const createCells = async () => {
    const createCell = createBuilder('yarn redwood g cell')

    await createCell('blogPosts')

    await applyCodemod(
      'blogPostsCell.js',
      fullPath('web/src/components/BlogPostsCell/BlogPostsCell')
    )

    await createCell('blogPost')

    return applyCodemod(
      'blogPostCell.js',
      fullPath('web/src/components/BlogPostCell/BlogPostCell')
    )
  }

  const updateCellMocks = async () => {
    await applyCodemod(
      'updateBlogPostMocks.js',
      fullPath('web/src/components/BlogPostCell/BlogPostCell.mock.ts', {
        addExtension: false,
      })
    )

    return applyCodemod(
      'updateBlogPostMocks.js',
      fullPath('web/src/components/BlogPostsCell/BlogPostsCell.mock.ts', {
        addExtension: false,
      })
    )
  }

  // add prerender to 3 routes
  const pathRoutes = `${OUTPUT_PATH}/web/src/Routes.tsx`
  const addPrerender = async () => {
    const contentRoutes = fs.readFileSync(pathRoutes).toString()
    const resultsRoutesAbout = contentRoutes.replace(
      /name="about"/,
      `name="about" prerender`
    )
    const resultsRoutesHome = resultsRoutesAbout.replace(
      /name="home"/,
      `name="home" prerender`
    )
    const resultsRoutesNotFound = resultsRoutesHome.replace(
      /page={NotFoundPage}/,
      `page={NotFoundPage} prerender`
    )
    fs.writeFileSync(pathRoutes, resultsRoutesNotFound)
  }

  return new Listr(
    [
      {
        title: 'Creating pages',
        task: () => createPages(),
      },
      {
        title: 'Creating layout',
        task: () => createLayout(),
      },
      {
        title: 'Creating components',
        task: () => createComponents(),
      },
      {
        title: 'Creating cells',
        task: () => createCells(),
      },
      {
        title: 'Updating cell mocks',
        task: () => updateCellMocks(),
      },
      {
        title: 'Changing routes',
        task: () => applyCodemod('routes.js', fullPath('web/src/Routes')),
      },
      {
        title: 'Add Prerender to Routes',
        task: () => addPrerender(),
      },

      // ====== NOTE: rufus needs this workaround for tailwind =======
      // Setup tailwind in a linked project, due to rwfw we install deps manually
      {
        title: 'Install tailwind dependencies',
        // @NOTE: use rwfw, because calling the copy function doesn't seem to work here
        task: () =>
          execa(
            'yarn add -W -D postcss postcss-loader tailwindcss autoprefixer',
            [],
            getExecaOptions(outputPath)
          ),
        enabled: () => linkWithLatestFwBuild,
      },
      {
        title: '[link] Copy local framework files again',
        // @NOTE: use rwfw, because calling the copy function doesn't seem to work here
        task: () =>
          execa('yarn rwfw project:copy', [], getExecaOptions(outputPath)),
        enabled: () => linkWithLatestFwBuild,
      },
      // =========
      {
        title: 'Adding Tailwind',
        task: () => {
          return execa(
            'yarn rw setup ui tailwindcss',
            ['--force', linkWithLatestFwBuild && '--no-install'].filter(
              Boolean
            ),
            execaOptions
          )
        },
      },
    ],
    {
      exitOnError: true,
      renderer: verbose && VerboseRenderer,
    }
  )
}

async function addModel(schema) {
  const path = `${OUTPUT_PATH}/api/db/schema.prisma`

  const current = fs.readFileSync(path)

  fs.writeFileSync(path, `${current}\n\n${schema}`)
}

async function apiTasks(outputPath, { verbose, linkWithLatestFwBuild }) {
  OUTPUT_PATH = outputPath

  const execaOptionsForProject = getExecaOptions(outputPath)

  const addDbAuth = async () => {
    await execa(
      'yarn rw setup auth dbAuth --force',
      [],
      getExecaOptions(outputPath)
    )

    if (linkWithLatestFwBuild) {
      await execa('yarn rwfw project:copy', [], getExecaOptions(outputPath))
    }

    await execa('yarn rw g dbAuth', [], getExecaOptions(outputPath))

    // add dbAuth User model
    const { user } = await import('./codemods/models.js')

    addModel(user)

    // update directive in contacts.sdl.ts
    const pathContactsSdl = `${OUTPUT_PATH}/api/src/graphql/contacts.sdl.ts`
    const contentContactsSdl = fs.readFileSync(pathContactsSdl, 'utf-8')
    const resultsContactsSdl = contentContactsSdl.replace(
      /createContact([^}]*)@requireAuth/,
      `createContact(input: CreateContactInput!): Contact @skipAuth`
    )
    fs.writeFileSync(pathContactsSdl, resultsContactsSdl)

    // update directive in contacts.sdl.ts
    const pathPostsSdl = `${OUTPUT_PATH}/api/src/graphql/posts.sdl.ts`
    const contentPostsSdl = fs.readFileSync(pathPostsSdl, 'utf-8')
    const resultsPostsSdl = contentPostsSdl
      .replace(
        /posts: \[Post!\]! @requireAuth([^}]*)@requireAuth/,
        `posts: [Post!]! @skipAuth
      post(id: Int!): Post @skipAuth`
      ) // make posts accessible to all
      .replace(
        'createPost(input: CreatePostInput!): Post! @requireAuth',
        'createPost(input: CreatePostInput!): Post! @requireAuth(roles:["ADMIN"])'
      ) // make creating posts admin only
    fs.writeFileSync(pathPostsSdl, resultsPostsSdl)

    // Update src/lib/auth to return roles, so tsc doesn't complain
    const libAuthPath = `${OUTPUT_PATH}/api/src/lib/auth.ts`
    const libAuthContent = fs.readFileSync(libAuthPath, 'utf-8')
<<<<<<< HEAD
    const newLibAuthContent = libAuthContent.replace(
      'select: { id: true }',
      'select: { id: true, roles: true, email: true}'
    )
=======

    const newLibAuthContent = libAuthContent
      .replace('select: { id: true }', 'select: { id: true, roles: true }')
      .replace(
        'const currentUserRoles = context.currentUser?.roles',
        'const currentUserRoles = context.currentUser?.roles as string | string[]'
      )
>>>>>>> ead826d0
    fs.writeFileSync(libAuthPath, newLibAuthContent)

    // update requireAuth test
    const pathRequireAuth = `${OUTPUT_PATH}/api/src/directives/requireAuth/requireAuth.test.ts`
    const contentRequireAuth = fs.readFileSync(pathRequireAuth).toString()
    const resultsRequireAuth = contentRequireAuth.replace(
      /const mockExecution([^}]*){} }\)/,
      `const mockExecution = mockRedwoodDirective(requireAuth, {
        context: { currentUser: { id: 1, roles: 'ADMIN', email: 'b@zinga.com' } },
      })`
    )
    fs.writeFileSync(pathRequireAuth, resultsRequireAuth)

    // remove unused userAttributes
    const pathAuthJs = `${OUTPUT_PATH}/api/src/functions/auth.ts`
    const contentAuthJs = fs.readFileSync(pathAuthJs).toString()
    const resultsAuthJs = contentAuthJs.replace(
      /handler: \({ username,([^}]*)userAttributes }\) => {/,
      `handler: ({ username, hashedPassword, salt }) => {`
    )

    fs.writeFileSync(pathAuthJs, resultsAuthJs)

    await execa(
      'yarn rw prisma migrate dev --name dbAuth',
      [],
      getExecaOptions(outputPath)
    )
  }

  return new Listr(
    [
      {
        title: 'Adding post model to prisma',
        task: async () => {
          const { post } = await import('./codemods/models.js')

          addModel(post)

          return execa(
            `yarn rw prisma migrate dev --name create_product`,
            [],
            execaOptionsForProject
          )
        },
      },
      {
        title: 'Scaffoding post',
        task: async () => {
          return execa('yarn rw g scaffold post', [], execaOptionsForProject)
        },
      },
      {
        title: 'Adding seed script',
        task: async () => {
          await applyCodemod(
            'seed.js',
            fullPath('scripts/seed.ts', { addExtension: false })
          )
        },
      },
      {
        title: 'Adding contact model to prisma',
        task: async () => {
          const { contact } = await import('./codemods/models.js')

          addModel(contact)

          await execa(
            `yarn rw prisma migrate dev --name create_contact`,
            [],
            execaOptionsForProject
          )

          await execa(`yarn rw g sdl contact`, [], execaOptionsForProject)

          await applyCodemod(
            'contactsSdl.js',
            fullPath('api/src/graphql/contacts.sdl')
          )
        },
      },
      {
        title: 'Adding createContact to contacts service',
        task: async () => {
          await applyCodemod(
            'contactsService.js',
            fullPath('api/src/services/contacts/contacts')
          )
        },
      },
      {
        title: 'Add dbAuth',
        task: async () => addDbAuth(),
      },
    ],
    {
      exitOnError: true,
      renderer: verbose && VerboseRenderer,
    }
  )
}

module.exports = {
  apiTasks,
  webTasks,
}<|MERGE_RESOLUTION|>--- conflicted
+++ resolved
@@ -335,20 +335,16 @@
     // Update src/lib/auth to return roles, so tsc doesn't complain
     const libAuthPath = `${OUTPUT_PATH}/api/src/lib/auth.ts`
     const libAuthContent = fs.readFileSync(libAuthPath, 'utf-8')
-<<<<<<< HEAD
-    const newLibAuthContent = libAuthContent.replace(
-      'select: { id: true }',
-      'select: { id: true, roles: true, email: true}'
-    )
-=======
-
+    
     const newLibAuthContent = libAuthContent
-      .replace('select: { id: true }', 'select: { id: true, roles: true }')
+      .replace(
+        'select: { id: true }',
+        'select: { id: true, roles: true, email: true}'
+      )
       .replace(
         'const currentUserRoles = context.currentUser?.roles',
         'const currentUserRoles = context.currentUser?.roles as string | string[]'
       )
->>>>>>> ead826d0
     fs.writeFileSync(libAuthPath, newLibAuthContent)
 
     // update requireAuth test
