#!/usr/bin/env node
/* eslint-env node, es6*/

const os = require('os')
const path = require('path')

const execa = require('execa')
const fs = require('fs-extra')
const yargs = require('yargs')

// This script sets up a blank RedwoodJS app into a directory.
// It uses the packages from the RedwoodJS framework (../packages).
// So, if you're making changes to the framework,
// you can use the e2e tests to verify your changes.
//
// The steps are composable, so that it can work for the GitHub Workflow, and
// us contributors.
//
const makeDirectory = () => {
  console.log('mkdir', REDWOOD_PROJECT_DIRECTORY)
  fs.mkdirSync(REDWOOD_PROJECT_DIRECTORY, { recursive: true })
  return REDWOOD_PROJECT_DIRECTORY
}

const buildRedwoodFramework = () => {
  try {
    execa.sync('yarn build:clean && yarn build:js', {
      cwd: REDWOODJS_FRAMEWORK_PATH,
      shell: true,
      stdio: 'inherit',
    })
  } catch (e) {
    console.error('Error: Could not build Redwood Framework')
    console.error(e)
    process.exit(1)
  }
}

const createRedwoodJSApp = () => {
  try {
    execa.sync(
      'yarn babel-node src/create-redwood-app.js',
      [REDWOOD_PROJECT_DIRECTORY, '--no-yarn-install', '--typescript'],
      {
        cwd: path.join(REDWOODJS_FRAMEWORK_PATH, 'packages/create-redwood-app'),
        shell: true,
        stdio: 'inherit',
      }
    )
  } catch (e) {
    console.error('Error: Could not create Redwood Project')
    console.error(e)
    process.exit(1)
  }
}

const addFrameworkDepsToProject = () => {
  try {
    execa.sync('yarn framework project:deps', {
      cwd: REDWOODJS_FRAMEWORK_PATH,
      shell: true,
      stdio: 'inherit',
      env: {
        RWFW_PATH: REDWOODJS_FRAMEWORK_PATH,
        RWJS_CWD: REDWOOD_PROJECT_DIRECTORY,
      },
    })
  } catch (e) {
    console.error(
      'Error: Could not add Redwood Framework dependencies to project'
    )
    console.error(e)
    process.exit(1)
  }
}

const copyFrameworkPackages = () => {
  try {
    execa.sync('yarn framework project:copy', {
      cwd: REDWOODJS_FRAMEWORK_PATH,
      shell: true,
      stdio: 'inherit',
      env: {
        RWFW_PATH: REDWOODJS_FRAMEWORK_PATH,
        RWJS_CWD: REDWOOD_PROJECT_DIRECTORY,
      },
    })
  } catch (e) {
    console.error('Error: We could not copy Redwood Framework packages')
    console.error(e)
    process.exit(1)
  }
}

const runYarnInstall = () => {
  try {
    execa.sync('yarn install', {
      cwd: REDWOOD_PROJECT_DIRECTORY,
      shell: true,
      stdio: 'inherit',
    })
  } catch (e) {
    console.error('Error: Could not run `yarn install`')
    console.error(e)
    process.exit(1)
  }
}

const convertProjectToJavaScript = () => {
  try {
    execa.sync('yarn rw ts-to-js', {
      cwd: REDWOOD_PROJECT_DIRECTORY,
      shell: true,
      stdio: 'inherit',
    })
  } catch (e) {
    console.error('Could not convert the TypeScript app to JavaScript`')
    console.error(e)
    process.exit(1)
  }
}

<<<<<<< HEAD
=======
const setRedwoodSecureServices = () => {
  console.log('Setting Secure RedwoodJS services...')
  execa.sync(' echo "REDWOOD_SECURE_SERVICES=1" >> .env', {
    cwd: REDWOOD_PROJECT_DIRECTORY,
    shell: true,
    stdio: 'inherit',
  })
}

>>>>>>> 5a0d6253
const runDevServerInBackground = () => {
  console.log('Starting RedwoodJS dev server...')
  execa.sync('yarn rw dev --no-generate --fwd="--open=false" &', {
    cwd: REDWOOD_PROJECT_DIRECTORY,
    shell: true,
    stdio: 'inherit',
    env: {
      REDWOOD_SECURE_SERVICES: '1',
      RWJS_DELAY_RESTART: '500',
    },
  })
}

const runCypress = () => {
  console.log('Starting Cypress...')
  execa.sync(
    'yarn cypress',
    ['open', `--env RW_PATH=${REDWOOD_PROJECT_DIRECTORY}`],
    {
      cwd: path.join(REDWOODJS_FRAMEWORK_PATH, 'tasks/e2e'),
      shell: true,
      stdio: 'inherit',
    }
  )
}

const installTaskDeps = () => {
  console.log('Installing dependencies for tasks/e2e')
  execa.sync('yarn install', {
    cwd: path.join(REDWOODJS_FRAMEWORK_PATH, 'tasks/e2e'),
    shell: true,
    stdio: 'inherit',
  })
}

const initGit = () => {
  console.log('Initializing Git')
  execa.sync('git init --initial-branch main && git add .', {
    cwd: REDWOOD_PROJECT_DIRECTORY,
    shell: true,
    stdio: 'inherit',
  })
  execa.sync('git commit -a --message=init', {
    cwd: REDWOOD_PROJECT_DIRECTORY,
    shell: true,
    stdio: 'inherit',
  })
}

const args = yargs
  .option('create-project', { default: true, type: 'boolean', alias: 'create' })
  .option('build-framework', { default: true, type: 'boolean', alias: 'build' })
  .option('copy-framework', { default: true, type: 'boolean', alias: 'copy' })
  .option('typescript', { default: false, type: 'boolean', alias: 'ts' })
  .option('auto-start', { default: true, type: 'boolean', alias: 'start' })
  .scriptName('run-e2e')
  .example('run-e2e')
  .example('run-e2e /tmp/redwood-app --ts')
  .help()
  .strict().argv

const REDWOODJS_FRAMEWORK_PATH = path.resolve(__dirname, '..')
let REDWOOD_PROJECT_DIRECTORY =
  args._?.[0] ||
  path.join(
    os.tmpdir(),
    'redwood-e2e',
    // ":" is problematic with paths
    new Date().toISOString().split(':').join('-')
  )

console.log()
console.log('-'.repeat(80))
console.log()
makeDirectory(REDWOOD_PROJECT_DIRECTORY)
console.log()
console.log('-'.repeat(80))

<<<<<<< HEAD
let { copyFramework, createProject, typescript, autoStart } = args
=======
let {
  buildFramework,
  copyFramework,
  createProject,
  typescript,
  autoStart,
  secureServices,
} = args
>>>>>>> 5a0d6253

const tasks = [
  buildFramework && buildRedwoodFramework,
  createProject && createRedwoodJSApp,
  copyFramework && addFrameworkDepsToProject,
  copyFramework && runYarnInstall,
  copyFramework && copyFrameworkPackages,
  !typescript && convertProjectToJavaScript,
  autoStart && runDevServerInBackground,
  autoStart && installTaskDeps,
  autoStart && initGit,
  autoStart && runCypress,
].filter(Boolean)

for (const task of tasks) {
  console.log()
  task()
  console.log()
  console.log('-'.repeat(80))
}

process.on('SIGINT', () => {
  console.log()
  console.log(REDWOOD_PROJECT_DIRECTORY)
  console.log('-'.repeat(80))
  process.exit(0)
})<|MERGE_RESOLUTION|>--- conflicted
+++ resolved
@@ -120,18 +120,6 @@
   }
 }
 
-<<<<<<< HEAD
-=======
-const setRedwoodSecureServices = () => {
-  console.log('Setting Secure RedwoodJS services...')
-  execa.sync(' echo "REDWOOD_SECURE_SERVICES=1" >> .env', {
-    cwd: REDWOOD_PROJECT_DIRECTORY,
-    shell: true,
-    stdio: 'inherit',
-  })
-}
-
->>>>>>> 5a0d6253
 const runDevServerInBackground = () => {
   console.log('Starting RedwoodJS dev server...')
   execa.sync('yarn rw dev --no-generate --fwd="--open=false" &', {
@@ -210,19 +198,8 @@
 console.log()
 console.log('-'.repeat(80))
 
-<<<<<<< HEAD
-let { copyFramework, createProject, typescript, autoStart } = args
-=======
-let {
-  buildFramework,
-  copyFramework,
-  createProject,
-  typescript,
-  autoStart,
-  secureServices,
-} = args
->>>>>>> 5a0d6253
-
+let { buildFramework, copyFramework, createProject, typescript, autoStart } =
+  args
 const tasks = [
   buildFramework && buildRedwoodFramework,
   createProject && createRedwoodJSApp,
