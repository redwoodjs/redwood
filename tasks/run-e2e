--- conflicted
+++ resolved
@@ -122,11 +122,7 @@
 
 const runDevServerInBackground = () => {
   console.log('Starting RedwoodJS dev server...')
-<<<<<<< HEAD
-  execa.sync('yarn rw dev --no-generate --fwd="--open=false" &', {
-=======
   execa.sync('yarn rw dev --no-generate --fwd="--no-open" &', {
->>>>>>> 0e49b9d8
     cwd: REDWOOD_PROJECT_DIRECTORY,
     shell: true,
     stdio: 'inherit',
