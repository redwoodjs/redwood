--- conflicted
+++ resolved
@@ -35,12 +35,7 @@
           name: Create a temporary directory
           command: |
             project_path=$(mktemp -d -t redwood.XXXXXX)
-<<<<<<< HEAD
-            echo $project_path
-            echo 'export PROJECT_PATH=$project_path' >> $BASH_ENV
-=======
             echo "export PROJECT_PATH=$project_path" >> $BASH_ENV
->>>>>>> 1b47d33a
       - run:
           name: Create a RedwoodJS app
           command: |
