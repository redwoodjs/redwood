--- conflicted
+++ resolved
@@ -394,7 +394,6 @@
 
 Run `yarn rw deploy baremetal --help` for the full list of flags. You can set them as `--migrate=false` or use the `--no-migrate` variant.
 
-<<<<<<< HEAD
 ## Rollback
 
 If you deploy and find something has gone horribly wrong, you can rollback your deploy to the previous release:
@@ -412,7 +411,7 @@
 Note that this will *not* rollback your database—if you had a release that changed the database, that updated database will still be in effect, but with the previous version of the web and api sides. Trying to undo database migrations is a very difficult proposition and isn't even possible in many cases.
 
 Make sure to thoroughly test releases that change the database before doing it for real!
-=======
+
 ## Maintenance Page
 
 If you find that you have a particular complex deploy, one that may involve incompatible database changes with the current codebase, or want to make sure that database changes don't occur while in the middle of a deploy, you can put up a maintenance page:
@@ -430,7 +429,6 @@
 ```
 
 Note that the maintenance page will automatically come down as the result of a new deploy as it checks out a new copy of the codebase (with a brand new copy of `web/dist/200.html` and will automatically restart services (bring them all back online).
->>>>>>> 24d83eea
 
 ## Monitoring
 
