--- conflicted
+++ resolved
@@ -1720,29 +1720,6 @@
 yarn redwood setup graphiql <provider>
 ```
 
-<<<<<<< HEAD
-| Arguments & Options | Description                                                                                                                                                                   |
-| :------------------ | :---------------------------------------------------------------------------------------------------------------------------------------------------------------------------- |
-| `provider`          | Auth provider to configure. Choices are `dbAuth`, `netlify`, and `supabase` |
-| `--id, -i`          | Unique id to identify current user (required only for DBAuth)                                                                                                                                     |
-| `--token, -t`   | Generated JWT token. If not provided, a mock JWT payload is returned in `api/lib/generateGraphiQLHeader` that can be modified and turned into a token                                                                                                                                       |
-| `--expiry, -e`   | Token expiry in minutes. Default is 60                                              |
-| `--view, -v`   | Print out generated headers to console
-
-
-### setup cache
-
-This command creates a setup file in `api/src/lib/cache.{ts|js}` for connecting to a Memcached or Redis server and allows caching in services. See the [**Caching** section of the Services docs](/docs/services#caching) for usage.
-
-```
-yarn redwood setup cache <client>
-```
-
-| Arguments & Options | Description              |
-| :------------------ | :----------------------- |
-| `client`            | Name of the client to configure, `memcached` or `redis` |
-| `--force, -f`       | Overwrite existing files |
-=======
 | Arguments & Options | Description                                                                                                                                           |
 | :------------------ | :---------------------------------------------------------------------------------------------------------------------------------------------------- |
 | `provider`          | Auth provider to configure. Choices are `dbAuth`, `netlify`, and `supabase`                                                                           |
@@ -1750,7 +1727,20 @@
 | `--token, -t`       | Generated JWT token. If not provided, a mock JWT payload is returned in `api/lib/generateGraphiQLHeader` that can be modified and turned into a token |
 | `--expiry, -e`      | Token expiry in minutes. Default is 60                                                                                                                |
 | `--view, -v`        | Print out generated headers to console                                                                                                                |
->>>>>>> 19e3ea5d
+
+
+### setup cache
+
+This command creates a setup file in `api/src/lib/cache.{ts|js}` for connecting to a Memcached or Redis server and allows caching in services. See the [**Caching** section of the Services docs](/docs/services#caching) for usage.
+
+```
+yarn redwood setup cache <client>
+```
+
+| Arguments & Options | Description              |
+| :------------------ | :----------------------- |
+| `client`            | Name of the client to configure, `memcached` or `redis` |
+| `--force, -f`       | Overwrite existing files |
 
 ### setup custom-web-index
 
