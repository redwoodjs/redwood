---
description: A comprehensive reference of Redwood's CLI
---

# Command Line Interface

The following is a comprehensive reference of the Redwood CLI. You can get a glimpse of all the commands by scrolling the aside to the right.

The Redwood CLI has two entry-point commands:

1. **redwood** (alias `rw`), which is for developing an application, and
2. **redwood-tools** (alias `rwt`), which is for contributing to the framework.

This document covers the `redwood` command . For `redwood-tools`, see [Contributing](https://github.com/redwoodjs/redwood/blob/main/CONTRIBUTING.md#cli-reference-redwood-tools) in the Redwood repo.

**A Quick Note on Syntax**

We use [yargs](http://yargs.js.org/) and borrow its syntax here:

```
yarn redwood generate page <name> [path] --option
```

- `redwood g page` is the command.
- `<name>` and `[path]` are positional arguments.
  - `<>` denotes a required argument.
  - `[]` denotes an optional argument.
- `--option` is an option.

Every argument and option has a type. Here `<name>` and `[path]` are strings and `--option` is a boolean.

You'll also sometimes see arguments with trailing `..` like:

```
yarn redwood build [side..]
```

The `..` operator indicates that the argument accepts an array of values. See [Variadic Positional Arguments](https://github.com/yargs/yargs/blob/master/docs/advanced.md#variadic-positional-arguments).

## create redwood-app

Create a Redwood project using the yarn create command:

```
yarn create redwood-app <project directory> [option]
```

| Arguments & Options    | Description                                                                                                             |
| :--------------------- | :---------------------------------------------------------------------------------------------------------------------- |
| `project directory`    | Specify the project directory [Required]                                                                                |
| `--yarn-install`       | Enables the yarn install step and version-requirement checks. You can pass `--no-yarn-install` to disable this behavior |
| `--typescript`, `--ts` | Generate a TypeScript project. JavaScript by default                                                                    |
| `--overwrite`          | Create the project even if the specified project directory isn't empty                                                  |
| `--no-telemetry`       | Disable sending telemetry events for this create command and all Redwood CLI commands: https://telemetry.redwoodjs.com  |
| `--yarn1`              | Use yarn 1 instead of yarn 3                                                                                            |
| `--git-init`, `--git`  | Initialize a git repo during the install process, disabled by default                                                   |

If you run into trouble during the yarn install step, which may happen if you're developing on an external drive and in other miscellaneous scenarios, try the `--yarn1` flag:

```
yarn create redwood-app my-redwood-project --yarn1
```

## build

Build for production.

```bash
yarn redwood build [side..]
```

We use Babel to transpile the api side into `./api/dist` and Webpack to package the web side into `./web/dist`.

| Arguments & Options | Description                                                                                                                                                                 |
| :------------------ | :-------------------------------------------------------------------------------------------------------------------------------------------------------------------------- |
| `side`              | Which side(s) to build. Choices are `api` and `web`. Defaults to `api` and `web`                                                                                            |
| `--stats`           | Use [Webpack Bundle Analyzer](https://github.com/webpack-contrib/webpack-bundle-analyzer) to visualize the size of Webpack output files via an interactive zoomable treemap |
| `--verbose, -v`     | Print more information while building                                                                                                                                       |

**Usage**

See [Builds](builds.md).

**Example**

Running `yarn redwood build` without any arguments generates the Prisma client and builds both sides of your project:

```bash
~/redwood-app$ yarn redwood build
yarn run v1.22.4
$ /redwood-app/node_modules/.bin/redwood build
  ✔ Generating the Prisma client...
  ✔ Building "api"...
  ✔ Building "web"...
Done in 17.37s.
```

Files are output to each side's `dist` directory:

```plaintext {2,6}
├── api
│   ├── dist
│   ├── prisma
│   └── src
└── web
    ├── dist
    ├── public
    └── src
```

## check (alias diagnostics)

Get structural diagnostics for a Redwood project (experimental).

```
yarn redwood check
```

**Example**

```bash
~/redwood-app$ yarn redwood check
yarn run v1.22.4
web/src/Routes.js:14:5: error: You must specify a 'notfound' page
web/src/Routes.js:14:19: error: Duplicate Path
web/src/Routes.js:15:19: error: Duplicate Path
web/src/Routes.js:17:40: error: Page component not found
web/src/Routes.js:17:19: error (INVALID_ROUTE_PATH_SYNTAX): Error: Route path contains duplicate parameter: "/{id}/{id}"
```

## console (alias c)

Launch an interactive Redwood shell (experimental):

- This has not yet been tested on Windows.
- The Prisma Client must be generated _prior_ to running this command, e.g. `yarn redwood prisma generate`. This is a known issue.

```
yarn redwood console
```

Right now, you can only use the Redwood console to interact with your database:

**Example**

```bash
~/redwood-app$ yarn redwood console
yarn run v1.22.4
> await db.user.findMany()
> [ { id: 1, email: 'tom@redwoodjs.com', name: 'Tom'  } ]
```

## dataMigrate

Data migration tools.

```
yarn redwood dataMigrate <command>
```

| Command   | Description                                                                                 |
| :-------- | :------------------------------------------------------------------------------------------ |
| `install` | Appends `DataMigration` model to `schema.prisma`, creates `api/db/dataMigrations` directory |
| `up`      | Executes outstanding data migrations                                                        |

### dataMigrate install

- Appends a `DataMigration` model to `schema.prisma` for tracking which data migrations have already run.
- Creates a DB migration using `yarn redwood prisma migrate dev --create-only create_data_migrations`.
- Creates `api/db/dataMigrations` directory to contain data migration scripts

```bash
yarn redwood dataMigrate install
```

### dataMigrate up

Executes outstanding data migrations against the database. Compares the list of files in `api/db/dataMigrations` to the records in the `DataMigration` table in the database and executes any files not present.

If an error occurs during script execution, any remaining scripts are skipped and console output will let you know the error and how many subsequent scripts were skipped.

```bash
yarn redwood dataMigrate up
```

## dev

Start development servers for api and web.

```bash
yarn redwood dev [side..]
```

`yarn redwood dev api` starts the Redwood dev server and `yarn redwood dev web` starts the Webpack dev server with Redwood's config.

| Argument           | Description                                                                                                                                                                                 |
| :----------------- | :------------------------------------------------------------------------------------------------------------------------------------------------------------------------------------------ |
| `side`             | Which dev server(s) to start. Choices are `api` and `web`. Defaults to `api` and `web`                                                                                                      |
| `--forward, --fwd` | String of one or more Webpack Dev Server config options. See example usage below. See the [Redwood Webpack Doc](webpack-configuration.md#webpack-dev-server) for more details and examples. |

**Usage**

If you're only working on your sdl and services, you can run just the api server to get GraphQL Playground on port 8911:

```bash
~/redwood-app$ yarn redwood dev api
yarn run v1.22.4
$ /redwood-app/node_modules/.bin/redwood dev api
$ /redwood-app/node_modules/.bin/dev-server
15:04:51 api | Listening on http://localhost:8911
15:04:51 api | Watching /home/dominic/projects/redwood/redwood-app/api
15:04:51 api |
15:04:51 api | Now serving
15:04:51 api |
15:04:51 api | ► http://localhost:8911/graphql/
```

Using `--forward` (alias `--fwd`), you can pass one or more Webpack Dev Server [config options](https://webpack.js.org/configuration/dev-server/). The following will run the dev server, set the port to `1234`, and disable automatic browser opening.

```bash
~/redwood-app$ yarn redwood dev --fwd="--port=1234 --open=false"
```

You may need to access your dev application from a different host, like your mobile device or an SSH tunnel. To resolve the “Invalid Host Header” message, run the following:

```bash
~/redwood-app$ yarn redwood dev --fwd="--allowed-hosts all"
```

For the full list of Webpack Dev Server settings, see [this documentation](https://webpack.js.org/configuration/dev-server/).

For the full list of Server Configuration settings, see [this documentation](app-configuration-redwood-toml.md#api).

## deploy

Deploy your redwood project to a hosting provider target.

**Netlify, Vercel, and Render**

For hosting providers that auto deploy from Git, the deploy command runs the set of steps to build, apply production DB changes, and apply data migrations. In this context, it is often referred to as a Build Command. _Note: for Render, which uses traditional infrastructure, the command also starts Redwood's api server._

**AWS**

This command runs the steps to both build your project _and_ deploy it to AWS.

```
yarn redwood deploy <target>
```

| Commands                      | Description                              |
| :---------------------------- | :--------------------------------------- |
| `serverless `                 | Deploy to AWS using Serverless framework |
| `netlify [...commands]`       | Build command for Netlify deploy         |
| `render <side> [...commands]` | Build command for Render deploy          |
| `vercel [...commands]`        | Build command for Vercel deploy          |

### deploy serverless

Deploy to AWS CloudFront and Lambda using [Serverless](https://www.serverless.com/) framework

```
yarn redwood deploy serverless
```

| Options & Arguments | Description                                                                                                                                 |
| :------------------ | :------------------------------------------------------------------------------------------------------------------------------------------ |
| `--side`            | which Side(s)to deploy [choices: "api", "web"] [default: "web","api"]                                                                       |
| `--stage`           | serverless stage, see [serverless stage docs](https://www.serverless.com/blog/stages-and-environments) [default: "production"]              |
| `--pack-only`       | Only package the build for deployment                                                                                                       |
| `--first-run`       | Use this flag the first time you deploy. The first deploy wizard will walk you through configuring your web side to connect to the api side |


### deploy netlify

Build command for Netlify deploy

```
yarn redwood deploy netlify
```

| Options                | Description                                         |
| :--------------------- | :-------------------------------------------------- |
| `--build`              | Build for production [default: "true"]              |
| `--prisma`             | Apply database migrations [default: "true"]         |
| `--data-migrate, --dm` | Migrate the data in your database [default: "true"] |

**Example**
The following command will build, apply Prisma DB migrations, and skip data migrations.

```
yarn redwood deploy netlify --no-data-migrate
```

:::caution
While you may be tempted to use the [Netlify CLI](https://cli.netlify.com) commands to [build](https://cli.netlify.com/commands/build) and [deploy](https://cli.netlify.com/commands/deploy) your project directly from you local project directory, doing so **will lead to errors when deploying and/or when running functions**. I.e. errors in the function needed for the GraphQL server, but also other serverless functions.

The main reason for this is that these Netlify CLI commands simply build and deploy -- they build your project locally and then push the dist folder. That means that when building a RedwoodJS project, the [Prisma client is generated with binaries matching the operating system at build time](https://cli.netlify.com/commands/link) -- and not the [OS compatible](https://www.prisma.io/docs/reference/api-reference/prisma-schema-reference#binarytargets-options) with running functions on Netlify. Your Prisma client engine may be `darwin` for OSX or `windows` for Windows, but it needs to be `debian-openssl-1.1.x` or `rhel-openssl-1.1.x`. If the client is incompatible, your functions will fail.

Therefore, please follow the [instructions in the Tutorial](tutorial/chapter4/deployment.md#netlify) to sync your GitHub (or other compatible source control service) repository with Netlify and allow their build and deploy system to manage deployments.

The [Netlify CLI](https://cli.netlify.com) still works well for [linking your project to your site](https://cli.netlify.com/commands/link), testing local builds and also using their [dev](https://cli.netlify.com/commands/dev) or [dev --live](https://cli.netlify.com/commands/dev) to share your local dev server via a tunnel.
:::

### deploy render

Build (web) and Start (api) command for Render deploy. (For usage instructions, see the Render [Deploy Redwood](https://render.com/docs/deploy-redwood) doc.)

```
yarn redwood deploy render <side>
```

| Options & Arguments    | Description                                         |
| :--------------------- | :-------------------------------------------------- |
| `side`                 | select side to build [choices: "api", "web"]        |
| `--prisma`             | Apply database migrations [default: "true"]         |
| `--data-migrate, --dm` | Migrate the data in your database [default: "true"] |
| `--serve`              | Run server for api in production [default: "true"]  |

**Example**
The following command will build the Web side for static-site CDN deployment.

```
yarn redwood deploy render web
```

The following command will apply Prisma DB migrations, run data migrations, and start the api server.

```
yarn redwood deploy render api
```

### deploy vercel

Build command for Vercel deploy

```
yarn redwood deploy vercel
```

| Options                | Description                                         |
| :--------------------- | :-------------------------------------------------- |
| `--build`              | Build for production [default: "true"]              |
| `--prisma`             | Apply database migrations [default: "true"]         |
| `--data-migrate, --dm` | Migrate the data in your database [default: "true"] |

**Example**
The following command will build, apply Prisma DB migrations, and skip data migrations.

```
yarn redwood deploy vercel --no-data-migrate
```

## destroy (alias d)

Rollback changes made by the generate command.

```
yarn redwood destroy <type>
```

| Command              | Description                                                                     |
| :------------------- | :------------------------------------------------------------------------------ |
| `cell <name>`        | Destroy a cell component                                                        |
| `component <name>`   | Destroy a component                                                             |
| `function <name>`    | Destroy a Function                                                              |
| `layout <name>`      | Destroy a layout component                                                      |
| `page <name> [path]` | Destroy a page and route component                                              |
| `scaffold <model>`   | Destroy pages, SDL, and Services files based on a given DB schema Model         |
| `sdl <model>`        | Destroy a GraphQL schema and service component based on a given DB schema Model |
| `service <name>`     | Destroy a service component                                                     |
| `directive <name>`   | Destroy a directive                                                             |
| `graphiql`           | Destroy a generated graphiql file                                               |

## exec

Execute scripts generated by [`yarn redwood generate script <name>`](#generate-script) to run one-off operations, long-running jobs, or utility scripts.

**Usage**

You can pass any flags to the command and use them within your script:

```
❯ yarn redwood exec syncStripeProducts foo --firstParam 'hello' --two 'world'

[18:13:56] Generating Prisma client [started]
[18:13:57] Generating Prisma client [completed]
[18:13:57] Running script [started]
:: Executing script with args ::
{ _: [ 'exec', 'foo' ], firstParam: 'hello', two: 'world', '$0': 'rw' }
[18:13:58] Running script [completed]
✨  Done in 4.37s.
```

**Examples of CLI scripts:**

- One-off scripts—such as syncing your Stripe products to your database
- A background worker you can off-load long running tasks
- Custom seed scripts for your application during development

See [this how to](how-to/background-worker.md) for an example of using exec to run a background worker.

## generate (alias g)

Save time by generating boilerplate code.

```
yarn redwood generate <type>
```

Some generators require that their argument be a model in your `schema.prisma`. When they do, their argument is named `<model>`.

| Command                | Description                                                                                           |
| ---------------------- | ----------------------------------------------------------------------------------------------------- |
| `cell <name>`          | Generate a cell component                                                                             |
| `component <name>`     | Generate a component component                                                                        |
| `dataMigration <name>` | Generate a data migration component                                                                   |
| `dbAuth`               | Generate sign in, sign up and password reset pages for dbAuth                                         |
| `deploy <provider>`    | Generate a deployment configuration                                                                   |
| `function <name>`      | Generate a Function                                                                                   |
| `layout <name>`        | Generate a layout component                                                                           |
| `page <name> [path]`   | Generate a page component                                                                             |
| `scaffold <model>`     | Generate Pages, SDL, and Services files based on a given DB schema Model. Also accepts `<path/model>` |
| `sdl <model>`          | Generate a GraphQL schema and service object                                                          |
| `secret`               | Generate a secret key using a cryptographically-secure source of entropy                              |
| `service <name>`       | Generate a service component                                                                          |
| `types`                | Generate types and supplementary code                                                                 |
| `script <name>`        | Generate a script that can use your services/libs to execute with `redwood exec script <name>`        |

### TypeScript generators

If your project is configured for TypeScript (see the [TypeScript docs](typescript/index)), the generators will automatically detect and generate `.ts`/`.tsx` files for you

**Undoing a Generator with a Destroyer**

Most generate commands (i.e., everything but `yarn redwood generate dataMigration`) can be undone by their corresponding destroy command. For example, `yarn redwood generate cell` can be undone with `yarn redwood destroy cell`.

### generate cell

Generate a cell component.

```bash
yarn redwood generate cell <name>
```

Cells are signature to Redwood. We think they provide a simpler and more declarative approach to data fetching.

| Arguments & Options  | Description                                                                                                                                                      |
| -------------------- | ---------------------------------------------------------------------------------------------------------------------------------------------------------------- |
| `name`               | Name of the cell                                                                                                                                                 |
| `--force, -f`        | Overwrite existing files                                                                                                                                         |
| `--typescript, --ts` | Generate TypeScript files Enabled by default if we detect your project is TypeScript                                                                             |
| `--query`            | Use this flag to specify a specific name for the GraphQL query. The query name must be unique                                                                    |
| `--list`             | Use this flag to generate a list cell. This flag is needed when dealing with irregular words whose plural and singular is identical such as equipment or pokemon |
| `--tests`            | Generate test files [default: true]                                                                                                                              |
| `--stories`          | Generate Storybook files [default: true]                                                                                                                         |
| `--rollback`         | Rollback changes if an error occurs [default: true]                                                                                                              |

**Usage**

The cell generator supports both single items and lists. See the [Single Item Cell vs List Cell](cells.md#single-item-cell-vs-list-cell) section of the Cell documentation.

See the [Cells](tutorial/chapter2/cells.md) section of the Tutorial for usage examples.

**Destroying**

```
yarn redwood destroy cell <name>
```

**Example**

Generating a user cell:

```bash
~/redwood-app$ yarn redwood generate cell user
yarn run v1.22.4
$ /redwood-app/node_modules/.bin/redwood g cell user
  ✔ Generating cell files...
    ✔ Writing `./web/src/components/UserCell/UserCell.test.js`...
    ✔ Writing `./web/src/components/UserCell/UserCell.js`...
Done in 1.00s.
```

A cell defines and exports four constants: `QUERY`, `Loading`, `Empty`, `Failure`, and `Success`:

```jsx title="./web/src/components/UserCell/UserCell.js"
export const QUERY = gql`
  query {
    user {
      id
    }
  }
`

export const Loading = () => <div>Loading...</div>

export const Empty = () => <div>Empty</div>

export const Failure = ({ error }) => <div>Error: {error.message}</div>

export const Success = ({ user }) => {
  return JSON.stringify(user)
}
```

### generate component

Generate a component.

```bash
yarn redwood generate component <name>
```

Redwood loves function components and makes extensive use of React Hooks, which are only enabled in function components.

| Arguments & Options  | Description                                                                          |
| -------------------- | ------------------------------------------------------------------------------------ |
| `name`               | Name of the component                                                                |
| `--force, -f`        | Overwrite existing files                                                             |
| `--typescript, --ts` | Generate TypeScript files Enabled by default if we detect your project is TypeScript |
| `--tests`            | Generate test files [default: true]                                                  |
| `--stories`          | Generate Storybook files [default: true]                                             |
| `--rollback`         | Rollback changes if an error occurs [default: true]                                  |

**Destroying**

```
yarn redwood destroy component <name>
```

**Example**

Generating a user component:

```bash
~/redwood-app$ yarn redwood generate component user
yarn run v1.22.4
$ /redwood-app/node_modules/.bin/redwood g component user
  ✔ Generating component files...
    ✔ Writing `./web/src/components/User/User.test.js`...
    ✔ Writing `./web/src/components/User/User.js`...
Done in 1.02s.
```

The component will export some jsx telling you where to find it.

```jsx title="./web/src/components/User/User.js"
const User = () => {
  return (
    <div>
      <h2>{'User'}</h2>
      <p>{'Find me in ./web/src/components/User/User.js'}</p>
    </div>
  )
}

export default User
```

### generate dataMigration

Generate a data migration script.

```
yarn redwood generate dataMigration <name>
```

Creates a data migration script in `api/db/dataMigrations`.

| Arguments & Options | Description                                                              |
| :------------------ | :----------------------------------------------------------------------- |
| `name`              | Name of the data migration, prefixed with a timestamp at generation time |
| `--rollback`        | Rollback changes if an error occurs [default: true]                      |

**Usage**

See the [Data Migration](data-migrations.md) docs.

**Usage**

See the [Deploy](/docs/deploy/introduction) docs.

### generate dbAuth

Generate log in, sign up, forgot password and password reset pages for dbAuth

```
yarn redwood generate dbAuth
```

<<<<<<< HEAD
| Arguments & Options  | Description                                                                                                                           |
| -------------------- | ------------------------------------------------------------------------------------------------------------------------------------- |
| `--username-label`   | The label to give the username field on the auth forms, e.g. "Email". Defaults to "Username". If not specified you will be prompted   |
| `--password-label`   | The label to give the password field on the auth forms, e.g. "Secret". Defaults to "Password". If not specified you will be prompted  |
| `--webAuthn`         | Whether or not to add webAuthn support to the log in page. If not specified you will be prompted                                      |
=======
| Arguments & Options | Description                                                                                      |
| ------------------- | ------------------------------------------------------------------------------------------------ |
| `--webAuthn`        | Whether or not to add webAuthn support to the log in page. If not specified you will be prompted |
| `--rollback`        | Rollback changes if an error occurs [default: true]                                              |
>>>>>>> 8de7b446

If you don't want to create your own log in, sign up, forgot password and
password reset pages from scratch you can use this generator. The pages will be
available at /login, /signup, /forgot-password, and /reset-password. Check the
post-install instructions for one change you need to make to those pages: where
to redirect the user to once their log in/sign up is successful.

If you'd rather create your own, you might want to start from the generated
pages anyway as they'll contain the other code you need to actually submit the
log in credentials or sign up fields to the server for processing.

### generate directive

Generate a directive.

```bash
yarn redwood generate directive <name>
```

| Arguments & Options  | Description                                                           |
| -------------------- | --------------------------------------------------------------------- |
| `name`               | Name of the directive                                                 |
| `--force, -f`        | Overwrite existing files                                              |
| `--typescript, --ts` | Generate TypeScript files (defaults to your projects language target) |
| `--type`             | Directive type [Choices: "validator", "transformer"]                  |
| `--rollback`         | Rollback changes if an error occurs [default: true]                   |

**Usage**

See [Redwood Directives](directives.md).

**Destroying**

```
yarn redwood destroy directive <name>
```

**Example**

Generating a `myDirective` directive using the interactive command:

```bash
yarn rw g directive myDirective

? What type of directive would you like to generate? › - Use arrow-keys. Return to submit.
❯   Validator - Implement a validation: throw an error if criteria not met to stop execution
    Transformer - Modify values of fields or query responses
```

### generate function

Generate a Function.

```
yarn redwood generate function <name>
```

Not to be confused with Javascript functions, Capital-F Functions are meant to be deployed to serverless endpoints like AWS Lambda.

| Arguments & Options  | Description                                                                          |
| -------------------- | ------------------------------------------------------------------------------------ |
| `name`               | Name of the function                                                                 |
| `--force, -f`        | Overwrite existing files                                                             |
| `--typescript, --ts` | Generate TypeScript files Enabled by default if we detect your project is TypeScript |
| `--rollback`         | Rollback changes if an error occurs [default: true]                                  |

**Usage**

See the [Custom Function](how-to/custom-function.md) how to.

**Destroying**

```
yarn redwood destroy function <name>
```

**Example**

Generating a user function:

```bash
~/redwood-app$ yarn redwood generate function user
yarn run v1.22.4
$ /redwood-app/node_modules/.bin/redwood g function user
  ✔ Generating function files...
    ✔ Writing `./api/src/functions/user.js`...
Done in 16.04s.
```

Functions get passed `context` which provides access to things like the current user:

```jsx title="./api/src/functions/user.js"
export const handler = async (event, context) => {
  return {
    statusCode: 200,
    body: `user function`,
  }
}
```

Now if we run `yarn redwood dev api`:

```plaintext {11}
~/redwood-app$ yarn redwood dev api
yarn run v1.22.4
$ /redwood-app/node_modules/.bin/redwood dev api
$ /redwood-app/node_modules/.bin/dev-server
17:21:49 api | Listening on http://localhost:8911
17:21:49 api | Watching /home/dominic/projects/redwood/redwood-app/api
17:21:49 api |
17:21:49 api | Now serving
17:21:49 api |
17:21:49 api | ► http://localhost:8911/graphql/
17:21:49 api | ► http://localhost:8911/user/
```

### generate layout

Generate a layout component.

```bash
yarn redwood generate layout <name>
```

Layouts wrap pages and help you stay DRY.

| Arguments & Options  | Description                                                                          |
| -------------------- | ------------------------------------------------------------------------------------ |
| `name`               | Name of the layout                                                                   |
| `--force, -f`        | Overwrite existing files                                                             |
| `--typescript, --ts` | Generate TypeScript files Enabled by default if we detect your project is TypeScript |
| `--tests`            | Generate test files [default: true]                                                  |
| `--stories`          | Generate Storybook files [default: true]                                             |
| `--skipLink`         | Generate a layout with a skip link [default: false]                                  |
| `--rollback`         | Rollback changes if an error occurs [default: true]                                  |

**Usage**

See the [Layouts](tutorial/chapter1/layouts.md) section of the tutorial.

**Destroying**

```
yarn redwood destroy layout <name>
```

**Example**

Generating a user layout:

```bash
~/redwood-app$ yarn redwood generate layout user
yarn run v1.22.4
$ /redwood-app/node_modules/.bin/redwood g layout user
  ✔ Generating layout files...
    ✔ Writing `./web/src/layouts/UserLayout/UserLayout.test.js`...
    ✔ Writing `./web/src/layouts/UserLayout/UserLayout.js`...
Done in 1.00s.
```

A layout will just export it's children:

```jsx title="./web/src/layouts/UserLayout/UserLayout.test.js"
const UserLayout = ({ children }) => {
  return <>{children}</>
}

export default UserLayout
```

### generate model

Generate a RedwoodRecord model.

```bash
yarn redwood generate model <name>
```

| Arguments & Options | Description                                           |
| ------------------- | ----------------------------------------------------- |
| `name`              | Name of the model (in schema.prisma)                  |
| `--force, -f`       | Overwrite existing files                              |
| `--rollback`        | Rollback changes if an error occurs [default: true]   |

**Usage**

See the [RedwoodRecord docs](redwoodrecord.md).

**Example**

```bash
~/redwood-app$ yarn redwood generate model User
yarn run v1.22.4
$ /redwood-app/node_modules/.bin/redwood g model User
  ✔ Generating model file...
    ✔ Successfully wrote file `./api/src/models/User.js`
  ✔ Parsing datamodel, generating api/src/models/index.js...

  Wrote /Users/rob/Sites/redwoodjs/redwood_record/.redwood/datamodel.json
  Wrote /Users/rob/Sites/redwoodjs/redwood_record/api/src/models/index.js

✨  Done in 3.74s.
```

Generating a model automatically runs `yarn rw record init` as well.

### generate page

Generates a page component and updates the routes.

```bash
yarn redwood generate page <name> [path]
```

`path` can include a route parameter which will be passed to the generated
page. The syntax for that is `/path/to/page/{routeParam}/more/path`. You can
also specify the type of the route parameter if needed: `{routeParam:Int}`. If
`path` isn't specified, or if it's just a route parameter, it will be derived
from `name` and the route parameter, if specified, will be added to the end.

This also updates `Routes.js` in `./web/src`.

| Arguments & Options  | Description                                                                          |
| -------------------- | ------------------------------------------------------------------------------------ |
| `name`               | Name of the page                                                                     |
| `path`               | URL path to the page. Defaults to `name`                                             |
| `--force, -f`        | Overwrite existing files                                                             |
| `--typescript, --ts` | Generate TypeScript files Enabled by default if we detect your project is TypeScript |
| `--tests`            | Generate test files [default: true]                                                  |
| `--stories`          | Generate Storybook files [default: true]                                             |
| `--rollback`         | Rollback changes if an error occurs [default: true]                                  |

**Destroying**

```
yarn redwood destroy page <name> [path]
```

**Examples**

Generating a home page:

```plaintext
~/redwood-app$ yarn redwood generate page home /
yarn run v1.22.4
$ /redwood-app/node_modules/.bin/redwood g page home /
  ✔ Generating page files...
    ✔ Writing `./web/src/pages/HomePage/HomePage.test.js`...
    ✔ Writing `./web/src/pages/HomePage/HomePage.js`...
  ✔ Updating routes file...
Done in 1.02s.
```

The page returns jsx telling you where to find it:

```jsx title="./web/src/pages/HomePage/HomePage.js"
const HomePage = () => {
  return (
    <div>
      <h1>HomePage</h1>
      <p>Find me in ./web/src/pages/HomePage/HomePage.js</p>
    </div>
  )
}

export default HomePage
```

And the route is added to `Routes.js`:

```jsx {6} title="./web/src/Routes.js"
const Routes = () => {
  return (
    <Router>
      <Route path="/" page={HomePage} name="home" />
      <Route notfound page={NotFoundPage} />
    </Router>
  )
}
```

Generating a page to show quotes:

```plaintext
~/redwood-app$ yarn redwood generate page quote {id}
yarn run v1.22.4
$ /redwood-app/node_modules/.bin/redwood g page quote {id}
  ✔ Generating page files...
    ✔ Writing `./web/src/pages/QuotePage/QuotePage.stories.js`...
    ✔ Writing `./web/src/pages/QuotePage/QuotePage.test.js`...
    ✔ Writing `./web/src/pages/QuotePage/QuotePage.js`...
  ✔ Updating routes file...
Done in 1.02s.
```

The generated page will get the route parameter as a prop:

```jsx {5,12,14} title="./web/src/pages/QuotePage/QuotePage.js"
import { Link, routes } from '@redwoodjs/router'

const QuotePage = ({ id }) => {
  return (
    <>
      <h1>QuotePage</h1>
      <p>Find me in "./web/src/pages/QuotePage/QuotePage.js"</p>
      <p>
        My default route is named "quote", link to me with `
        <Link to={routes.quote({ id: 42 })}>Quote 42</Link>`
      </p>
      <p>The parameter passed to me is {id}</p>
    </>
  )
}

export default QuotePage
```

And the route is added to `Routes.js`, with the route parameter added:

```jsx {6} title="./web/src/Routes.js"
const Routes = () => {
  return (
    <Router>
      <Route path="/quote/{id}" page={QuotePage} name="quote" />
      <Route notfound page={NotFoundPage} />
    </Router>
  )
}
```

### generate scaffold

Generate Pages, SDL, and Services files based on a given DB schema Model. Also accepts `<path/model>`.

```bash
yarn redwood generate scaffold <model>
```

A scaffold quickly creates a CRUD for a model by generating the following files and corresponding routes:

- sdl
- service
- layout
- pages
- cells
- components

The content of the generated components is different from what you'd get by running them individually.

| Arguments & Options  | Description                                                                                                                                                                                           |
| -------------------- | ----------------------------------------------------------------------------------------------------------------------------------------------------------------------------------------------------- |
| `model`              | Model to scaffold. You can also use `<path/model>` to nest files by type at the given path directory (or directories). For example, `redwood g scaffold admin/post`                                   |
| `--docs`             | Use or set to `true` to generated comments in SDL to use in self-documentating your app's GraphQL API. See: [Self-Documenting GraphQL API](./graphql.md#self-documenting-graphql-api) [default:false] |
| `--force, -f`        | Overwrite existing files                                                                                                                                                                              |
| `--tailwind`         | Generate TailwindCSS version of scaffold.css (automatically set to `true` if TailwindCSS config exists)                                                                                               |
| `--typescript, --ts` | Generate TypeScript files Enabled by default if we detect your project is TypeScript                                                                                                                  |
| `--rollback`         | Rollback changes if an error occurs [default: true]                                                                                                              |

**Usage**

See [Creating a Post Editor](tutorial/chapter2/getting-dynamic.md#creating-a-post-editor).

**Nesting of Components and Pages**

By default, redwood will nest the components and pages in a directory named as per the model. For example (where `post` is the model):
`yarn rw g scaffold post`
will output the following files, with the components and pages nested in a `Post` directory:

```plaintext {9-20}
  √ Generating scaffold files...
    √ Successfully wrote file `./api/src/graphql/posts.sdl.js`
    √ Successfully wrote file `./api/src/services/posts/posts.js`
    √ Successfully wrote file `./api/src/services/posts/posts.scenarios.js`
    √ Successfully wrote file `./api/src/services/posts/posts.test.js`
    √ Successfully wrote file `./web/src/layouts/PostsLayout/PostsLayout.js`
    √ Successfully wrote file `./web/src/pages/Post/EditPostPage/EditPostPage.js`
    √ Successfully wrote file `./web/src/pages/Post/PostPage/PostPage.js`
    √ Successfully wrote file `./web/src/pages/Post/PostsPage/PostsPage.js`
    √ Successfully wrote file `./web/src/pages/Post/NewPostPage/NewPostPage.js`
    √ Successfully wrote file `./web/src/components/Post/EditPostCell/EditPostCell.js`
    √ Successfully wrote file `./web/src/components/Post/Post/Post.js`
    √ Successfully wrote file `./web/src/components/Post/PostCell/PostCell.js`
    √ Successfully wrote file `./web/src/components/Post/PostForm/PostForm.js`
    √ Successfully wrote file `./web/src/components/Post/Posts/Posts.js`
    √ Successfully wrote file `./web/src/components/Post/PostsCell/PostsCell.js`
    √ Successfully wrote file `./web/src/components/Post/NewPost/NewPost.js`
  √ Adding layout import...
  √ Adding set import...
  √ Adding scaffold routes...
  √ Adding scaffold asset imports...
```

If it is not desired to nest the components and pages, then redwood provides an option that you can set to disable this for your project.
Add the following in your `redwood.toml` file to disable the nesting of components and pages.

```
[generate]
  nestScaffoldByModel = false
```

Setting the `nestScaffoldByModel = true` will retain the default behavior, but is not required.

Notes:

1. The nesting directory is always set to be PascalCase.

**Namespacing Scaffolds**

You can namespace your scaffolds by providing `<path/model>`. The layout, pages, cells, and components will be nested in newly created dir(s). In addition, the nesting folder, based upon the model name, is still applied after the path for components and pages, unless turned off in the `redwood.toml` as described above. For example, given a model `user`, running `yarn redwood generate scaffold admin/user` will nest the layout, pages, and components in a newly created `Admin` directory created for each of the `layouts`, `pages`, and `components` folders:

```plaintext {9-20}
~/redwood-app$ yarn redwood generate scaffold admin/user
yarn run v1.22.4
$ /redwood-app/node_modules/.bin/redwood g scaffold admin/user
  ✔ Generating scaffold files...
    ✔ Successfully wrote file `./api/src/graphql/users.sdl.js`
    ✔ Successfully wrote file `./api/src/services/users/users.js`
    ✔ Successfully wrote file `./api/src/services/users/users.scenarios.js`
    ✔ Successfully wrote file `./api/src/services/users/users.test.js`
    ✔ Successfully wrote file `./web/src/layouts/Admin/UsersLayout/UsersLayout.js`
    ✔ Successfully wrote file `./web/src/pages/Admin/User/EditUserPage/EditUserPage.js`
    ✔ Successfully wrote file `./web/src/pages/Admin/User/UserPage/UserPage.js`
    ✔ Successfully wrote file `./web/src/pages/Admin/User/UsersPage/UsersPage.js`
    ✔ Successfully wrote file `./web/src/pages/Admin/User/NewUserPage/NewUserPage.js`
    ✔ Successfully wrote file `./web/src/components/Admin/User/EditUserCell/EditUserCell.js`
    ✔ Successfully wrote file `./web/src/components/Admin/User/User/User.js`
    ✔ Successfully wrote file `./web/src/components/Admin/User/UserCell/UserCell.js`
    ✔ Successfully wrote file `./web/src/components/Admin/User/UserForm/UserForm.js`
    ✔ Successfully wrote file `./web/src/components/Admin/User/Users/Users.js`
    ✔ Successfully wrote file `./web/src/components/Admin/User/UsersCell/UsersCell.js`
    ✔ Successfully wrote file `./web/src/components/Admin/User/NewUser/NewUser.js`
  ✔ Adding layout import...
  ✔ Adding set import...
  ✔ Adding scaffold routes...
  ✔ Adding scaffold asset imports...
Done in 1.21s.
```

The routes wrapped in the [`Set`](router.md#sets-of-routes) component with generated layout will be nested too:

```jsx {6-11} title="./web/src/Routes.js"
const Routes = () => {
  return (
    <Router>
      <Set wrap={UsersLayout}>
        <Route path="/admin/users/new" page={AdminUserNewUserPage} name="adminNewUser" />
        <Route path="/admin/users/{id:Int}/edit" page={AdminUserEditUserPage} name="adminEditUser" />
        <Route path="/admin/users/{id:Int}" page={AdminUserUserPage} name="adminUser" />
        <Route path="/admin/users" page={AdminUserUsersPage} name="adminUsers" />
      </Set>
      <Route notfound page={NotFoundPage} />
    </Router>
  )
}
```

Notes:

1. Each directory in the scaffolded path is always set to be PascalCase.
2. The scaffold path may be multiple directories deep.

**Destroying**

```
yarn redwood destroy scaffold <model>
```

Notes:

1. You can also use `<path/model>` to destroy files that were generated under a scaffold path. For example, `redwood d scaffold admin/post`
2. The destroy command will remove empty folders along the path, provided they are lower than the folder level of component, layout, page, etc.
3. The destroy scaffold command will also follow the `nestScaffoldbyModel` setting in the `redwood.toml` file. For example, if you have an existing scaffold that you wish to destroy, that does not have the pages and components nested by the model name, you can destroy the scaffold by temporarily setting:

```
[generate]
  nestScaffoldByModel = false
```

**Troubleshooting**

If you see `Error: Unknown type: ...`, don't panic!
It's a known limitation with GraphQL type generation.
It happens when you generate the SDL of a Prisma model that has relations **before the SDL for the related model exists**.
Please see [Troubleshooting Generators](./schema-relations#troubleshooting-generators) for help.

### generate script

Generates an arbitrary Node.js script in `./scripts/<name>` that can be used with `redwood execute` command later.

| Arguments & Options  | Description                                                                          |
| -------------------- | ------------------------------------------------------------------------------------ |
| `name`               | Name of the service                                                                  |
| `--typescript, --ts` | Generate TypeScript files Enabled by default if we detect your project is TypeScript |
| `--rollback`         | Rollback changes if an error occurs [default: true]                                  |

Scripts have access to services and libraries used in your project. Some examples of how this can be useful:

- create special database seed scripts for different scenarios
- sync products and prices from your payment provider
- running cleanup jobs on a regular basis e.g. delete stale/expired data
- sync data between platforms e.g. email from your db to your email marketing platform

**Usage**

```
❯ yarn rw g script syncStripeProducts

  ✔ Generating script file...
    ✔ Successfully wrote file `./scripts/syncStripeProducts.ts`
  ✔ Next steps...

    After modifying your script, you can invoke it like:

      yarn rw exec syncStripeProducts

      yarn rw exec syncStripeProducts --param1 true
```

### generate sdl

Generate a GraphQL schema and service object.

```bash
yarn redwood generate sdl <model>
```

The sdl will inspect your `schema.prisma` and will do its best with relations. Schema to generators isn't one-to-one yet (and might never be).

<!-- See limited generator support for relations
https://community.redwoodjs.com/t/prisma-beta-2-and-redwoodjs-limited-generator-support-for-relations-with-workarounds/361 -->

| Arguments & Options  | Description                                                                                                                                                                                            |
| -------------------- | ------------------------------------------------------------------------------------------------------------------------------------------------------------------------------------------------------ |
| `model`              | Model to generate the sdl for                                                                                                                                                                          |
| `--crud`             | Set to `false`, or use `--no-crud`, if you do not want to generate mutations                                                                                                                           |
| `--docs`             | Use or set to `true` to generated comments in SDL to use in self-documentating your app's GraphQL API. See: [Self-Documenting GraphQL API](./graphql.md#self-documenting-graphql-api) [default: false] |
| `--force, -f`        | Overwrite existing files                                                                                                                                                                               |
| `--tests`            | Generate service test and scenario [default: true]                                                                                                                                                     |
| `--typescript, --ts` | Generate TypeScript files Enabled by default if we detect your project is TypeScript                                                                                                                   |
| `--rollback`         | Rollback changes if an error occurs [default: true]                                                                                                              |

> **Note:** The generated sdl will include the `@requireAuth` directive by default to ensure queries and mutations are secure. If your app's queries and mutations are all public, you can set up a custom SDL generator template to apply `@skipAuth` (or a custom validator directive) to suit you application's needs.

**Regenerating the SDL**

Often, as you iterate on your data model, you may add, remove, or rename fields. You still want Redwood to update the generated SDL and service files for those updates because it saves time not having to make those changes manually.

But, since the `generate` command prevents you from overwriting files accidentally, you use the `--force` option -- but a `force` will reset any test and scenarios you may have written which you don't want to lose.

In that case, you can run the following to "regenerate" **just** the SDL file and leave your tests and scenarios intact and not lose your hard work.

```
yarn redwood g sdl <model> --force --no-tests
```

**Example**

```bash
~/redwood-app$ yarn redwood generate sdl user --force --no-tests
yarn run v1.22.4
$ /redwood-app/node_modules/.bin/redwood g sdl user
  ✔ Generating SDL files...
    ✔ Writing `./api/src/graphql/users.sdl.js`...
    ✔ Writing `./api/src/services/users/users.js`...
Done in 1.04s.
```

**Destroying**

```
yarn redwood destroy sdl <model>
```

**Example**

Generating a user sdl:

```bash
~/redwood-app$ yarn redwood generate sdl user
yarn run v1.22.4
$ /redwood-app/node_modules/.bin/redwood g sdl user
  ✔ Generating SDL files...
    ✔ Writing `./api/src/graphql/users.sdl.js`...
    ✔ Writing `./api/src/services/users/users.scenarios.js`...
    ✔ Writing `./api/src/services/users/users.test.js`...
    ✔ Writing `./api/src/services/users/users.js`...
Done in 1.04s.
```

The generated sdl defines a corresponding type, query, create/update inputs, and any mutations. To prevent defining mutations, add the `--no-crud` option.

```jsx title="./api/src/graphql/users.sdl.js"
export const schema = gql`
  type User {
    id: Int!
    email: String!
    name: String
  }

  type Query {
    users: [User!]! @requireAuth
  }

  input CreateUserInput {
    email: String!
    name: String
  }

  input UpdateUserInput {
    email: String
    name: String
  }

  type Mutation {
    createUser(input: CreateUserInput!): User! @requireAuth
    updateUser(id: Int!, input: UpdateUserInput!): User! @requireAuth
    deleteUser(id: Int!): User! @requireAuth
  }
`
```

The services file fulfills the query. If the `--no-crud` option is added, this file will be less complex.

```jsx title="./api/src/services/users/users.js"
import { db } from 'src/lib/db'

export const users = () => {
  return db.user.findMany()
}
```

For a model with a relation, the field will be listed in the sdl:

```jsx {8} title="./api/src/graphql/users.sdl.js"
export const schema = gql`
  type User {
    id: Int!
    email: String!
    name: String
    profile: Profile
  }

  type Query {
    users: [User!]! @requireAuth
  }

  input CreateUserInput {
    email: String!
    name: String
  }

  input UpdateUserInput {
    email: String
    name: String
  }

  type Mutation {
    createUser(input: CreateUserInput!): User! @requireAuth
    updateUser(id: Int!, input: UpdateUserInput!): User! @requireAuth
    deleteUser(id: Int!): User! @requireAuth
  }
`
```

And the service will export an object with the relation as a property:

```jsx {9-13} title="./api/src/services/users/users.js"
import { db } from 'src/lib/db'

export const users = () => {
  return db.user.findMany()
}

export const User = {
  profile: (_obj, { root }) => {
    db.user.findUnique({ where: { id: root.id } }).profile(),
  }
}
```

**Troubleshooting**

If you see `Error: Unknown type: ...`, don't panic!
It's a known limitation with GraphQL type generation.
It happens when you generate the SDL of a Prisma model that has relations **before the SDL for the related model exists**.
Please see [Troubleshooting Generators](./schema-relations#troubleshooting-generators) for help.

### generate secret

Generate a secret key using a cryptographically-secure source of entropy. Commonly used when setting up dbAuth.

| Arguments & Options | Description                                        |
| :------------------ | :------------------------------------------------- |
| `--raw`             | Print just the key, without any informational text |

**Usage**

Using the `--raw` option you can easily append a secret key to your .env file, like so:

```
# yarn v1
echo "SESSION_SECRET=$(yarn --silent rw g secret --raw)" >> .env

# yarn v3
echo "SESSION_SECRET=$(yarn rw g secret --raw)" >> .env
```

### generate service

Generate a service component.

```bash
yarn redwood generate service <name>
```

Services are where Redwood puts its business logic. They can be used by your GraphQL API or any other place in your backend code. See [How Redwood Works with Data](tutorial/chapter2/side-quest.md).

| Arguments & Options  | Description                                                                          |
| -------------------- | ------------------------------------------------------------------------------------ |
| `name`               | Name of the service                                                                  |
| `--force, -f`        | Overwrite existing files                                                             |
| `--typescript, --ts` | Generate TypeScript files Enabled by default if we detect your project is TypeScript |
| `--tests`            | Generate test and scenario files [default: true]                                     |
| `--rollback`         | Rollback changes if an error occurs [default: true]                                  |


**Destroying**

```
yarn redwood destroy service <name>
```

**Example**

Generating a user service:

```bash
~/redwood-app$ yarn redwood generate service user
yarn run v1.22.4
$ /redwood-app/node_modules/.bin/redwood g service user
  ✔ Generating service files...
    ✔ Writing `./api/src/services/users/users.scenarios.js`...
    ✔ Writing `./api/src/services/users/users.test.js`...
    ✔ Writing `./api/src/services/users/users.js`...
Done in 1.02s.
```

The generated service component will export a `findMany` query:

```jsx title="./api/src/services/users/users.js"
import { db } from 'src/lib/db'

export const users = () => {
  return db.user.findMany()
}
```

### generate types

Generates supplementary code (project types)

```bash
yarn redwood generate types
```

**Usage**

```
~/redwood-app$ yarn redwood generate types
yarn run v1.22.10
$ /redwood-app/node_modules/.bin/redwood g types
$ /redwood-app/node_modules/.bin/rw-gen

Generating...

- .redwood/schema.graphql
- .redwood/types/mirror/api/src/services/posts/index.d.ts
- .redwood/types/mirror/web/src/components/BlogPost/index.d.ts
- .redwood/types/mirror/web/src/layouts/BlogLayout/index.d.ts
...
- .redwood/types/mirror/web/src/components/Post/PostsCell/index.d.ts
- .redwood/types/includes/web-routesPages.d.ts
- .redwood/types/includes/all-currentUser.d.ts
- .redwood/types/includes/web-routerRoutes.d.ts
- .redwood/types/includes/api-globImports.d.ts
- .redwood/types/includes/api-globalContext.d.ts
- .redwood/types/includes/api-scenarios.d.ts
- api/types/graphql.d.ts
- web/types/graphql.d.ts

... and done.
```

## info

Print your system environment information.

```bash
yarn redwood info
```

This command's primarily intended for getting information others might need to know to help you debug:

```bash
~/redwood-app$ yarn redwood info
yarn run v1.22.4
$ /redwood-app/node_modules/.bin/redwood info

  System:
    OS: Linux 5.4 Ubuntu 20.04 LTS (Focal Fossa)
    Shell: 5.0.16 - /usr/bin/bash
  Binaries:
    Node: 13.12.0 - /tmp/yarn--1589998865777-0.9683603763419713/node
    Yarn: 1.22.4 - /tmp/yarn--1589998865777-0.9683603763419713/yarn
  Browsers:
    Chrome: 78.0.3904.108
    Firefox: 76.0.1
  npmPackages:
    @redwoodjs/core: ^0.7.0-rc.3 => 0.7.0-rc.3

Done in 1.98s.
```

## lint

Lint your files.

```bash
yarn redwood lint
```

[Our ESLint configuration](https://github.com/redwoodjs/redwood/blob/master/packages/eslint-config/index.js) is a mix of [ESLint's recommended rules](https://eslint.org/docs/rules/), [React's recommended rules](https://www.npmjs.com/package/eslint-plugin-react#list-of-supported-rules), and a bit of our own stylistic flair:

- no semicolons
- comma dangle when multiline
- single quotes
- always use parenthesis around arrow functions
- enforced import sorting

| Option  | Description       |
| :------ | :---------------- |
| `--fix` | Try to fix errors |

## prisma

Run Prisma CLI with experimental features.

```
yarn redwood prisma
```

Redwood's `prisma` command is a lightweight wrapper around the Prisma CLI. It's the primary way you interact with your database.

> **What do you mean it's a lightweight wrapper?**
>
> By lightweight wrapper, we mean that we're handling some flags under the hood for you.
> You can use the Prisma CLI directly (`yarn prisma`), but letting Redwood act as a proxy (`yarn redwood prisma`) saves you a lot of keystrokes.
> For example, Redwood adds the `--preview-feature` and `--schema=api/db/schema.prisma` flags automatically.
>
> If you want to know exactly what `yarn redwood prisma <command>` runs, which flags it's passing, etc., it's right at the top:
>
> ```sh{3}
> $ yarn redwood prisma migrate dev
> yarn run v1.22.10
> $ ~/redwood-app/node_modules/.bin/redwood prisma migrate dev
> Running prisma cli:
> yarn prisma migrate dev --schema "~/redwood-app/api/db/schema.prisma"
> ...
> ```

Since `yarn redwood prisma` is just an entry point into all the database commands that the Prisma CLI has to offer, we won't try to provide an exhaustive reference of everything you can do with it here. Instead what we'll do is focus on some of the most common commands; those that you'll be running on a regular basis, and how they fit into Redwood's workflows.

For the complete list of commands, see the [Prisma CLI Reference](https://www.prisma.io/docs/reference/api-reference/command-reference). It's the authority.

Along with the CLI reference, bookmark Prisma's [Migration Flows](https://www.prisma.io/docs/concepts/components/prisma-migrate/prisma-migrate-flows) doc&mdash;it'll prove to be an invaluable resource for understanding `yarn redwood prisma migrate`.

| Command             | Description                                                  |
| :------------------ | :----------------------------------------------------------- |
| `db <command>`      | Manage your database schema and lifecycle during development |
| `generate`          | Generate artifacts (e.g. Prisma Client)                      |
| `migrate <command>` | Update the database schema with migrations                   |

### prisma db

Manage your database schema and lifecycle during development.

```
yarn redwood prisma db <command>
```

The `prisma db` namespace contains commands that operate directly against the database.

#### prisma db pull

Pull the schema from an existing database, updating the Prisma schema.

> 👉 Quick link to the [Prisma CLI Reference](https://www.prisma.io/docs/reference/api-reference/command-reference#db-pull).

```
yarn redwood prisma db pull
```

This command, formerly `introspect`, connects to your database and adds Prisma models to your Prisma schema that reflect the current database schema.

> Warning: The command will Overwrite the current schema.prisma file with the new schema. Any manual changes or customization will be lost. Be sure to back up your current schema.prisma file before running `db pull` if it contains important modifications.

#### prisma db push

Push the state from your Prisma schema to your database.

> 👉 Quick link to the [Prisma CLI Reference](https://www.prisma.io/docs/reference/api-reference/command-reference#db-push).

```
yarn redwood prisma db push
```

This is your go-to command for prototyping changes to your Prisma schema (`schema.prisma`).
Prior to to `yarn redwood prisma db push`, there wasn't a great way to try out changes to your Prisma schema without creating a migration.
This command fills the void by "pushing" your `schema.prisma` file to your database without creating a migration. You don't even have to run `yarn redwood prisma generate` afterward&mdash;it's all taken care of for you, making it ideal for iterative development.

#### prisma db seed

Seed your database.

> 👉 Quick link to the [Prisma CLI Reference](https://www.prisma.io/docs/reference/api-reference/command-reference#db-seed-preview).

```
yarn redwood prisma db seed
```

This command seeds your database by running your project's `seed.js|ts` file which you can find in your `scripts` directory.

Prisma's got a great [seeding guide](https://www.prisma.io/docs/guides/prisma-guides/seed-database) that covers both the concepts and the nuts and bolts.

> **Important:** Prisma Migrate also triggers seeding in the following scenarios:
>
> - you manually run the `yarn redwood prisma migrate reset` command
> - the database is reset interactively in the context of using `yarn redwood prisma migrate dev`—for example, as a result of migration history conflicts or database schema drift
>
> If you want to use `yarn redwood prisma migrate dev` or `yarn redwood prisma migrate reset` without seeding, you can pass the `--skip-seed` flag.

While having a great seed might not be all that important at the start, as soon as you start collaborating with others, it becomes vital.

**How does seeding actually work?**

If you look at your project's `package.json` file, you'll notice a `prisma` section:

```json
  "prisma": {
    "seed": "yarn rw exec seed"
  },
```

Prisma runs any command found in the `seed` setting when seeding via `yarn rw prisma db seed` or `yarn rw prisma migrate reset`.
Here we're using the Redwood [`exec` cli command](#exec) that runs a script.

If you wanted to seed your database using a different method (like `psql` and an `.sql` script), you can do so by changing the "seed" script command.

**More About Seeding**

In addition, you can [code along with Ryan Chenkie](https://www.youtube.com/watch?v=2LwTUIqjbPo), and learn how libraries like [faker](https://www.npmjs.com/package/faker) can help you create a large, realistic database fast, especially in tandem with Prisma's [createMany](https://www.prisma.io/docs/reference/api-reference/prisma-client-reference#createmany).

<!-- ### generate -->

<!-- Generate artifacts (e.g. Prisma Client). -->

<!-- > 👉 Quick link to the [Prisma CLI Reference](https://www.prisma.io/docs/reference/api-reference/command-reference#generate). -->

<!-- ``` -->
<!-- yarn redwood prisma generate -->
<!-- ``` -->

**Log Formatting**

If you use the Redwood Logger as part of your seed script, you can pipe the command to the LogFormatter to output prettified logs.

For example, if your `scripts.seed.js` imports the `logger`:

```jsx title="scripts/seed.js"
import { db } from 'api/src/lib/db'
import { logger } from 'api/src/lib/logger'

export default async () => {
  try {
    const posts = [
      {
        title: 'Welcome to the blog!',
        body: "I'm baby single- origin coffee kickstarter lo.",
      },
      {
        title: 'A little more about me',
        body: 'Raclette shoreditch before they sold out lyft.',
      },
      {
        title: 'What is the meaning of life?',
        body: 'Meh waistcoat succulents umami asymmetrical, hoodie post-ironic paleo chillwave tote bag.',
      },
    ]

    Promise.all(
      posts.map(async (post) => {
        const newPost = await db.post.create({
          data: { title: post.title, body: post.body },
        })

        logger.debug({ data: newPost }, 'Added post')
      })
    )
  } catch (error) {
    logger.error(error)
  }
}
```

You can pipe the script output to the formatter:

```bash
yarn rw prisma db seed | yarn rw-log-formatter
```

> Note: Just be sure to set `data` attribute, so the formatter recognizes the content.
> For example: `logger.debug({ data: newPost }, 'Added post')`

### prisma migrate

Update the database schema with migrations.

> 👉 Quick link to the [Prisma Concepts](https://www.prisma.io/docs/concepts/components/prisma-migrate).

```
yarn redwood prisma migrate <command>
```

As a database toolkit, Prisma strives to be as holistic as possible. Prisma Migrate lets you use Prisma schema to make changes to your database declaratively, all while keeping things deterministic and fully customizable by generating the migration steps in a simple, familiar format: SQL.

Since migrate generates plain SQL files, you can edit those SQL files before applying the migration using `yarn redwood prisma migrate --create-only`. This creates the migration based on the changes in the Prisma schema, but doesn't apply it, giving you the chance to go in and make any modifications you want. [Daniel Norman's tour of Prisma Migrate](https://www.youtube.com/watch?v=0LKhksstrfg) demonstrates this and more to great effect.

Prisma Migrate has separate commands for applying migrations based on whether you're in dev or in production. The Prisma [Migration flows](https://www.prisma.io/docs/concepts/components/prisma-migrate/prisma-migrate-flows) goes over the difference between these workflows in more detail.

#### prisma migrate dev

Create a migration from changes in Prisma schema, apply it to the database, trigger generators (e.g. Prisma Client).

> 👉 Quick link to the [Prisma CLI Reference](https://www.prisma.io/docs/reference/api-reference/command-reference#migrate-dev).

```
yarn redwood prisma migrate dev
```

<!-- #### reset -->

<!-- Reset your database and apply all migrations, all data will be lost. -->

<!-- > 👉 Quick link to the [Prisma CLI Reference](https://www.prisma.io/docs/reference/api-reference/command-reference#migrate-reset). -->

<!-- ``` -->
<!-- yarn redwood prisma migrate reset -->
<!-- ``` -->

#### prisma migrate deploy

Apply pending migrations to update the database schema in production/staging.

> 👉 Quick link to the [Prisma CLI Reference](https://www.prisma.io/docs/reference/api-reference/command-reference#migrate-deploy).

```
yarn redwood prisma migrate deploy
```

#### prisma migrate reset

This command deletes and recreates the database, or performs a "soft reset" by removing all data, tables, indexes, and other artifacts.

It'll also re-seed your database by automatically running the `db seed` command. See [prisma db seed](#prisma-db-seed).

> **_Important:_** For use in development environments only

## record

> This command is experimental and its behavior may change.

Commands for working with RedwoodRecord.

### record init

Parses `schema.prisma` and caches the datamodel as JSON. Reads relationships between models and adds some configuration in `api/src/models/index.js`.

```
yarn rw record init
```

## redwood-tools (alias rwt)

Redwood's companion CLI development tool. You'll be using this if you're contributing to Redwood. See [Contributing](https://github.com/redwoodjs/redwood/blob/main/CONTRIBUTING.md#cli-reference-redwood-tools) in the Redwood repo.

## setup

Initialize configuration and integrate third-party libraries effortlessly.

```
yarn redwood setup <category>
```

| Commands           | Description                                                                                |
| ------------------ | ------------------------------------------------------------------------------------------ |
| `auth`             | Set up auth configuration for a provider                                                   |
| `cache`            | Set up cache configuration for memcached or redis                                          |
| `custom-web-index` | Set up an `index.js` file, so you can customize how Redwood web is mounted in your browser |
| `deploy`           | Set up a deployment configuration for a provider                                           |
| `generator`        | Copy default Redwood generator templates locally for customization                         |
| `i18n`             | Set up i18n                                                                                |
| `tsconfig`         | Add relevant tsconfig so you can start using TypeScript                                    |
| `ui`               | Set up a UI design or style library                                                        |
| `webpack`          | Set up a webpack config file in your project so you can add custom config                  |

### setup auth

Integrate an auth provider.

```
yarn redwood setup auth <provider>
```

| Arguments & Options | Description                                                                                                                                                                   |
| :------------------ | :---------------------------------------------------------------------------------------------------------------------------------------------------------------------------- |
| `provider`          | Auth provider to configure. Choices are `auth0`, `azureActiveDirectory`, `clerk`, `dbAuth`, `ethereum`, `firebase`, `goTrue`, `magicLink`, `netlify`, `nhost`, and `supabase` |
| `--force, -f`       | Overwrite existing configuration                                                                                                                                              |

**Usage**

See [Authentication](authentication.md).

### setup graphiQL headers

Redwood automatically sets up your authentication headers in your GraphiQL playground. Currently supported auth providers include Supabase, dbAuth, and Netlify.

A `generateGraphiQLHeader` file will be created in your `api/lib` folder and included in your gitignore. You can edit this file to customize your header. The function in the file is passed into your `createGraphQLHandler` and only called in dev.

```
yarn redwood setup graphiql <provider>
```

| Arguments & Options | Description                                                                                                                                           |
| :------------------ | :---------------------------------------------------------------------------------------------------------------------------------------------------- |
| `provider`          | Auth provider to configure. Choices are `dbAuth`, `netlify`, and `supabase`                                                                           |
| `--id, -i`          | Unique id to identify current user (required only for DBAuth)                                                                                         |
| `--token, -t`       | Generated JWT token. If not provided, a mock JWT payload is returned in `api/lib/generateGraphiQLHeader` that can be modified and turned into a token |
| `--expiry, -e`      | Token expiry in minutes. Default is 60                                                                                                                |
| `--view, -v`        | Print out generated headers to console                                                                                                                |


### setup cache

This command creates a setup file in `api/src/lib/cache.{ts|js}` for connecting to a Memcached or Redis server and allows caching in services. See the [**Caching** section of the Services docs](/docs/services#caching) for usage.

```
yarn redwood setup cache <client>
```

| Arguments & Options | Description              |
| :------------------ | :----------------------- |
| `client`            | Name of the client to configure, `memcached` or `redis` |
| `--force, -f`       | Overwrite existing files |

### setup custom-web-index

Redwood automatically mounts your `<App />` to the DOM, but if you want to customize how that happens, you can use this setup command to generate an `index.js` file in `web/src`.

```
yarn redwood setup custom-web-index
```

| Arguments & Options | Description              |
| :------------------ | :----------------------- |
| `--force, -f`       | Overwrite existing files |

### setup generator

Copies a given generator's template files to your local app for customization. The next time you generate that type again, it will use your custom template instead of Redwood's default.

```
yarn rw setup generator <name>
```

| Arguments & Options | Description                                                   |
| :------------------ | :------------------------------------------------------------ |
| `name`              | Name of the generator template(s) to copy (see help for list) |
| `--force, -f`       | Overwrite existing copied template files                      |

**Usage**

If you wanted to customize the page generator template, run the command:

```
yarn rw setup generator page
```

And then check `web/generators/page` for the page, storybook and test template files. You don't need to keep all of these templates—you could customize just `page.tsx.template` and delete the others and they would still be generated, but using the default Redwood templates.

The only exception to this rule is the scaffold templates. You'll get four directories, `assets`, `components`, `layouts` and `pages`. If you want to customize any one of the templates in those directories, you will need to keep all the other files inside of that same directory, even if you make no changes besides the one you care about. (This is due to the way the scaffold looks up its template files.) For example, if you wanted to customize only the index page of the scaffold (the one that lists all available records in the database) you would edit `web/generators/scaffold/pages/NamesPage.tsx.template` and keep the other pages in that directory. You _could_ delete the other three directories (`assets`, `components`, `layouts`) if you don't need to customize them.

**Name Variants**

Your template will receive the provided `name` in a number of different variations.

For example, given the name `fooBar` your template will receive the following _variables_ with the given _values_

| Variable               | Value      |
| :--------------------- | :--------- |
| `pascalName`           | `FooBar`   |
| `camelName`            | `fooBar`   |
| `singularPascalName`   | `FooBar`   |
| `pluralPascalName`     | `FooBars`  |
| `singularCamelName`    | `fooBar`   |
| `pluralCamelName`      | `fooBars`  |
| `singularParamName`    | `foo-bar`  |
| `pluralParamName`      | `foo-bars` |
| `singularConstantName` | `FOO_BAR`  |
| `pluralConstantName`   | `FOO_BARS` |

**Example**

Copying the cell generator templates:

```bash
~/redwood-app$ yarn rw setup generator cell
yarn run v1.22.4
$ /redwood-app/node_modules/.bin/rw setup generator cell
  ✔ Copying generator templates...
  ✔   Wrote templates to /web/generators/cell
✨  Done in 2.33s.
```

### setup deploy (config)

Set up a deployment configuration.

```
yarn redwood setup deploy <provider>
```

| Arguments & Options | Description                                                                                           |
| :------------------ | :---------------------------------------------------------------------------------------------------- |
| `provider`          | Deploy provider to configure. Choices are `aws-serverless`, `netlify`, `render`, or `vercel`          |
| `--database, -d`    | Database deployment for Render only [choices: "none", "postgresql", "sqlite"] [default: "postgresql"] |
| `--force, -f`       | Overwrite existing configuration [default: false]                                                     |

#### setup deploy netlify

When configuring Netlify deployment, the `setup deploy netlify` command generates a `netlify.toml` [configuration file](https://docs.netlify.com/configure-builds/file-based-configuration/) with the defaults needed to build and deploy a RedwoodJS site on Netlify.

The `netlify.toml` file is a configuration file that specifies how Netlify builds and deploys your site — including redirects, branch and context-specific settings, and more.

This configuration file also defines the settings needed for [Netlify Dev](https://docs.netlify.com/configure-builds/file-based-configuration/#netlify-dev) to detect that your site uses the RedwoodJS framework. Netlify Dev serves your RedwoodJS app as if it runs on the Netlify platform and can serve functions, handle Netlify [headers](https://docs.netlify.com/configure-builds/file-based-configuration/#headers) and [redirects](https://docs.netlify.com/configure-builds/file-based-configuration/#redirects).

Netlify Dev can also create a tunnel from your local development server that allows you to share and collaborate with others using `netlify dev --live`.

```
// See: netlify.toml
// ...
[dev]
  # To use [Netlify Dev](https://www.netlify.com/products/dev/),
  # install netlify-cli from https://docs.netlify.com/cli/get-started/#installation
  # and then use netlify link https://docs.netlify.com/cli/get-started/#link-and-unlink-sites
  # to connect your local project to a site already on Netlify
  # then run netlify dev and our app will be accessible on the port specified below
  framework = "redwoodjs"
  # Set targetPort to the [web] side port as defined in redwood.toml
  targetPort = 8910
  # Point your browser to this port to access your RedwoodJS app
  port = 8888
```

In order to use [Netlify Dev](https://www.netlify.com/products/dev/) you need to:

- install the latest [netlify-cli](https://docs.netlify.com/cli/get-started/#installation)
- use [netlify link](https://docs.netlify.com/cli/get-started/#link-and-unlink-sites) to connect to your Netlify site
- ensure that the `targetPort` matches the [web] side port in `redwood.toml`
- run `netlify dev` and your site will be served on the specified `port` (e.g., 8888)
- if you wish to share your local server with others, you can run `netlify dev --live`

> Note: To detect the RedwoodJS framework, please use netlify-cli v3.34.0 or greater.

### setup tsconfig

Add a `tsconfig.json` to both the web and api sides so you can start using [TypeScript](typescript/index).

```
yarn redwood setup tsconfig
```

| Arguments & Options | Description              |
| :------------------ | :----------------------- |
| `--force, -f`       | Overwrite existing files |

### setup ui

Set up a UI design or style library. Right now the choices are [TailwindCSS](https://tailwindcss.com/), [Chakra UI](https://chakra-ui.com/), [Mantine UI](https://ui.mantine.dev/) and [WindiCSS](https://windicss.org/).

```
yarn rw setup ui <library>
```

| Arguments & Options | Description                                                                             |
| :------------------ | :-------------------------------------------------------------------------------------- |
| `library`           | Library to configure. Choices are `chakra-ui`, `tailwindcss`, `mantine`, and `windicss` |
| `--force, -f`       | Overwrite existing configuration                                                        |

## storybook

Starts Storybook locally

```bash
yarn redwood storybook
```

[Storybook](https://storybook.js.org/docs/react/get-started/introduction) is a tool for UI development that allows you to develop your components in isolation, away from all the conflated cruft of your real app.

> "Props in, views out! Make it simple to reason about."

RedwoodJS supports Storybook by creating stories when generating cells, components, layouts and pages. You can then use these to describe how to render that UI component with representative data.

| Arguments & Options | Description                                                                                        |
| :------------------ | :------------------------------------------------------------------------------------------------- |
| `--open`            | Open Storybook in your browser on start [default: true]. Pass `--no-open` to disable this behavior |
| `--build`           | Build Storybook                                                                                    |
| `--port`            | Which port to run Storybook on [default: 7910]                                                     |

## test

Run Jest tests for api and web.

```bash
yarn redwood test [side..]
```

| Arguments & Options | Description                                                                                                                                                                                                                                                |
| ------------------- | ---------------------------------------------------------------------------------------------------------------------------------------------------------------------------------------------------------------------------------------------------------- |
| `sides or filter`   | Which side(s) to test, and/or a regular expression to match against your test files to filter by                                                                                                                                                           |
| `--help`            | Show help                                                                                                                                                                                                                                                  |
| `--version`         | Show version number                                                                                                                                                                                                                                        |
| `--watch`           | Run tests related to changed files based on hg/git (uncommitted files). Specify the name or path to a file to focus on a specific set of tests [default: true]                                                                                             |
| `--watchAll`        | Run all tests                                                                                                                                                                                                                                              |
| `--collectCoverage` | Show test coverage summary and output info to `coverage` directory in project root. See this directory for an .html coverage report                                                                                                                        |
| `--clearCache`      | Delete the Jest cache directory and exit without running tests                                                                                                                                                                                             |
| `--db-push`         | Syncs the test database with your Prisma schema without requiring a migration. It creates a test database if it doesn't already exist [default: true]. This flag is ignored if your project doesn't have an `api` side. [👉 More details](#prisma-db-push). |

> **Note** all other flags are passed onto the jest cli. So for example if you wanted to update your snapshots you can pass the `-u` flag

## type-check

Runs a TypeScript compiler check on both the api and the web sides.

```bash
yarn redwood type-check [side]
```

| Arguments & Options | Description                                                                    |
| ------------------- | ------------------------------------------------------------------------------ |
| `side`              | Which side(s) to run. Choices are `api` and `web`. Defaults to `api` and `web` |

**Usage**

See [Running Type Checks](typescript/introduction.md#running-type-checks).

## serve

Runs a server that serves both the api and the web sides.

```bash
yarn redwood serve [side]
```

> You should run `yarn rw build` before running this command to make sure all the static assets that will be served have been built.

`yarn rw serve` is useful for debugging locally or for self-hosting—deploying a single server into a serverful environment. Since both the api and the web sides run in the same server, CORS isn't a problem.

| Arguments & Options | Description                                                                    |
| ------------------- | ------------------------------------------------------------------------------ |
| `side`              | Which side(s) to run. Choices are `api` and `web`. Defaults to `api` and `web` |
| `--port`            | What port should the server run on [default: 8911]                             |
| `--socket`          | The socket the server should run. This takes precedence over port              |

### serve api

Runs a server that only serves the api side.

```
yarn rw serve api
```

This command uses `apiUrl` in your `redwood.toml`. Use this command if you want to run just the api side on a server (e.g. running on Render).

| Arguments & Options | Description                                                       |
| ------------------- | ----------------------------------------------------------------- |
| `--port`            | What port should the server run on [default: 8911]                |
| `--socket`          | The socket the server should run. This takes precedence over port |
| `--apiRootPath`     | The root path where your api functions are served                 |

For the full list of Server Configuration settings, see [this documentation](app-configuration-redwood-toml.md#api).
If you want to format your log output, you can pipe the command to the Redwood LogFormatter:

```
yarn rw serve api | yarn rw-log-formatter
```

### serve web

Runs a server that only serves the web side.

```
yarn rw serve web
```

This command serves the contents in `web/dist`. Use this command if you're debugging (e.g. great for debugging prerender) or if you want to run your api and web sides on separate servers, which is often considered a best practice for scalability (since your api side likely has much higher scaling requirements).

> **But shouldn't I use nginx and/or equivalent technology to serve static files?**
>
> Probably, but it can be a challenge to setup when you just want something running quickly!

| Arguments & Options | Description                                                                           |
| ------------------- | ------------------------------------------------------------------------------------- |
| `--port`            | What port should the server run on [default: 8911]                                    |
| `--socket`          | The socket the server should run. This takes precedence over port                     |
| `--apiHost`         | Forwards requests from the `apiUrl` (defined in `redwood.toml`) to the specified host |

If you want to format your log output, you can pipe the command to the Redwood LogFormatter:

```
yarn rw serve web | yarn rw-log-formatter
```

## upgrade

Upgrade all `@redwoodjs` packages via an interactive CLI.

```bash
yarn redwood upgrade
```

This command does all the heavy-lifting of upgrading to a new release for you.

Besides upgrading to a new stable release, you can use this command to upgrade to either of our unstable releases, `canary` and `rc`, or you can upgrade to a specific release version.

A canary release is published to npm every time a PR is merged to the `main` branch, and when we're getting close to a new release, we publish release candidates.

| Option          | Description                                                                                                                                                                                                        |
| :-------------- | :----------------------------------------------------------------------------------------------------------------------------------------------------------------------------------------------------------------- |
| `--dry-run, -d` | Check for outdated packages without upgrading                                                                                                                                                                      |
| `--tag, -t`     | Choices are "canary", "rc", or a specific version (e.g. "0.19.3"). WARNING: Unstable releases in the case of "canary" and "rc", which will force upgrade packages to the most recent release of the specified tag. |

**Example**

Upgrade to the most recent canary:

```bash
yarn redwood upgrade -t canary
```

Upgrade to a specific version:

```bash
yarn redwood upgrade -t 0.19.3
```<|MERGE_RESOLUTION|>--- conflicted
+++ resolved
@@ -588,18 +588,12 @@
 yarn redwood generate dbAuth
 ```
 
-<<<<<<< HEAD
 | Arguments & Options  | Description                                                                                                                           |
 | -------------------- | ------------------------------------------------------------------------------------------------------------------------------------- |
 | `--username-label`   | The label to give the username field on the auth forms, e.g. "Email". Defaults to "Username". If not specified you will be prompted   |
 | `--password-label`   | The label to give the password field on the auth forms, e.g. "Secret". Defaults to "Password". If not specified you will be prompted  |
 | `--webAuthn`         | Whether or not to add webAuthn support to the log in page. If not specified you will be prompted                                      |
-=======
-| Arguments & Options | Description                                                                                      |
-| ------------------- | ------------------------------------------------------------------------------------------------ |
-| `--webAuthn`        | Whether or not to add webAuthn support to the log in page. If not specified you will be prompted |
-| `--rollback`        | Rollback changes if an error occurs [default: true]                                              |
->>>>>>> 8de7b446
+| `--rollback`        | Rollback changes if an error occurs [default: true] 
 
 If you don't want to create your own log in, sign up, forgot password and
 password reset pages from scratch you can use this generator. The pages will be
