--- conflicted
+++ resolved
@@ -63,14 +63,7 @@
 yarn rw g cell Articles
 ```
 
-<<<<<<< HEAD
 This command will result in a new file at `/web/src/components/ArticlesCell/ArticlesCell.js` (and `test.js` `mock.js` and `stories.js` files—more on those in [part 2](../tutorial2/welcome-to-redwood-part-ii-redwoods-revenge.md) of the tutorial!). This file will contain some boilerplate to get you started:
-=======
-This command will result in a new file at `web/src/components/ArticlesCell/ArticlesCell.js` (and `test.js` `mock.js` and `stories.js` files—more on those in [part 2](/docs/tutorial2/welcome-to-redwood-part-ii-redwoods-revenge) of the tutorial!). This file will contain some boilerplate to get you started:
-
-```javascript
-// web/src/components/ArticlesCell/ArticlesCell.js
->>>>>>> 51b08c10
 
 ```jsx title="web/src/components/ArticlesCell/ArticlesCell.js"
 export const QUERY = gql`
@@ -128,11 +121,7 @@
 `
 ```
 
-<<<<<<< HEAD
-However, this is not a valid query name for our existing Posts SDL (`src/graphql/posts.sdl.js`) and Service (`src/services/posts/posts.js`). (To see where these files come from, go back to the [Creating a Post Editor section](getting-dynamic.md#creating-a-post-editor) in the *Getting Dynamic* part.) Redwood names the query elements after the cell itself for convenience (more often than not you'll be creating a cell for a specific model), but in this case our cell name doesn't match our model name so we'll need to make some manual tweaks.
-=======
-However, this is not a valid query name for our existing Posts SDL (`api/src/graphql/posts.sdl.js`) and Service (`api/src/services/posts/posts.js`). (To see where these files come from, go back to the [Creating a Post Editor section](./getting-dynamic#creating-a-post-editor) in the *Getting Dynamic* part.) Redwood names the query elements after the cell itself for convenience (more often than not you'll be creating a cell for a specific model), but in this case our cell name doesn't match our model name so we'll need to make some manual tweaks.
->>>>>>> 51b08c10
+However, this is not a valid query name for our existing Posts SDL (`api/src/graphql/posts.sdl.js`) and Service (`api/src/services/posts/posts.js`). (To see where these files come from, go back to the [Creating a Post Editor section](getting-dynamic.md#creating-a-post-editor) in the *Getting Dynamic* part.) Redwood names the query elements after the cell itself for convenience (more often than not you'll be creating a cell for a specific model), but in this case our cell name doesn't match our model name so we'll need to make some manual tweaks.
 
 We'll have to rename them to `posts` in both the query name and in the prop name in `Success`:
 
