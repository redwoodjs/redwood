# Prerequisites

<div class="video-container">
  <iframe src="https://www.youtube.com/embed/HJOzmp8oCIQ?rel=0" frameborder="0" allow="accelerometer; autoplay; encrypted-media; gyroscope; picture-in-picture; modestbranding; showinfo=0; fullscreen"></iframe>
</div>

Redwood is composed of several popular libraries to make full-stack web development easier. Unfortunately, we can't teach all of those technologies from scratch during this tutorial, so we're going to assume you are already familiar with a few core concepts:

- [React](https://react.dev/)
- [GraphQL](https://graphql.org/)
- [Prisma](https://prisma.io/)
- [Jamstack Deployment](https://jamstack.org/)

**Don't panic!** You can work through this tutorial without knowing much of anything about these technologies. You may find yourself getting lost in terminology that we don't stop and take the time to explain, but that's okay: just know that the nitty-gritty details of how those technologies work is out there and there will be plenty of time to learn them. As you learn more about them you'll start to see the lines between what Redwood provides on top of the stock implementations of these projects.

You could definitely learn them all at once, but it will be harder to determine where one ends and another begins, which makes it more difficult to find help once you're past the tutorial and want to dive deeper into one technology or another. Our advice? Make it through the tutorial and then start building something on your own! When you find that what you learned in the tutorial doesn't exactly apply to a feature you're trying to build, Google for where you're stuck ("prisma select only some fields") and you'll be an expert in no time. And don't forget our [Discourse](https://community.redwoodjs.com/) and [Discord](https://discord.gg/jjSYEQd) where you can get help from the creators of the framework, as well as tons of helpful community members.

### Redwood Versions

You will want to be on at least version 5.0.0 to complete the tutorial. If this is your first time using Redwood then no worries: the latest version will be installed automatically when you create your app skeleton!

If you have an existing site created with a prior version, you'll need to upgrade and (most likely) apply code modifications. Follow this two step process:

1. For _each_ version included in your upgrade, follow the "Code Modifications" section or "Upgrade Guide" of the specific version's Release Notes:
   - [Redwood Releases](https://github.com/redwoodjs/redwood/releases)
2. Then upgrade to the latest version. Run the command:
   - `yarn redwood upgrade`

### Node.js and Yarn Versions

During installation, RedwoodJS checks if your system meets version requirements for Node and Yarn:

<<<<<<< HEAD
- node: "=18.x"
- yarn: ">=1.22.21"
=======
- node: "=20.x"
- yarn: ">=1.15"
>>>>>>> 209add65

If you're using a version of Node or Yarn that's **less** than what's required, _the installation bootstrap will result in an ERROR_. To check, please run the following from your terminal command line:

```bash
node --version
yarn --version
```

Please do upgrade accordingly. Then proceed to the Redwood installation when you're ready!

:::info Installing Node and Yarn

There are many ways to install and manage both Node.js and Yarn. If you're installing for the first time, we recommend the following:

**1. Node.js**
Using the recommended [LTS version from Nodejs.org](https://nodejs.org/en/) is preferred.

- `nvm` is a great tool for managing multiple versions of Node on one system. It takes a bit more effort to set up and learn, however. Follow the [nvm installation instructions](https://github.com/nvm-sh/nvm#installing-and-updating). (Windows users should go to [nvm-windows](https://github.com/coreybutler/nvm-windows/releases)). For **Mac** users with Homebrew installed, you can alternatively use it to [install `nvm`](https://formulae.brew.sh/formula/nvm). Or, refer to our how to guide [using nvm](../../how-to/using-nvm.md).

**2. Yarn**
As of Node.js v18+, Node.js ships with a CLI tool called [Corepack](https://nodejs.org/docs/latest-v18.x/api/corepack.html) to manage package managers. All you have to do is enable it, then you'll have Yarn:

```
corepack enable
yarn -v
```

The version of Yarn will probably be `1.22.21`, but don't worry—in your Redwood project, Corepack will know to use a modern version of Yarn because of the `packageManager` field in the root `package.json`.

**Windows:** Recommended Development Setup

- JavaScript development on Windows has specific requirements in addition to Yarn and npm. Follow our simple setup guide:

  [Recommended Windows Development Setup](../../how-to/windows-development-setup.md)

:::<|MERGE_RESOLUTION|>--- conflicted
+++ resolved
@@ -30,13 +30,8 @@
 
 During installation, RedwoodJS checks if your system meets version requirements for Node and Yarn:
 
-<<<<<<< HEAD
-- node: "=18.x"
+- node: "=20.x"
 - yarn: ">=1.22.21"
-=======
-- node: "=20.x"
-- yarn: ">=1.15"
->>>>>>> 209add65
 
 If you're using a version of Node or Yarn that's **less** than what's required, _the installation bootstrap will result in an ERROR_. To check, please run the following from your terminal command line:
 
