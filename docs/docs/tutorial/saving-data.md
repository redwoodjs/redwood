--- conflicted
+++ resolved
@@ -617,47 +617,21 @@
 
 We talked about business logic belonging in our services files and this is a perfect example. And since validating inputs is such a common requirement, Redwood once again makes our lives easier with  [Service Validations](https://redwoodjs.com/docs/services#service-validations).
 
-<<<<<<< HEAD
+We'll make a call to a new `validate` function to our `contacts` service, which will do the work of making sure that the `email` field is actually formatted like an email address:
+
 ```javascript title="api/src/services/contacts/contacts.js"
 // highlight-next-line
-import { UserInputError } from '@redwoodjs/graphql-server'
+import { validate } from '@redwoodjs/api'
 
 import { db } from 'src/lib/db'
 
-// highlight-start
-const validate = (input) => {
-  if (input.email && !input.email.match(/[^@]+@[^.]+\..+/)) {
-    throw new UserInputError("Can't create new contact", {
-      messages: {
-        email: ['is not formatted like an email address'],
-      },
-    })
-  }
-}
-// highlight-end
-
-=======
-We'll make a call to a new `validate` function to our `contacts` service, which will do the work of making sure that the `email` field is actually formatted like an email address:
-
-```javascript {3,12}
-// api/src/services/contacts/contacts.js
-
-import { validate } from '@redwoodjs/api'
-
-import { db } from 'src/lib/db'
-
->>>>>>> 097aa4e4
 export const contacts = () => {
   return db.contact.findMany()
 }
 
 export const createContact = ({ input }) => {
-<<<<<<< HEAD
   // highlight-next-line
-  validate(input)
-=======
   validate(input.email, 'email', { email: true })
->>>>>>> 097aa4e4
   return db.contact.create({ data: input })
 }
 ```
@@ -668,32 +642,11 @@
 2. The second argument is the `name` prop from the `<TextField>`, so that we know which input field on the page has an error
 3. The third argument is an object containing the **validation directives** we want to invoke. In this case it's just one, and `email: true` means we want to use the built-in email validator
 
-<<<<<<< HEAD
-```jsx
-<Form onSubmit={onSubmit} config={{ mode: 'onBlur' }}>
-  // highlight-start
-  {error && (
-    <div style={{ color: 'red' }}>
-      {"We couldn't send your message: "}
-      {error.message}
-    </div>
-  )}
-  // highlight-end
-  // ...
-```
-=======
 So when `createContact` is called it will first validate the inputs and only if no errors are thrown will it continue to actually create the record in the database.
->>>>>>> 097aa4e4
 
 Right now we won't even be able to test our validation on the server because we're already checking that the input is formatted like an email address with the `validation` prop in `<TextField>`. Let's temporarily remove it so that the bad data will be sent up to the server:
 
-<<<<<<< HEAD
-```jsx title="web/src/pages/ContactPage/ContactPage.js"
-=======
-```diff
-// web/src/pages/ContactPage/ContactPage.js
-
->>>>>>> 097aa4e4
+```diff title="web/src/pages/ContactPage/ContactPage.js"
 <TextField
   name="email"
   validation={{
