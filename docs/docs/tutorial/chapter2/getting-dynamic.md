# Getting Dynamic

<div class="video-container">
  <iframe src="https://www.youtube.com/embed/cb_PseqpoG8?rel=0" frameborder="0" allow="accelerometer; autoplay; encrypted-media; gyroscope; picture-in-picture; modestbranding; showinfo=0" allowfullscreen></iframe>
</div>

These two pages are great and all but where are the actual blog posts in this blog? Let's work on those next.

For the purposes of our tutorial we're going to get our blog posts from a database. Because relational databases are still the workhorses of many complex (and not-so-complex) web applications, we've made SQL access a first-class citizen. For Redwood apps, it all starts with the schema.

### Creating the Database Schema

We need to decide what data we'll need for a blog post. We'll expand on this at some point, but at a minimum we'll want to start with:

- `id` the unique identifier for this blog post (all of our database tables will have one of these)
- `title` something click-baity like "Top 10 Javascript Frameworks Named After Trees—You Won't Believe Number 4!"
- `body` the actual content of the blog post
- `createdAt` a timestamp of when this record was created in the database

We use [Prisma](https://www.prisma.io/) to talk to the database. Prisma has another library called [Migrate](https://www.prisma.io/docs/concepts/components/prisma-migrate) that lets us update the database's schema in a predictable way and snapshot each of those changes. Each change is called a _migration_ and Migrate will create one when we make changes to our schema.

First let's define the data structure for a post in the database. Open up `api/db/schema.prisma` and add the definition of our Post table (remove any "sample" models that are present in the file, like the `UserExample` model). Once you're done, the entire schema file should look like:

```javascript title="api/db/schema.prisma"
datasource db {
  provider = "sqlite"
  url      = env("DATABASE_URL")
}

generator client {
  provider      = "prisma-client-js"
  binaryTargets = "native"
}

// highlight-start
model Post {
  id        Int      @id @default(autoincrement())
  title     String
  body      String
  createdAt DateTime @default(now())
}
// highlight-end
```

This says that we want a table called `Post` and it should have:

- An `id` column of type `Int` lets Prisma know this is the column it should use as the `@id` (for it to create relationships to other tables) and that the `@default` value should be Prisma's special `autoincrement()` method letting it know that the DB should set it automatically when new records are created
- A `title` field that will contain a `String`
- A `body` field that will contain a `String`
- A `createdAt` field that will be a `DateTime` and will `@default` to `now()` when we create a new record (so we don't have to set the time manually in our app, the database will do it for us)

<<<<<<< HEAD
:::info Integer vs. String IDs
=======
:::info

**Integer vs. String IDs**
>>>>>>> 9fed7a16

For the tutorial we're keeping things simple and using an integer for our ID column. Some apps may want to use a CUID or a UUID, which Prisma supports. In that case you would use `String` for the datatype instead of `Int` and use `cuid()` or `uuid()` instead of `autoincrement()`:

`id String @id @default(cuid())`

Integers make for nicer URLs like https://redwoodblog.com/posts/123 instead of https://redwoodblog.com/posts/eebb026c-b661-42fe-93bf-f1a373421a13.

Take a look at the [official Prisma documentation](https://www.prisma.io/docs/reference/tools-and-interfaces/prisma-schema/data-model#defining-an-id-field) for more on ID fields.

:::

### Migrations

Now we'll want to snapshot the schema changes as a migration:

```bash
yarn rw prisma migrate dev
```

:::tip

From now on we'll use the shorter `rw` alias instead of the full `redwood` argument.

:::

You'll be prompted to give this migration a name. Something that describes what it does is ideal, so how about "create post" (without the quotes, of course). This is for your own benefit—neither Redwood nor Prisma care about the migration's name, it's just a reference when looking through old migrations and trying to find when you created or modified something specific.

After the command completes you'll see a new subdirectory created under `api/db/migrations` that has a timestamp and the name you gave the migration. It will contain a single file named `migration.sql` that contains the SQL necessary to bring the database structure up-to-date with whatever `schema.prisma` looked like at the time the migration was created. So, you always have a single `schema.prisma` file that describes what the database structure should look like right *now* and the migrations trace the history of the changes that took place to get to the current state. It's kind of like version control for your database structure, which can be pretty handy.

In addition to creating the migration file, the above command will also execute the SQL against the database, which "applies" the migration. The final result is a new database table called `Post` with the fields we defined above.

### Prisma Studio

A database is a pretty abstract thing: where's the data? What's it look like? How can I access it without creating a UI in my web app? Prisma provides a tool called [Studio](https://www.prisma.io/studio) which provides a nice web app view into your database:

![image](https://user-images.githubusercontent.com/300/145903848-2615027c-dea1-4aff-bc11-02f03ba68de0.png)

(Ours won't have any data there yet.) To open Prisma Studio, run the command:

```bash
yarn rw prisma studio
```

A new browser should open to [http://localhost:5555](http://localhost:5555) and now you can view and manipulate data in the database directly!

![image](https://user-images.githubusercontent.com/300/148606893-8d899ce7-4996-4f5e-a7f5-7c8c8483860c.png)

Click on "Post" and you'll see an empty database table. Let's have our app start putting some posts in there!

### Creating a Post Editor

We haven't decided on the look and feel of our site yet, but wouldn't it be amazing if we could play around with posts without having to build a bunch of pages that we'll probably throw away once the design team gets back to us? As you can imagine, we wouldn't have thrown around this scenario unless Redwood had a solution!

Let's generate everything we need to perform all the CRUD (Create, Retrieve, Update, Delete) actions on posts so we can not only verify that we've got the right fields in the database, but it will let us get some sample posts in there so we can start laying out our pages and see real content. Redwood has a *generator* for just this occasion:

```bash
yarn rw g scaffold post
```

Let's point the browser to [http://localhost:8910/posts](http://localhost:8910/posts) and see what we have:

<img src="https://user-images.githubusercontent.com/300/73027952-53c03080-3de9-11ea-8f5b-d62a3676bbef.png" />

Well that's barely more than we got when we generated a page. What happens if we click that "New Post" button?

<img src="https://user-images.githubusercontent.com/300/73028004-72262c00-3de9-11ea-8924-66d1cc1fceb6.png" />

Okay, now we're getting somewhere. Fill in the title and body and click "Save".

<img src="https://user-images.githubusercontent.com/300/73028757-08a71d00-3deb-11ea-8813-046c8479b439.png" />

Did we just create a post in the database? And then show that post here on this page? Yup! Try creating another:

<img src="https://user-images.githubusercontent.com/300/73028839-312f1700-3deb-11ea-8e83-0012a3cf689d.png" />

But what if we click "Edit" on one of those posts?

<img src="https://user-images.githubusercontent.com/300/73031307-9802ff00-3df0-11ea-9dc1-ea9af8f21890.png" />

Okay but what if we click "Delete"?

<img src="https://user-images.githubusercontent.com/300/73031339-aea95600-3df0-11ea-9d58-475d9ef43988.png" />

So, Redwood just created all the pages, components and services necessary to perform all CRUD actions on our posts table. No need to even open Prisma Studio or login through a terminal window and write SQL from scratch. Redwood calls these _scaffolds_.

:::caution

If you head back to VSCode at some point and get a notice in one of the generated Post cells about `Cannot query "posts" on type "Query"` don't worry: we've seen this from time to time on some systems. There are two easy fixes:

1. Run `yarn rw g types` in a terminal
2. Reload the GraphQL engine in VSCode: open the Command Palette (Cmd+Shift+P for Mac, Ctrl+Shift+P for Windows) and find "VSCode GraphQL: Manual Restart"

:::

Here's what happened when we ran that `yarn rw g scaffold post` command:

- Created several _pages_ in `web/src/pages/Post`:
  - `EditPostPage` for editing a post
  - `NewPostPage` for creating a new post
  - `PostPage` for showing the detail of a post
  - `PostsPage` for listing all the posts
- Created a _layouts_ file in `web/src/layouts/PostsLayout/PostsLayout.js` that serves as a container for pages with common elements like page heading and "New Posts" button
- Created routes wrapped in the `Set` component with the layout as `PostsLayout` for those pages in `web/src/Routes.js`
- Created three _cells_ in `web/src/components/Post`:
  - `EditPostCell` gets the post to edit in the database
  - `PostCell` gets the post to display
  - `PostsCell` gets all the posts
- Created four _components_, also in `web/src/components/Post`:
  - `NewPost` displays the form for creating a new post
  - `Post` displays a single post
  - `PostForm` the actual form used by both the New and Edit components
  - `Posts` displays the table of all posts
- Added an _SDL_ file to define several GraphQL queries and mutations in `api/src/graphql/posts.sdl.js`
- Added a _services_ file in `api/src/services/posts/posts.js` that makes the Prisma client calls to get data in and out of the database

Pages and components/cells are nicely contained in `Post` directories to keep them organized while the layout is at the top level since there's only one of them.

Whew! That may seem like a lot of stuff but we wanted to follow best-practices and separate out common functionality into individual components, just like you'd do in a real app. Sure we could have crammed all of this functionality into a single component, but we wanted these scaffolds to set an example of good development habits: we have to practice what we preach!

<<<<<<< HEAD
:::info Generator Naming Conventions
=======
:::info

**Generator Naming Conventions**
>>>>>>> 9fed7a16

You'll notice that some of the generated parts have plural names and some have singular. This convention is borrowed from Ruby on Rails which uses a more "human" naming convention: if you're dealing with multiple of something (like the list of all posts) it will be plural. If you're only dealing with a single something (like creating a new post) it will be singular. It sounds natural when speaking, too: "show me a list of all the posts" and "I'm going to create a new post."

As far as the generators are concerned:

- Services filenames are always plural.
- The methods in the services will be singular or plural depending on if they are expected to return multiple posts or a single post (`posts` vs. `createPost`).
- SDL filenames are plural.
- Pages that come with the scaffolds are plural or singular depending on whether they deal with many or one post. When using the `page` generator it will stick with whatever name you give on the command line.
- Layouts use the name you give them on the command line.
- Components and cells, like pages, will be plural or singular depending on context when created by the scaffold generator, otherwise they'll use the given name on the command line.
- Route names for scaffolded pages are singular or plural, the same as the pages they're routing to, otherwise they are identical the name of the page you generated.

Also note that it's the model name part that's singular or plural, not the whole word. So it's `PostsCell` and `PostsPage`, not `PostCells` or `PostPages`.

You don't have to follow this convention once you start creating your own parts but we recommend doing so. The Ruby on Rails community has come to love this nomenclature even though many people complained when first exposed to it!

:::

### Creating a Blog Homepage

We could start replacing these pages one by one as we settle on a look and feel for our blog, but do we need to? The public facing site won't let viewers create, edit or delete posts, so there's no reason to re-create the wheel or update these pages with a look and feel that matches the public facing site. Why don't we keep these as our admin pages and create new ones for the public facing site.

Let's think about what the general public can do and that will inform what pages we need to build:

1. View a list of posts (without links to edit/delete)
2. View a single post

Starting with #1, we already have a `HomePage` which would be a logical place to view the list of posts, so let's just add the posts to the existing page. We need to get the content from the database and we don't want the user to just see a blank screen in the meantime (depending on network conditions, server location, etc), so we'll want to show some kind of loading message or animation. And if there's an error retrieving the data we should handle that as well. And what about when we open source this blog engine and someone puts it live without any content in the database? It'd be nice if there was some kind of blank slate message until their first post is created.

Oh boy, our first page with data and we already have to worry about loading states, errors, and blank slates...or do we?<|MERGE_RESOLUTION|>--- conflicted
+++ resolved
@@ -49,13 +49,7 @@
 - A `body` field that will contain a `String`
 - A `createdAt` field that will be a `DateTime` and will `@default` to `now()` when we create a new record (so we don't have to set the time manually in our app, the database will do it for us)
 
-<<<<<<< HEAD
 :::info Integer vs. String IDs
-=======
-:::info
-
-**Integer vs. String IDs**
->>>>>>> 9fed7a16
 
 For the tutorial we're keeping things simple and using an integer for our ID column. Some apps may want to use a CUID or a UUID, which Prisma supports. In that case you would use `String` for the datatype instead of `Int` and use `cuid()` or `uuid()` instead of `autoincrement()`:
 
@@ -175,13 +169,7 @@
 
 Whew! That may seem like a lot of stuff but we wanted to follow best-practices and separate out common functionality into individual components, just like you'd do in a real app. Sure we could have crammed all of this functionality into a single component, but we wanted these scaffolds to set an example of good development habits: we have to practice what we preach!
 
-<<<<<<< HEAD
 :::info Generator Naming Conventions
-=======
-:::info
-
-**Generator Naming Conventions**
->>>>>>> 9fed7a16
 
 You'll notice that some of the generated parts have plural names and some have singular. This convention is borrowed from Ruby on Rails which uses a more "human" naming convention: if you're dealing with multiple of something (like the list of all posts) it will be plural. If you're only dealing with a single something (like creating a new post) it will be singular. It sounds natural when speaking, too: "show me a list of all the posts" and "I'm going to create a new post."
 
