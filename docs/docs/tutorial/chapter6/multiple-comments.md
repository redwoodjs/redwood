# Multiple Comments

Our amazing blog posts will obviously garner a huge and passionate fanbase and we will very rarely have only a single comment. Let's work on displaying a list of comments.

Let's think about where our comments are being displayed. Probably not on the homepage, since that only shows a summary of each post. A user would need to go to the full page to show the comments for that blog post. But that page is only fetching the data for the single blog post itself, nothing else. We'll need to get the comments and since we'll be fetching *and* displaying them, that sounds like a job for a Cell.

:::info Couldn't the query for the blog post page also fetch the comments?

Yes, it could! But the idea behind Cells is to make components even more [composable](https://en.wikipedia.org/wiki/Composability) by having them be responsible for their own data fetching *and* display. If we rely on a blog post to fetch the comments then the new Comments component we're about to create now requires something *else* to fetch the comments and pass them in. If we re-use the Comments component somewhere, now we're fetching comments in two different places.

**But what about the Comment component we just made, why doesn't that fetch its own data?**

There aren't any instances I (the author) could think of where we would ever want to display only a single comment in isolation—it would always be a list of all comments on a post. If displaying a single comment was common for your use case then it could definitely be converted to a **CommentCell** and have it responsible for pulling the data for that single comment itself. But keep in mind that if you have 50 comments on a blog post, that's now 50 GraphQL calls that need to go out, one for each comment. There's always a trade-off!

**Then why make a standalone Comment component at all? Why not just do all the display in the CommentsCell?**

We're trying to start in small chunks to make the tutorial more digestible for a new audience so we're starting simple and getting more complex as we go. But it also just feels *nice* to build up a UI from these smaller chunks that are easier to reason about and keep separate in your head.

**But what about—**

Look, we gotta end this sidebar and get back to building this thing. You can ask more questions later, promise!

:::

### Storybook

Let's generate a **CommentsCell**:

```bash
yarn rw g cell Comments
```

:::caution What's with these errors and warnings after generating this cell?

Redwood will try to generate types to go along with your cell. However, we haven't generated an SDL file for the Comment model yet, so types can't be created. This is safe to ignore for now as we're building out our UI in Storybook. 

You may also see some red squiggles in your IDE: same thing, types couldn't be generated.

:::

Storybook updates with a new **CommentsCell** under the **Cells** folder, and it's actually showing something:

![image](https://user-images.githubusercontent.com/300/153477642-0d5a15a5-f96f-485a-b8b0-dbc1c4515279.png)

Where did that come from? Check out `CommentsCell.mock.{js,ts}`: there's no Prisma model for a Comment yet, so Redwood took a guess that your model would at least contain an `id` field and just used that for the mock data.

Let's update the `Success` component to use the `Comment` component created earlier, and add all of the fields we'll need for the **Comment** to render to the `QUERY`:

<Tabs groupId="js-ts">
<TabItem value="js" label="JavaScript">

```jsx title="web/src/components/CommentsCell/CommentsCell.js"
// highlight-next-line
import Comment from 'src/components/Comment'

export const QUERY = gql`
  query CommentsQuery {
    comments {
      id
      // highlight-start
      name
      body
      createdAt
      // highlight-end
    }
  }
`

export const Loading = () => <div>Loading...</div>

export const Empty = () => <div>Empty</div>

export const Failure = ({ error }) => (
  <div style={{ color: 'red' }}>Error: {error.message}</div>
)

export const Success = ({ comments }) => {
  return (
  // highlight-start
    <>
      {comments.map((comment) => (
        <Comment key={comment.id} comment={comment} />
      ))}
    </>
  // highlight-end
  )
}
```

</TabItem>
<TabItem value="ts" label="TypeScript">

```tsx title="web/src/components/CommentsCell/CommentsCell.tsx"
// highlight-next-line
import Comment from 'src/components/Comment'

import type { CommentsQuery } from 'types/graphql'
import type { CellSuccessProps, CellFailureProps } from '@redwoodjs/web'

export const QUERY = gql`
  query CommentsQuery {
    comments {
      id
      // highlight-start
      name
      body
      createdAt
      // highlight-end
    }
  }
`

export const Loading = () => <div>Loading...</div>

export const Empty = () => <div>Empty</div>

export const Failure = ({ error }: CellFailureProps) => (
  <div style={{ color: 'red' }}>Error: {error.message}</div>
)

<<<<<<< HEAD
export const Success = ({ comments }: CellSuccessProps<CommentsQuery>) => {
=======
export const Success = ({ comments }: CellSuccessProps) => {
  return (
>>>>>>> 4788af8e
  // highlight-start
    <>
      {comments.map((comment) => (
        <Comment key={comment.id} comment={comment} />
      ))}
    </>
  // highlight-end
  )
}
```

</TabItem>
</Tabs>

We're passing an additional `key` prop to make React happy when iterating over an array with `map`.

If you check Storybook, you'll see that we do indeed render the `Comment` component three times, but there's no data to display. Let's update the mock with some sample data:

<Tabs groupId="js-ts">
<TabItem value="js" label="JavaScript">

```javascript title="web/src/components/CommentsCell/CommentsCell.mock.js"
export const standard = () => ({
  // highlight-start
  comments: [
    {
      id: 1,
      name: 'Rob Cameron',
      body: 'First comment',
      createdAt: '2020-01-02T12:34:56Z',
    },
    {
      id: 2,
      name: 'David Price',
      body: 'Second comment',
      createdAt: '2020-02-03T23:00:00Z',
    },
  ],
  // highlight-end
})
```

</TabItem>
<TabItem value="ts" label="TypeScript">

```ts title="web/src/components/CommentsCell/CommentsCell.mock.ts"
export const standard = () => ({
  // highlight-start
  comments: [
    {
      id: 1,
      name: 'Rob Cameron',
      body: 'First comment',
      createdAt: '2020-01-02T12:34:56Z',
    },
    {
      id: 2,
      name: 'David Price',
      body: 'Second comment',
      createdAt: '2020-02-03T23:00:00Z',
    },
  ],
  // highlight-end
})
```

</TabItem>
</Tabs>

:::info

What's this `standard` thing? Think of it as the standard, default mock if you don't do anything else. We would have loved to use the name "default" but that's already a reserved word in Javascript!

:::

Storybook refreshes and we've got comments! It's a little hard to distinguish between the two separate comments because they're right next to each other:

![image](https://user-images.githubusercontent.com/300/153478670-14c32c29-6d1d-491b-bc2b-b033557a6d84.png)

Since `CommentsCell` is the one responsible for drawing multiple comments, it makes sense that it should be "in charge" of how they're displayed, including the gap between them. Let's add a style to do that in `CommentsCell`:

<Tabs groupId="js-ts">
<TabItem value="js" label="JavaScript">

```jsx title="web/src/components/CommentsCell/CommentsCell.js"
export const Success = ({ comments }) => {
  return (
    // highlight-next-line
    <div className="space-y-8">
      {comments.map((comment) => (
        <Comment comment={comment} key={comment.id} />
      ))}
    // highlight-next-line
    </div>
  )
}
```

</TabItem>
<TabItem value="ts" label="TypeScript">

```tsx title="web/src/components/CommentsCell/CommentsCell.tsx"
export const Success = ({ comments }) => {
  return (
    // highlight-next-line
    <div className="space-y-8">
      {comments.map((comment) => (
        <Comment comment={comment} key={comment.id} />
      ))}
    // highlight-next-line
    </div>
  )
}
```

</TabItem>
</Tabs>

:::tip

`space-y-8` is a handy Tailwind class that puts a space *between* elements, but not above or below the entire stack (which is what would happen if you gave each `<Comment>` its own top/bottom margin).

:::

Looking good! Let's add our CommentsCell to the actual blog post display page:

<Tabs groupId="js-ts">
<TabItem value="js" label="JavaScript">

```jsx title="web/src/components/Article/Article.js"
import { Link, routes } from '@redwoodjs/router'
// highlight-next-line
import CommentsCell from 'src/components/CommentsCell'

const truncate = (text, length) => {
  return text.substring(0, length) + '...'
}

const Article = ({ article, summary = false }) => {
  return (
    <article>
      <header>
        <h2 className="text-xl text-blue-700 font-semibold">
          <Link to={routes.article({ id: article.id })}>{article.title}</Link>
        </h2>
      </header>
      <div className="mt-2 text-gray-900 font-light">
        {summary ? truncate(article.body, 100) : article.body}
      </div>
      // highlight-next-line
      {!summary && <CommentsCell />}
    </article>
  )
}

export default Article
```

</TabItem>
<TabItem value="ts" label="TypeScript">

```tsx title="web/src/components/Article/Article.tsx"
import { Link, routes } from '@redwoodjs/router'
// highlight-next-line
import CommentsCell from 'src/components/CommentsCell'

import type { Post } from 'types/graphql'

const truncate = (text: string, length: number) => {
  return text.substring(0, length) + '...'
}

interface Props {
  article: Omit<Post, 'createdAt'>
  summary?: boolean
}

const Article = ({ article, summary = false }: Props) => {
  return (
    <article>
      <header>
        <h2 className="text-xl text-blue-700 font-semibold">
          <Link to={routes.article({ id: article.id })}>{article.title}</Link>
        </h2>
      </header>
      <div className="mt-2 text-gray-900 font-light">
        {summary ? truncate(article.body, 100) : article.body}
      </div>
      // highlight-next-line
      {!summary && <CommentsCell />}
    </article>
  )
}

export default Article
```

</TabItem>
</Tabs>

If we are *not* showing the summary, then we'll show the comments. Take a look at the **Full** and **Summary** stories in Storybook and you should see comments on one and not on the other.

:::info Shouldn't the CommentsCell cause an actual GraphQL request? How does this work?

Redwood has added some functionality around Storybook so that if you're testing a component that itself isn't a Cell (like the `Article` component) but that renders a cell (like `CommentsCell`), then it will mock the GraphQL and use the `standard` mock that goes along with that Cell. Pretty cool, huh?

:::

Adding the comments to the article display has exposed another design issue: the comments are sitting right up underneath the article text:

![image](https://user-images.githubusercontent.com/300/153480229-ea483d75-62bf-4b56-b248-10ca1597a7a8.png)

Let's add a gap between the two:

<Tabs groupId="js-ts">
<TabItem value="js" label="JavaScript">

```jsx title="web/src/components/Article/Article.js"
const Article = ({ article, summary = false }) => {
  return (
    <article>
      <header>
        <h2 className="text-xl text-blue-700 font-semibold">
          <Link to={routes.article({ id: article.id })}>{article.title}</Link>
        </h2>
      </header>
      <div className="mt-2 text-gray-900 font-light">
        {summary ? truncate(article.body, 100) : article.body}
      </div>
      // highlight-start
      {!summary && (
        <div className="mt-12">
          <CommentsCell />
        </div>
      )}
      // highlight-end
    </article>
  )
}
```

</TabItem>
<TabItem value="ts" label="TypeScript">

```tsx title="web/src/components/Article/Article.tsx"
const Article = ({ article, summary = false }: Props) => {
  return (
    <article>
      <header>
        <h2 className="text-xl text-blue-700 font-semibold">
          <Link to={routes.article({ id: article.id })}>{article.title}</Link>
        </h2>
      </header>
      <div className="mt-2 text-gray-900 font-light">
        {summary ? truncate(article.body, 100) : article.body}
      </div>
      // highlight-start
      {!summary && (
        <div className="mt-12">
          <CommentsCell />
        </div>
      )}
      // highlight-end
    </article>
  )
}
```

</TabItem>
</Tabs>

![image](https://user-images.githubusercontent.com/300/153480489-a59f27e3-6d70-4548-9a1e-4036b6860444.png)

Okay, comment display is looking good! However, you may have noticed that if you tried going to the actual site there's an error where the comments should be:

![image](https://user-images.githubusercontent.com/300/153480635-58ada8e8-ed5b-41b6-875b-501a07a36d9a.png)

Why is that? Remember that we started with the `CommentsCell`, but never actually created a Comment model in `schema.prisma` or created an SDL and service! We'll be rectifying this soon. But this demonstrates another huge benefit of working with Storybook: you can build out UI functionality completely isolated from the api-side. In a team setting this is great because a web-side team can work on the UI while the api-side team can be building the backend end simultaneously and one doesn't have to wait for the other.

### Testing

We added a component, `CommentsCell`, and edited another, `Article`, so what do we test, and where?

#### Testing Comments

The actual `Comment` component does most of the work so there's no need to test all of that functionality again in `CommentsCell`: our `Comment` tests cover that just fine. What things does `CommentsCell` do that make it unique?

* Has a loading message
* Has an error message
* Has a failure message
* When it renders successfully, it outputs as many comments as were returned by the `QUERY` (*what* is rendered we'll leave to the `Comment` tests)

The default `CommentsCell.test.{js,tsx}` actually tests every state for us, albeit at an absolute minimum level—it makes sure no errors are thrown:

<Tabs groupId="js-ts">
<TabItem value="js" label="JavaScript">

```jsx title="web/src/components/CommentsCell/CommentsCell.test.js"
import { render } from '@redwoodjs/testing/web'
import { Loading, Empty, Failure, Success } from './CommentsCell'
import { standard } from './CommentsCell.mock'

describe('CommentsCell', () => {
  it('renders Loading successfully', () => {
    expect(() => {
      render(<Loading />)
    }).not.toThrow()
  })

  it('renders Empty successfully', async () => {
    expect(() => {
      render(<Empty />)
    }).not.toThrow()
  })

  it('renders Failure successfully', async () => {
    expect(() => {
      render(<Failure error={new Error('Oh no')} />)
    }).not.toThrow()
  })

  it('renders Success successfully', async () => {
    expect(() => {
      render(<Success comments={standard().comments} />)
    }).not.toThrow()
  })
})
```

</TabItem>
<TabItem value="ts" label="TypeScript">

```tsx title="web/src/components/CommentsCell/CommentsCell.test.tsx"
import { render } from '@redwoodjs/testing/web'
import { Loading, Empty, Failure, Success } from './CommentsCell'
import { standard } from './CommentsCell.mock'

describe('CommentsCell', () => {
  it('renders Loading successfully', () => {
    expect(() => {
      render(<Loading />)
    }).not.toThrow()
  })

  it('renders Empty successfully', async () => {
    expect(() => {
      render(<Empty />)
    }).not.toThrow()
  })

  it('renders Failure successfully', async () => {
    expect(() => {
      render(<Failure error={new Error('Oh no')} />)
    }).not.toThrow()
  })

  it('renders Success successfully', async () => {
    expect(() => {
      render(<Success comments={standard().comments} />)
    }).not.toThrow()
  })
})
```

</TabItem>
</Tabs>

And that's nothing to scoff at! As you've probably experienced, a React component usually either works 100% or blows up spectacularly. If it works, great! If it fails then the test fails too, which is exactly what we want to happen.

But in this case we can do a little more to make sure `CommentsCell` is doing what we expect. Let's update the `Success` test in `CommentsCell.test.{js,ts}` to check that exactly the number of comments we passed in as a prop are rendered. How do we know a comment was rendered? How about if we check that each `comment.body` (the most important part of the comment) is present on the screen:

<Tabs groupId="js-ts">
<TabItem value="js" label="JavaScript">

```jsx title="web/src/components/CommentsCell/CommentsCell.test.js"
// highlight-next-line
import { render, screen } from '@redwoodjs/testing/web'
import { Loading, Empty, Failure, Success } from './CommentsCell'
import { standard } from './CommentsCell.mock'

describe('CommentsCell', () => {
  it('renders Loading successfully', () => {
    expect(() => {
      render(<Loading />)
    }).not.toThrow()
  })

  it('renders Empty successfully', async () => {
    expect(() => {
      render(<Empty />)
    }).not.toThrow()
  })

  it('renders Failure successfully', async () => {
    expect(() => {
      render(<Failure error={new Error('Oh no')} />)
    }).not.toThrow()
  })

  it('renders Success successfully', async () => {
    // highlight-start
    const comments = standard().comments
    render(<Success comments={comments} />)

    comments.forEach((comment) => {
      expect(screen.getByText(comment.body)).toBeInTheDocument()
    })
    // highlight-end
  })
})

```

</TabItem>
<TabItem value="ts" label="TypeScript">

```tsx title="web/src/components/CommentsCell/CommentsCell.test.tsx"
// highlight-next-line
import { render, screen } from '@redwoodjs/testing/web'
import { Loading, Empty, Failure, Success } from './CommentsCell'
import { standard } from './CommentsCell.mock'

describe('CommentsCell', () => {
  it('renders Loading successfully', () => {
    expect(() => {
      render(<Loading />)
    }).not.toThrow()
  })

  it('renders Empty successfully', async () => {
    expect(() => {
      render(<Empty />)
    }).not.toThrow()
  })

  it('renders Failure successfully', async () => {
    expect(() => {
      render(<Failure error={new Error('Oh no')} />)
    }).not.toThrow()
  })

  it('renders Success successfully', async () => {
    // highlight-start
    const comments = standard().comments
    render(<Success comments={comments} />)

    comments.forEach((comment) => {
      expect(screen.getByText(comment.body)).toBeInTheDocument()
    })
    // highlight-end
  })
})

```

</TabItem>
</Tabs>

We're looping through each `comment` from the mock, the same mock used by Storybook, so that even if we add more later, we're covered. You may find yourself writing a test and saying "just test that there are 3 comments," which will work today, but months from now when you add more comments to the mock to try some different iterations in Storybook, that test will start failing. Avoid hardcoding data like this into your test when you can derive it from your mocked data!

#### Testing Article

The functionality we added to `Article` says to show the comments for the post if we are *not* showing the summary. We've got a test for both the "full" and "summary" renders already. Generally you want your tests to be testing "one thing" so let's add two additional tests for our new functionality:

<Tabs groupId="js-ts">
<TabItem value="js" label="JavaScript">

```jsx title="web/src/components/Article/Article.test.js"
// highlight-next-line
import { render, screen, waitFor } from '@redwoodjs/testing'

import Article from './Article'
// highlight-next-line
import { standard } from 'src/components/CommentsCell/CommentsCell.mock'

const ARTICLE = {
  id: 1,
  title: 'First post',
  body: `Neutra tacos hot chicken prism raw denim, put a bird on it enamel pin post-ironic vape cred DIY. Street art next level umami squid. Hammock hexagon glossier 8-bit banjo. Neutra la croix mixtape echo park four loko semiotics kitsch forage chambray. Semiotics salvia selfies jianbing hella shaman. Letterpress helvetica vaporware cronut, shaman butcher YOLO poke fixie hoodie gentrify woke heirloom.`,
  createdAt: new Date().toISOString(),
}

describe('Article', () => {
  it('renders a blog post', () => {
    render(<Article article={ARTICLE} />)

    expect(screen.getByText(ARTICLE.title)).toBeInTheDocument()
    expect(screen.getByText(ARTICLE.body)).toBeInTheDocument()
  })

  // highlight-start
  it('renders comments when displaying a full blog post', async () => {
    const comment = standard().comments[0]
    render(<Article article={ARTICLE} />)

    await waitFor(() =>
      expect(screen.getByText(comment.body)).toBeInTheDocument()
    )
  })
  // highlight-end

  it('renders a summary of a blog post', () => {
    render(<Article article={ARTICLE} summary={true} />)

    expect(screen.getByText(ARTICLE.title)).toBeInTheDocument()
    expect(
      screen.getByText(
        'Neutra tacos hot chicken prism raw denim, put a bird on it enamel pin post-ironic vape cred DIY. Str...'
      )
    ).toBeInTheDocument()
  })

  // highlight-start
  it('does not render comments when displaying a summary', async () => {
    const comment = standard().comments[0]
    render(<Article article={ARTICLE} summary={true} />)

    await waitFor(() =>
      expect(screen.queryByText(comment.body)).not.toBeInTheDocument()
    )
  })
  // highlight-end
})
```

</TabItem>
<TabItem value="ts" label="TypeScript">

```tsx title="web/src/components/Article/Article.test.tsx"
// highlight-next-line
import { render, screen, waitFor } from '@redwoodjs/testing'

import Article from './Article'
// highlight-next-line
import { standard } from 'src/components/CommentsCell/CommentsCell.mock'

const ARTICLE = {
  id: 1,
  title: 'First post',
  body: `Neutra tacos hot chicken prism raw denim, put a bird on it enamel pin post-ironic vape cred DIY. Street art next level umami squid. Hammock hexagon glossier 8-bit banjo. Neutra la croix mixtape echo park four loko semiotics kitsch forage chambray. Semiotics salvia selfies jianbing hella shaman. Letterpress helvetica vaporware cronut, shaman butcher YOLO poke fixie hoodie gentrify woke heirloom.`,
  createdAt: new Date().toISOString(),
}

describe('Article', () => {
  it('renders a blog post', () => {
    render(<Article article={ARTICLE} />)

    expect(screen.getByText(ARTICLE.title)).toBeInTheDocument()
    expect(screen.getByText(ARTICLE.body)).toBeInTheDocument()
  })

  // highlight-start
  it('renders comments when displaying a full blog post', async () => {
    const comment = standard().comments[0]
    render(<Article article={ARTICLE} />)

    await waitFor(() =>
      expect(screen.getByText(comment.body)).toBeInTheDocument()
    )
  })
  // highlight-end

  it('renders a summary of a blog post', () => {
    render(<Article article={ARTICLE} summary={true} />)

    expect(screen.getByText(ARTICLE.title)).toBeInTheDocument()
    expect(
      screen.getByText(
        'Neutra tacos hot chicken prism raw denim, put a bird on it enamel pin post-ironic vape cred DIY. Str...'
      )
    ).toBeInTheDocument()
  })

  // highlight-start
  it('does not render comments when displaying a summary', async () => {
    const comment = standard().comments[0]
    render(<Article article={ARTICLE} summary={true} />)

    await waitFor(() =>
      expect(screen.queryByText(comment.body)).not.toBeInTheDocument()
    )
  })
  // highlight-end
})
```

</TabItem>
</Tabs>

Notice we're importing the mock from a completely different component—nothing wrong with that!

We're introducing a new test function here, `waitFor()`, which will wait for things like GraphQL queries to finish running before checking for what's been rendered. Since `Article` renders `CommentsCell` we need to wait for the `Success` component of `CommentsCell` to be rendered.

:::info

The summary version of `Article` does *not* render the `CommentsCell`, but we should still wait. Why? If we did mistakenly start including `CommentsCell`, but didn't wait for the render, we would get a falsely passing test—indeed the text isn't on the page but that's because it's still showing the `Loading` component! If we had waited we would have seen the actual comment body get rendered, and the test would (correctly) fail.

:::

Okay we're finally ready to let users create their comments.<|MERGE_RESOLUTION|>--- conflicted
+++ resolved
@@ -118,12 +118,8 @@
   <div style={{ color: 'red' }}>Error: {error.message}</div>
 )
 
-<<<<<<< HEAD
 export const Success = ({ comments }: CellSuccessProps<CommentsQuery>) => {
-=======
-export const Success = ({ comments }: CellSuccessProps) => {
   return (
->>>>>>> 4788af8e
   // highlight-start
     <>
       {comments.map((comment) => (
