---
description: About the built-in router for Redwood apps
---

# Router

This is the built-in router for Redwood apps. It takes inspiration from Ruby on Rails, React Router, and Reach Router, but is very opinionated in its own way.

The router is designed to list all routes in a single file, with limited nesting. We prefer this design, as it makes it very easy to track which routes map to which pages.

## Router and Route

The first thing you need is a `Router`. It will contain all of your routes. The router will attempt to match the current URL to each route in turn, and only render those with a matching `path`. The only exception to this is the `notfound` route, which can be placed anywhere in the list and only matches when no other routes do.

:::note The `notfound` route can't be nested in a `Set`

If you want to wrap your custom notfound page in a `Layout`, then you should add the `Layout` to the page instead. See [customizing the NotFoundPage](#customizing-the-notfoundpage).

:::

Each route is specified with a `Route`. Our first route will tell the router what to render when no other route matches:

```jsx title="Routes.js"
import { Router, Route } from '@redwoodjs/router'

const Routes = () => (
  <Router>
    <Route notfound page={NotFoundPage} />
  </Router>
)

export default Routes
```

The router expects a single `Route` with a `notfound` prop. When no other route is found to match, the component in the `page` prop will be rendered.

To create a route to a normal Page, you'll pass three props: `path`, `page`, and `name`:

```jsx title="Routes.js"
<Route path="/" page={HomePage} name="home" />
```

The `path` prop specifies the URL path to match, starting with the beginning slash. The `page` prop specifies the Page component to render when the path is matched. The `name` prop is used to specify the name of the _named route function_.

## Private Routes

Some pages should only be visible to authenticated users.

## Sets of Routes

You can group Routes into sets using the `Set` component. `Set` allows you to wrap a set of Routes in another component or array of components—usually a Context, a Layout, or both:

```jsx title="Routes.js"
import { Router, Route, Set } from '@redwoodjs/router'
import BlogContext from 'src/contexts/BlogContext'
import BlogLayout from 'src/layouts/BlogLayout'

const Routes = () => {
  return (
    <Router>
      <Set wrap={[BlogContext, BlogLayout]}>
        <Route path="/" page={HomePage} name="home" />
        <Route path="/about" page={AboutPage} name="about" />
        <Route path="/contact" page={ContactPage} name="contact" />
        <Route path="/blog-post/{id:Int}" page={BlogPostPage} name="blogPost" />
      </Set>
    </Router>
  )
}

export default Routes
```

The `wrap` prop accepts a single component or an array of components. Components are rendered in the same order they're passed, so in the example above, Set expands to:

```jsx
<BlogContext>
  <BlogLayout>
    <Route path="/" page={HomePage} name="home" />
    // ...
  </BlogLayout>
</BlogContext>
```

Conceptually, this fits with how we think about Context and Layouts as things that wrap Pages and contain content that’s outside the scope of the Pages themselves. Crucially, since they're higher in the tree, `BlogContext` and `BlogLayout` won't rerender across Pages in the same Set.

There's a lot of flexibility here. You can even nest `Sets` to great effect:

```jsx title="Routes.js"
import { Router, Route, Set, Private } from '@redwoodjs/router'
import BlogContext from 'src/contexts/BlogContext'
import BlogLayout from 'src/layouts/BlogLayout'
import BlogNavLayout from 'src/layouts/BlogNavLayout'

const Routes = () => {
  return (
    <Router>
      <Set wrap={[BlogContext, BlogLayout]}>
        <Route path="/" page={HomePage} name="home" />
        <Route path="/about" page={AboutPage} name="about" />
        <Route path="/contact" page={ContactPage} name="contact" />
        <Set wrap={BlogNavLayout}>
          <Route path="/blog-post/{id:Int}" page={BlogPostPage} name="blogPost" />
        </Set>
      </Set>
    </Router>
  )
}
```

### Forwarding props

All props you give to `<Set>` (except for `wrap`) will be passed to the wrapper components.

So this...

```jsx
<Set wrap={MainLayout} theme="dark">
  <Route path="/" page={HomePage} name="home" />
</Set>
```

becomes...

```jsx
<MainLayout theme="dark">
  <Route path="/" page={HomePage} name="home" />
</MainLayout>
```

### `PrivateSet`

A `PrivateSet` makes all Routes inside that Set require authentication. When a user isn't authenticated and attempts to visit one of the Routes in the `PrivateSet`, they'll be redirected to the Route passed as the `PrivateSet`'s `unauthenticated` prop. The originally-requested Route's path is added to the query string as a `redirectTo` param. This lets you send the user to the page they originally requested once they're logged-in.

Here's an example of how you'd use a private set:

```jsx title="Routes.js"
<Router>
  <Route path="/" page={HomePage} name="home" />
  <PrivateSet unauthenticated="home">
    <Route path="/admin" page={AdminPage} name="admin" />
  </PrivateSet>
</Router>
```

For more fine-grained control, you can specify `roles` (which takes a string for a single role or an array of roles), and the router will check to see that the current user is authorized before giving them access to the Route. If they're not, they will be redirected to the page specified in the `unauthenticated` prop, such as a "forbidden" page. Read more about Role-based Access Control in Redwood [here](how-to/role-based-access-control.md).

To protect `Private` routes for access by a single role:

```jsx title="Routes.js"
<Router>
  <PrivateSet unauthenticated="forbidden" roles="admin">
    <Route path="/admin/users" page={UsersPage} name="users" />
  </PrivateSet>

  <Route path="/forbidden" page={ForbiddenPage} name="forbidden" />
</Router>
```

To protect `Private` routes for access by multiple roles:

```jsx title="Routes.js"
<Router>
  <PrivateSet unauthenticated="forbidden" roles={['admin', 'editor', 'publisher']}>
    <Route path="/admin/posts/{id:Int}/edit" page={EditPostPage} name="editPost" />
  </PrivateSet>

  <Route path="/forbidden" page={ForbiddenPage} name="forbidden" />
</Router>
```

Redwood uses the `useAuth` hook under the hood to determine if the user is authenticated. Read more about authentication in Redwood [here](tutorial/chapter4/authentication.md).

## Link and named route functions

When it comes to routing, matching URLs to Pages is only half the equation. The other half is generating links to your pages. The router makes this really simple without having to hardcode URL paths. In a Page component, you can do this (only relevant bits are shown in code samples from now on):

```jsx title="SomePage.js"
import { Link, routes } from '@redwoodjs/router'

// Given the route in the last section, this produces: <a href="/">
const SomePage = () => <Link to={routes.home()} />
```

You use a `Link` to generate a link to one of your routes and can access URL generators for any of your routes from the `routes` object. We call the functions on the `routes` object _named route functions_ and they are named after whatever you specify in the `name` prop of the `Route`.

Named route functions simply return a string, so you can still pass in hardcoded strings to the `to` prop of the `Link` component, but using the proper named route function is easier and safer. Plus, if you ever decide to change the `path` of a route, you don't need to change any of the `Link`s to it (as long as you keep the `name` the same)!

## Active links

`NavLink` is a special version of `Link` that will add an `activeClassName` to the rendered element when it matches **exactly** the current URL.

```jsx title="MainMenu.js"
import { NavLink, routes } from '@redwoodjs/router'

// Will render <a className="link activeLink" {...rest}> respectively when on the page
const MainMenu = () =>
  <ul>
    <li>
      <!-- When match "/" -->
      <NavLink
        className="link"
        activeClassName="activeLink"
        to={routes.home()}>
        Home
      </NavLink>
    </li>
    <li>
      <!-- When match "/?tab=tutorial" (params order insensitive) -->
      <NavLink
        className="link"
        activeClassName="activeLink"
        to={routes.home({ tab: 'tutorial' })}>
          Home > Tutorial
      </NavLink>
    </li>
  </ul>
```

Alternatively, you can add the `activeMatchParams` prop to your `NavLink` to match the current URL **partially**

```jsx
import { NavLink, routes } from '@redwoodjs/router'

// Will render <a href="/?tab=tutorial&page=2" className="link activeLink"> when on any of Home tutorial pages
const MainMenu = () => (
  <li>
    <NavLink
      className="link"
      activeClassName="activeLink"
      activeMatchParams={[{ tab: 'tutorial' }]}
      to={routes.home({ tab: 'tutorial', page: '2' })}
    >
      Home > Tutorial
    </NavLink>
  </li>
)
```

> Note `activeMatchParams` is an array of `string` _(key only)_ or `Record<string, any>` _(key and value)_

More granular match, `page` key only and `tab=tutorial`

```jsx
// Match /?tab=tutorial&page=*
activeMatchParams={[{ tab: 'tutorial' }, 'page' ]}
```

### useMatch

You can use `useMatch` to create your own component with active styles.

> `NavLink` uses it internally!

```jsx
import { Link, routes, useMatch } from '@redwoodjs/router'

const CustomLink = ({ to, ...rest }) => {
  const matchInfo = useMatch(to)

  return <SomeStyledComponent as={Link} to={to} isActive={matchInfo.match} />
}

const MainMenu = () => {
  return <CustomLink to={routes.about()} />
}
```

`useMatch` accepts `searchParams` in the `options` for matching granularity which is exactly the same as `activeMatchParams` of `NavLink`

```jsx
import { Link, routes, useMatch } from '@redwoodjs/router'

const CustomLink = ({ to, ...rest }) => {
  const matchInfo = useMatch(to, { searchParams: [{ tab: 'tutorial' }, 'page'] })

  return <SomeStyledComponent as={Link} to={to} isActive={matchInfo.match} />
}
```

## Route parameters

To match variable data in a path, you can use route parameters, which are specified by a parameter name surrounded by curly braces:

```jsx title="Routes.js"
<Route path="/user/{id}>" page={UserPage} name="user" />
```

This route will match URLs like `/user/7` or `/user/mojombo`. You can have as many route parameters as you like:

```jsx title="Routes.js"
<Route path="/blog/{year}/{month}/{day}/{slug}" page={PostPage} name="post" />
```

By default, route parameters will match up to the next slash or end-of-string. Once extracted, the route parameters are sent as props to the Page component. In the 2nd example above, you can receive them like so:

```jsx title="PostPage.js"
const PostPage = ({ year, month, day, slug }) => { ... }
```

## Named route functions with parameters

If a route has route parameters, then its named route function will take an object of those same parameters as an argument:

```jsx title="SomePage.js"
<Link to={routes.user({ id: 7 })}>...</Link>
```

All parameters will be converted to strings before being inserted into the generated URL. If you don't like the default JavaScript behavior of how this conversion happens, make sure to convert to a string before passing it into the named route function.

If you specify parameters to the named route function that do not correspond to parameters defined on the route, they will be appended to the end of the generated URL as search params in `key=val` format:

```jsx title="SomePage.js"
<Link to={routes.users({ sort: 'desc', filter: 'all' })}>...</Link>
// => "/users?sort=desc&filter=all"
```

## Route parameter types

Route parameters are extracted as strings by default, but they will often represent typed data. The router offers a convenient way to auto-convert certain types right in the `path` specification:

```jsx title="Routes.js"
<Route path="/user/{id:Int}" page={UserPage} name="user" />
```

By adding `:Int` onto the route parameter, you are telling the router to only match `/\d+/` and then use `Number()` to convert the parameter into a number. Now, instead of a string being sent to the Page, a number will be sent! This means you could have both a route that matches numeric user IDs **and** a route that matches string IDs:

```jsx title="Routes.js"
<Route path="/user/{id:Int}" page={UserIntPage} name="userInt" />
<Route path="/user/{id}" page={UserStringPage} name="userString" />
```

Now, if a request for `/user/mojombo` comes in, it will fail to match the first route, but will succeed in matching the second.

## Core route parameter types

We call built-in parameter types _core parameter types_. All core parameter types begin with a capital letter. Here are the types:

- `Int` - Matches and converts an integer.
- `Float` - Matches and converts a Float.
- `Boolean` - Matches and converts Boolean (true or false only)

> Note on TypeScript support
> Redwood will automatically generate types for your named routes, but you do have to run `yarn redwood dev` or `yarn redwood build` at least once for your `Routes.{js,ts}` to be parsed

### Glob Type

There is one more core type that is a bit different: the glob type. Instead of matching to the next `/` or the end of the string, it will greedily match as much as possible (including `/` characters) and capture the match as a string.

```jsx title="Routes.js"
<Route path="/file/{filePath...}" page={FilePage} name="file" />
```

In this example, we want to take everything after `/file/` and have it sent to the Page as `filePath`. So for the path `/file/api/src/lib/auth.js`, `filePath` would contain `api/src/lib/auth.js`.

You can use multiple globs in your paths:

```jsx title="Routes.js"
<Route path="/from/{fromDate...}/to/{toDate...}" page={DatePage} name="dateRange" />
```

This will match a path like `/from/2021/11/03/to/2021/11/17`. Note that for this to work, there must be some static string between the globs so the router can determine where the boundaries of the matches should be.

## User route parameter types

The router goes even further, allowing you to define your own route parameter types. Your custom types must begin with a lowercase letter. You can specify them like so:

```jsx title="Routes.js"
const userRouteParamTypes = {
  slug: {
    match: /\w+-\w+/,
    parse: (param) => param.split('-'),
  },
}

<Router paramTypes={userRouteParamTypes}>
  <Route path="/post/{name:slug}" page={PostPage} name={post} />
</Router>
```

Here we've created a custom `slug` route parameter type. It is defined by `match` and `parse`. Both are optional; the default `match` regexp is `/[^/]+/` and the default `parse` function is `(param) => param`.

In the route we've specified a route parameter of `{name:slug}` which will invoke our custom route parameter type and if we have a request for `/post/redwood-router`, the resulting `name` prop delivered to `PostPage` will be `['redwood', 'router']`.

## Trailing slashes

The router by default removes all trailing slashes before attempting to match the route you are trying to navigate to.

For example, if you attempt to navigate to `/about` and you enter `/about/`, the router will remove the trailing `/` and will match `path="/about"`

There are 3 values that can be used with the `trailingSlashes` prop

1. **never** (default): strips trailing slashes before matching ("/about/" -> "/about")
2. **always**: always adds trailing slashes before matching ("/about" -> "/about/")
3. **preserve** -> paths without a slash won't match paths with a slash ("/about" -> "/about", "/about/" -> "/about/")

If you need to match trailing slashes exactly, use the `preserve` value.
In the following example, `/about/` will _not_ match `/about` and you will be sent to the `NotFoundPage`

```jsx
<Router trailingSlashes={'preserve'}>
  <Route path="/" page={HomePage} name="home" />
  <Route path="/about" page={AboutPage} name="about" />
  <Route notfound page={NotFoundPage} />
</Router>
```

## useParams

Sometimes it's convenient to receive route parameters as the props to the Page, but in the case where a deeply nested component needs access to the route parameters, it quickly becomes tedious to pass those props through every intervening component. The router solves this with the `useParams` hook:

```jsx title="SomeDeeplyNestedComponent.js"
import { useParams } from '@redwoodjs/router'

const SomeDeeplyNestedComponent = () => {
  const { id } = useParams()
  ...
}
```

In the above example, we've pulled in the `id` route parameter without needing to have it passed in to us from anywhere.

## useLocation

If you'd like to get access to the current URL, `useLocation` returns a read-only location object representing it. The location object has three properties, [pathname](https://developer.mozilla.org/en-US/docs/Web/API/Location/pathname), [search](https://developer.mozilla.org/en-US/docs/Web/API/Location/search), and [hash](https://developer.mozilla.org/en-US/docs/Web/API/Location/hash), that update when the URL changes. This makes it easy to fire off navigation side effects or use the URL as if it were state:

```jsx
import { useLocation } from '@redwoodjs/router'

const App = () => {
  const { pathname, search, hash } = useLocation()

  // log the URL when the pathname changes
  React.useEffect(() => {
    myLogger(pathname)
  }, [pathname])

  // initiate a query state with the search val
  const [query, setQuery] = React.useState(search)

  // conditionally render based on hash
  if (hash === '#ping') {
    return <Pong />
  }

  return <>...</>
}
```

<<<<<<< HEAD
## useRouteName

Use the `useRouteName()` hook to get the name of the current route (the page
the user is currently visiting). The name can then also be used with `routes`
if you need to dynamically get the url to the current page:

```jsx
const routeName = useRouteName()
const routeUrl = routeName ? routes[routeName]() : undefined
=======
## useRoutePaths

`useRoutePaths()` is a React hook you can use to get a map of all routes mapped to their literal paths, as they're defined in your routes file.

Example usage:

```jsx
const routePaths = useRoutePaths()

return <pre><code>{JSON.stringify(routePaths, undefined, 2)}</code></pre>
```

Example output:

```
{
  "home": "/"
  "about": "/about",
  "login": "/login",
  "signup": "/signup",
  "forgotPassword": "/forgot-password",
  "resetPassword": "/reset-password",
  "newContact": "/contacts/new",
  "editContact": "/contacts/{id:Int}/edit",
  "contact": "/contacts/{id:Int}",
  "contacts": "/contacts",
}
```

## useRoutePath

This is a convenience hook for when you only want the path for a single route.
```jsx
const aboutPath = useRoutePath('about') // returns "/about"
```
is the same as
```jsx
const routePaths = useRoutePaths()
const aboutPath = routePaths.about // Also returns "/about"
>>>>>>> f3e1c37f
```

## Navigation

### navigate

If you'd like to programmatically navigate to a different page, you can simply use the `navigate` function:

```jsx title="SomePage.js"
import { navigate, routes } from '@redwoodjs/router'

const SomePage = () => {
  const onSomeAction = () => {
    navigate(routes.home())
  }
  ...
}
```

The browser keeps track of the browsing history in a stack. By default when you navigate to a new page a new item is pushed to the history stack. But sometimes you want to replace the top item on the stack instead of appending to the stack. This is how you do that in Redwood: `navigate(routes.home(), { replace: true })`. As you can see you need to pass an options object as the second parameter to `navigate` with the option `replace` set to `true`.

### back

Going back is as easy as using the `back()` function that's exported from the router.

```jsx title="SomePage.js"
import { back } from '@redwoodjs/router'

const SomePage = () => {
  const onSomeAction = () => {
    back()
  }
  ...
}
```

## Redirect

If you want to declaratively redirect to a different page, use the `<Redirect>` component.

In the example below, SomePage will redirect to the home page.

```jsx title="SomePage.js"
import { Redirect, routes } from '@redwoodjs/router'

const SomePage = () => <Redirect to={routes.home()} />
```

In addition to the `to` prop, `<Redirect />` also takes an `options` prop. This is the same as [`navigate()`](#navigate)'s second argument: `navigate(_, { replace: true })`. We can use it to *replace* the top item of the browser history stack (instead of pushing a new one). This is how you use it to have this effect: `<Redirect to={routes.home()} options={{ replace: true }}/>`.

## Code-splitting

By default, the router will code-split on every Page, creating a separate lazy-loaded bundle for each. When navigating from page to page, the router will wait until the new Page module is loaded before re-rendering, thus preventing the "white-flash" effect.

## Not code splitting

If you'd like to override the default lazy-loading behavior and include certain Pages in the main bundle, you can simply add the import statement to the `Routes.js` file:

```jsx title="Routes.js"
import HomePage from 'src/pages/HomePage'
```

Redwood will detect your explicit import and refrain from splitting that page into a separate bundle. Be careful with this feature, as you can easily bloat the size of your main bundle to the point where your initial page load time becomes unacceptable.

## Page loaders & PageLoadingContext

### Loader while page chunks load

Because lazily-loaded pages can take a non-negligible amount of time to load (depending on bundle size and network connection), you may want to show a loading indicator to signal to the user that something is happening after they click a link.

In order to show a loader as your page chunks are loading, you simply add the `whileLoadingPage` prop to your route, `Set` or `Private` component.

```jsx title="Routes.js"
import SkeletonLoader from 'src/components/SkeletonLoader'
<Router>
  <Set whileLoadingPage={SkeletonLoader}>
    <Route path="/contact" page={ContactPage} name="contact" />
    <Route path="/about" page={AboutPage} name="about" />
  </Set>
</Router>
```

After adding this to your app you will probably not see it when navigating between pages. This is because having a loading indicator is nice, but can get annoying when it shows up every single time you navigate to a new page. In fact, this behavior makes it feel like your pages take even longer to load than they actually do! The router takes this into account and, by default, will only show the loader when it takes more than 1000 milliseconds for the page to load. You can change this to whatever you like with the `pageLoadingDelay` prop on `Router`:

```jsx title="Routes.js"
<Router pageLoadingDelay={500}>...</Router>
```

Now the loader will show up after 500ms of load time. To see your loading indicator, you can set this value to 0 or, even better, [change the network speed](https://developers.google.com/web/tools/chrome-devtools/network#throttle) in developer tools to "Slow 3G" or another agonizingly slow connection speed.

#### Using PageLoadingContext

An alternative way to implement whileLoadingPage is to use `usePageLoadingContext`:

> **VIDEO:** If you'd prefer to watch a video, there's one accompanying this section: https://www.youtube.com/watch?v=BVkyXjUQADs&feature=youtu.be

```jsx title="SomeLayout.js"
import { usePageLoadingContext } from '@redwoodjs/router'

const SomeLayout = (props) => {
  const { loading } = usePageLoadingContext()
  return (
    <div>
      {loading && <div>Loading...</div>}
      <main>{props.children}</main>
    </div>
  )
}
```

When the lazy-loaded page is loading, `PageLoadingContext.Consumer` will pass `{ loading: true }` to the render function, or false otherwise. You can use this context wherever you like in your application!

### Loader while auth details are being retrieved

Let's say you have a dashboard area on your Redwood app, which can only be accessed after logging in. When Redwood Router renders your private page, it will first fetch the user's details, and only render the page if it determines the user is indeed logged in.

In order to display a loader while auth details are being retrieved you can add the `whileLoadingAuth` prop to your private `<Route>` or `<PrivateSet>` component:

```jsx
//Routes.js

<Router>
  <PrivateSet
    wrap={DashboardLayout}
    unauthenticated="login"
    whileLoadingAuth={SkeletonLoader} //<-- auth loader
    whileLoadingPage={SkeletonLoader} // <-- page chunk loader
    prerender
  >
    <Route path="/dashboard" page={DashboardHomePage} name="dashboard" />

    {/* other routes */}
  <PrivateSet>
</Router>
```

## `FatalErrorPage`

Every Redwood project ships with a default `FatalErrorPage` located in `web/src/pages/FatalErrorPage`.
This page gets rendered when an error makes its way all the way to the top of your app without being handled by a catch block or a React error boundary.

Note that this page behaves differently in development than in production.

### In Development

In development, the `FatalErrorPage` provides helpful debugging information about the error and any GraphQL request that's involved.

For example, if there's a missing component that's causing an error, this's what you'll see:

![fatal_error_message](/img/router/fatal_error_message.png)

Or if the variable passed as a prop to a component can't be found:

![fatal_error_message_query](/img/router/fatal_error_message_query.png)

And if the page has a Cell, you'll see the Cell's request which may have contributed to the error - but will depend on how your Suspense boundary is setup:

![cell_error_request](/img/router/cell_req_error.png)

### In Production

By default, the `FatalErrorPage` in production is barebones:

![fatal_something_went_wrong](/img/router/fatal_something_went_wrong.png)

### Customizing the `FatalErrorPage`

You can customize the production `FatalErrorPage`, but it's important to keep things simple to avoid the possibility that it'll cause its own error.
If it does, the router still renders a generic error page, but your users will appreciate something a bit more thoughtful:

![fatal_something_went_wrong_custom](/img/router/fatal_something_went_wrong_custom.png)

```jsx title="web/src/pages/FatalErrorPage/FatalErrorPage.js"
import { Link, routes } from '@redwoodjs/router'

// ...

export default RedwoodDevFatalErrorPage ||
  (() => (
    <div className="bg-white min-h-full px-4 py-16 sm:px-6 sm:py-24 md:grid md:place-items-center lg:px-8">
      <div className="max-w-max mx-auto">
        <main className="sm:flex">
          <p className="text-4xl font-extrabold text-blue-600 sm:text-5xl">
            🤦‍♂️ Oops.
          </p>
          <div className="sm:ml-6">
            <div className="sm:border-l sm:border-gray-200 sm:pl-6">
              <h1 className="text-4xl font-extrabold text-gray-900 tracking-tight sm:text-5xl">
                Something went wrong
              </h1>
              <p className="mt-1 text-base text-gray-500">
                Sorry about that. Please contact support for help.
              </p>
            </div>
            <div className="mt-10 flex space-x-3 sm:border-l sm:border-transparent sm:pl-6">
              <Link
                to={routes.home()}
                className="inline-flex items-center px-4 py-2 border border-transparent text-sm font-medium rounded-md shadow-sm text-white bg-blue-600 hover:bg-blue-700 focus:outline-none focus:ring-2 focus:ring-offset-2 focus:ring-blue-500"
              >
                Home
              </Link>
              <Link
                to={routes.support()}
                className="inline-flex items-center px-4 py-2 border border-transparent text-sm font-medium rounded-md text-blue-700 bg-blue-100 hover:bg-blue-200 focus:outline-none focus:ring-2 focus:ring-offset-2 focus:ring-blue-500"
              >
                Contact Support
              </Link>
            </div>
          </div>
        </main>
      </div>
    </div>
  ))
  ```

Note that if you're copy-pasting this example, it uses [Tailwind CSS](https://tailwindcss.com), so you'll have to set that up first. See the [setup ui](./cli-commands.md#setup-ui) CLI command to add it to your project.

:::note Can I customize the development one?

As it's part of the RedwoodJS framework, you can't _change_ the dev fatal error page - but you can always build your own that takes the same props. If there's a feature you want to add to the built-in version, let us know on the [forums](https://community.redwoodjs.com/).

:::

## `NotFoundPage`

Every Redwood project ships with a default `NotFoundPage` located in `web/src/pages/NotFoundPage`.

But just because it's called `NotFoundPage` doesn't mean the router knows that. The only way the router knows which page is the `NotFoundPage` is via the `notfound` prop, which tells the router what to render when no routes match:

```jsx title="web/src/Routes.js"
import { Router, Route } from '@redwoodjs/router'

const Routes = () => (
  <Router>
    // highlight-next-line
    <Route notfound page={NotFoundPage} />
  </Router>
)

export default Routes
```

### Customizing the `NotFoundPage`

By default, the `NotFoundPage` is a basic HTML page with internal styles:

```jsx title="web/src/pages/NotFoundPage/NotFoundPage.js"
export default () => (
  <main>
    // ... some custom css
    <section>
      <h1>
        <span>404 Page Not Found</span>
      </h1>
    </section>
  </main>
)
```

You're free to customize it however you like. You can change the markup and even use CSS or UI libraries to style it.
Here's an example using [Tailwind CSS](https://tailwindcss.com).
(See the [setup ui](./cli-commands.md#setup-ui) CLI command to add it to your project.)

![custom_not_found](/img/router/custom_not_found_page.png)

```jsx title="web/src/pages/NotFoundPage/NotFoundPage.js"
import { Link, routes } from '@redwoodjs/router'

export default () => (
  <div className="bg-white min-h-full px-4 py-16 sm:px-6 sm:py-24 md:grid md:place-items-center lg:px-8">
    <div className="max-w-max mx-auto">
      <main className="sm:flex">
        <p className="text-4xl font-extrabold text-red-600 sm:text-5xl">404</p>
        <div className="sm:ml-6">
          <div className="sm:border-l sm:border-gray-200 sm:pl-6">
            <h1 className="text-4xl font-extrabold text-gray-900 tracking-tight sm:text-5xl">
              Page not found
            </h1>
            <p className="mt-1 text-base text-gray-500">
              Check the URL in the address bar and please try again.
            </p>
          </div>
          <div className="mt-10 flex space-x-3 sm:border-l sm:border-transparent sm:pl-6">
            <Link
              to={routes.home()}
              className="inline-flex items-center px-4 py-2 border border-transparent text-sm font-medium rounded-md shadow-sm text-white bg-red-600 hover:bg-red-700 focus:outline-none focus:ring-2 focus:ring-offset-2 focus:ring-red-500"
            >
              Home
            </Link>
            <Link
              to={routes.support()}
              className="inline-flex items-center px-4 py-2 border border-transparent text-sm font-medium rounded-md text-red-700 bg-red-100 hover:bg-red-200 focus:outline-none focus:ring-2 focus:ring-offset-2 focus:ring-red-500"
            >
              Get Help
            </Link>
          </div>
        </div>
      </main>
    </div>
  </div>
)
```

While the `notfound` route can't be nested in a `Set` like other routes, you can still wrap it in Layouts by importing them into the page:

```jsx title="web/src/pages/NotFoundPage/NotFoundPage.js"
// highlight-next-line
import MainLayout from 'src/layouts/MainLayout/MainLayout'

export default () => (
  // highlight-next-line
  <MainLayout>
    <main>
      <section>
        <h1>
          <span>404 Page Not Found</span>
        </h1>
      </section>
    </main>
  // highlight-next-line
  </MainLayout>
)
```

This means that the `NotFoundPage` can use Redwood features like Cells or auth to construct navigation options or detailed header and footer content to help your users find their way back to the main application.<|MERGE_RESOLUTION|>--- conflicted
+++ resolved
@@ -447,17 +447,6 @@
 }
 ```
 
-<<<<<<< HEAD
-## useRouteName
-
-Use the `useRouteName()` hook to get the name of the current route (the page
-the user is currently visiting). The name can then also be used with `routes`
-if you need to dynamically get the url to the current page:
-
-```jsx
-const routeName = useRouteName()
-const routeUrl = routeName ? routes[routeName]() : undefined
-=======
 ## useRoutePaths
 
 `useRoutePaths()` is a React hook you can use to get a map of all routes mapped to their literal paths, as they're defined in your routes file.
@@ -497,7 +486,17 @@
 ```jsx
 const routePaths = useRoutePaths()
 const aboutPath = routePaths.about // Also returns "/about"
->>>>>>> f3e1c37f
+```
+
+## useRouteName
+
+Use the `useRouteName()` hook to get the name of the current route (the page
+the user is currently visiting). The name can then also be used with `routes`
+if you need to dynamically get the url to the current page:
+
+```jsx
+const routeName = useRouteName()
+const routeUrl = routeName ? routes[routeName]() : undefined
 ```
 
 ## Navigation
