--- conflicted
+++ resolved
@@ -12,964 +12,12 @@
 - Azure Active Directory _([Repo on GitHub](https://github.com/AzureAD/microsoft-authentication-library-for-js))_
 - Clerk _([Website](https://clerk.dev))_
 - Firebase _([Documentation Website](https://firebase.google.com/docs/auth))_
-<<<<<<< HEAD
-- Supabase _([Documentation Website](https://supabase.io/docs/guides/auth))_
-- Ethereum _([Repo on GitHub](https://github.com/oneclickdapp/ethereum-auth))_
-- Nhost _([Documentation Website](https://docs.nhost.io/platform/authentication))_
-- Custom
-- [Contribute one](https://github.com/redwoodjs/redwood/tree/main/packages/auth), it's SuperEasy™!
-
-> 👉 Check out the [Auth Playground](https://github.com/redwoodjs/playground-auth).
-
-## Self-hosted Auth Installation and Setup
-
-Redwood's own **dbAuth** provides several benefits:
-
-- Use your own database for storing user credentials
-- Use your own login, signup and forgot password pages (or use Redwood's pre-built ones)
-- Customize login session length
-- No external dependencies
-- No user data ever leaves your servers
-- No additional charges/limits based on number of users
-- No third party service outages affecting your site
-
-And potentially one large drawback:
-
-- Use your own database for storing user credentials
-
-However, we're following best practices for storing these credentials:
-
-1. Users' passwords are [salted and hashed](https://auth0.com/blog/adding-salt-to-hashing-a-better-way-to-store-passwords/) with PBKDF2 before being stored
-2. Plaintext passwords are never stored anywhere, and only transferred between client and server during the login/signup phase (and hopefully only over HTTPS)
-3. Our logger scrubs sensitive parameters (like `password`) before they are output
-
-Even if you later decide you want to let someone else handle your user data for you, dbAuth is a great option for getting up and running quickly (we even have a generator for creating basic login and signup pages for you).
-
-### How It Works
-
-dbAuth relies on good ol' fashioned cookies to determine whether a user is logged in or not. On an attempted login, a serverless function on the api-side checks whether a user exists with the given username (internally, dbAuth refers to this field as _username_ but you can use anything you want, like an email address). If a user with that username is found, does their salted and hashed password match the one in the database?
-
-If so, an [HttpOnly](https://owasp.org/www-community/HttpOnly), [Secure](https://owasp.org/www-community/controls/SecureCookieAttribute), [SameSite](https://owasp.org/www-community/SameSite) cookie (dbAuth calls this the "session cookie") is sent back to the browser containing the ID of the user. The content of the cookie is a simple string, but AES encrypted with a secret key (more on that later).
-
-When the user makes a GraphQL call, we decrypt the cookie and make sure that the user ID contained within still exists in the database. If so, the request is allowed to proceed.
-
-If there are any shenanigans detected (the cookie can't be decrypted properly, or the user ID found in the cookie does not exist in the database) the user is immediately logged out by expiring the session cookie.
-
-### Setup
-
-A single CLI command will get you everything you need to get dbAuth working, minus the actual login/signup pages:
-
-    yarn rw setup auth dbAuth
-
-Read the post-install instructions carefully as they contain instructions for adding database fields for the hashed password and salt, as well as how to configure the auth serverless function based on the name of the table that stores your user data. Here they are, but could change in future releases:
-
-> You will need to add a couple of fields to your User table in order to store a hashed password and salt:
->
->     model User {
->       id             Int @id @default(autoincrement())
->       email          String  @unique
->       hashedPassword      String    // <─┐
->       salt                String    // <─┼─ add these lines
->       resetToken          String?   // <─┤
->       resetTokenExpiresAt DateTime? // <─┘
->     }
->
-> If you already have existing user records you will need to provide a default value or Prisma complains, so change those to:
->
->     hashedPassword String @default("")
->     salt           String @default("")
->
-> You'll need to let Redwood know what field you're using for your users' `id` and `username` fields In this case we're using `id` and `email`, so update those in the `authFields` config in `/api/src/functions/auth.js` (this is also the place to tell Redwood if you used a different name for the `hashedPassword` or `salt` fields):
->
->     authFields: {
->       id: 'id',
->       username: 'email',
->       hashedPassword: 'hashedPassword',
->       salt: 'salt',
->       resetToken: 'resetToken',
->       resetTokenExpiresAt: 'resetTokenExpiresAt',
->     },
->
-> To get the actual user that's logged in, take a look at `getCurrentUser()` in `/api/src/lib/auth.js`. We default it to something simple, but you may use different names for your model or unique ID fields, in which case you need to update those calls (instructions are in the comment above the code).
->
-> Finally, we created a `SESSION_SECRET` environment variable for you in `.env`. This value should NOT be checked into version control and should be unique for each environment you deploy to. If you ever need to log everyone out of your app at once change this secret to a new value. To create a new secret, run:
->
->     yarn rw g secret
->
-> Need simple Login, Signup and Forgot Password pages? Of course we have a generator for those:
->
->     yarn rw generate dbAuth
-
-Note that if you change the fields named `hashedPassword` and `salt`, and you have some verbose logging in your app, you'll want to scrub those fields from appearing in your logs. See the [Redaction](logger.md#redaction) docs for info.
-
-### Scaffolding Login/Signup/Forgot Password Pages
-
-If you don't want to create your own login, signup and forgot password pages from scratch we've got a generator for that:
-
-    yarn rw g dbAuth
-
-The default routes will make them available at `/login`, `/signup`, `/forgot-password`, and `/reset-password` but that's easy enough to change. Again, check the post-install instructions for one change you need to make to those pages: where to redirect the user to once their login/signup is successful.
-
-If you'd rather create your own, you might want to start from the generated pages anyway as they'll contain the other code you need to actually submit the login credentials or signup fields to the server for processing.
-
-### Configuration
-
-Almost all config for dbAuth lives in `api/src/functions/auth.js` in the object you give to the `DbAuthHandler` initialization. The comments above each key will explain what goes where. Here's an overview of the more important options:
-
-#### login.handler()
-
-If you want to do something other than immediately let a user log in if their username/password is correct, you can add additional logic in `login.handler()`. For example, if a user's credentials are correct, but they haven't verified their email address yet, you can throw an error in this function with the appropriate message and then display it to the user. If the login should proceed, simply return the user that was passed as the only argument to the function:
-
-```jsx
-login: {
-  handler: (user) => {
-    if (!user.verified) {
-      throw new Error('Please validate your email first!')
-    } else {
-      return user
-    }
-  }
-}
-```
-
-#### signup.handler()
-
-This function should contain the code needed to actually create a user in your database. You will receive a single argument which is an object with all of the fields necessary to create the user (`username`, `hashedPassword` and `salt`) as well as any additional fields you included in your signup form in an object called `userAttributes`:
-
-```jsx
-signup: {
-  handler: ({ username, hashedPassword, salt, userAttributes }) => {
-    return db.user.create({
-      data: {
-        email: username,
-        hashedPassword: hashedPassword,
-        salt: salt,
-        name: userAttributes.name,
-      },
-    })
-  }
-}
-```
-
-Before `signup.handler()` is invoked, dbAuth will check that the username is unique in the database and throw an error if not.
-
-There are three things you can do within this function depending on how you want the signup to proceed:
-
-1. If everything is good and the user should be logged in after signup: return the user you just created
-2. If the user is safe to create, but you do not want to log them in automatically: return a string, which will be returned by the `signUp()` function you called after destructuring it from `useAuth()` (see code snippet below)
-3. If the user should _not_ be able to sign up for whatever reason: throw an error in this function with the message to be displayed
-
-You can deal with case #2 by doing something like the following in a signup component/page:
-
-```jsx
-const { signUp } = useAuth()
-
-const onSubmit = async (data) => {
-  const response = await signUp({ ...data })
-
-  if (response.message) {
-    toast.error(response.message) // user created, but not logged in
-  } else {
-    toast.success('Welcome!') // user created and logged in
-    navigate(routes.dashboard())
-  }
-}
-```
-
-#### forgotPassword.handler()
-
-This handler is invoked if a user is found with the username/email that they submitted on the Forgot Password page, and that user will be passed as an argument. Inside this function is where you'll send the user a link to reset their password—via an email is most common. The link will, by default, look like:
-
-    https://example.com/reset-password?resetToken=${user.resetToken}
-
-If you changed the path to the Reset Password page in your routes you'll need to change it here. If you used another name for the `resetToken` database field, you'll need to change that here as well:
-
-    https://example.com/reset-password?resetKey=${user.resetKey}
-
-#### resetPassword.handler()
-
-This handler is invoked after the password has been successfully changed in the database. Returning something truthy (like `return user`) will automatically log the user in after their password is changed. If you'd like to return them to the login page and make them log in manually, `return false` and redirect the user in the Reset Password page.
-
-#### Cookie config
-
-These options determine how the cookie that tracks whether the client is authorized is stored in the browser. The default configuration should work for most use cases. If you serve your web and api sides from different domains you'll need to make some changes: set `SameSite` to `None` and then add [CORS configuration](#cors-config).
-
-```jsx
-cookie: {
-  HttpOnly: true,
-  Path: '/',
-  SameSite: 'Strict',
-  Secure: true,
-  // Domain: 'example.com',
-}
-```
-
-#### CORS config
-
-If you're using dbAuth and your api and web sides are deployed to different domains then you'll need to configure CORS for both GraphQL in general and dbAuth. You'll also need to enable a couple of options to be sure and send/accept credentials in XHR requests. For more info, see the complete [CORS doc](cors.md#cors-and-authentication).
-
-#### Error Messages
-
-There are several error messages that can be displayed, including:
-
-- Username/email not found
-- Incorrect password
-- Expired reset password token
-
-We've got some default error messages that sound nice, but may not fit the tone of your site. You can customize these error messages in `api/src/functions/auth.js` in the `errors` prop of each of the `login`, `signup`, `forgotPassword` and `resetPassword` config objects. The generated file contains tons of comments explaining when each particular error message may be shown.
-
-### Environment Variables
-
-#### Cookie Domain
-
-By default, the session cookie will not have the `Domain` property set, which a browser will default to be the [current domain only](https://developer.mozilla.org/en-US/docs/Web/HTTP/Cookies#define_where_cookies_are_sent). If your site is spread across multiple domains (for example, your site is at `example.com` but your api-side is deployed to `api.example.com`) you'll need to explicitly set a Domain so that the cookie is accessible to both.
-
-To do this, create an environment variable named `DBAUTH_COOKIE_DOMAIN` set to the root domain of your site, which will allow it to be read by all subdomains as well. For example:
-
-    DBAUTH_COOKIE_DOMAIN=example.com
-
-#### Session Secret Key
-
-If you need to change the secret key that's used to encrypt the session cookie, or deploy to a new target (each deploy environment should have its own unique secret key) we've got a CLI tool for creating a new one:
-
-    yarn rw g secret
-
-Note that the secret that's output is _not_ appended to your `.env` file or anything else, it's merely output to the screen. You'll need to put it in the right place after that.
-
-> The `.env` file is set to be ignored by git and not committed to version control. There is another file, `.env.defaults`, which is meant to be safe to commit and contain simple ENV vars that your dev team can share. The encryption key for the session cookie is NOT one of these shareable vars!
-
-## Third Party Providers Installation and Setup
-
-You will need to instantiate your authentication client and pass it to the `<AuthProvider>`. See instructions below for your specific provider.
-
-### Netlify Identity Widget
-
-+++ View Installation and Setup
-
-#### Installation
-
-The following CLI command will install required packages and generate boilerplate code and files for Redwood Projects:
-
-```bash
-yarn rw setup auth netlify
-```
-
-_If you prefer to manually install the package and add code_, run the following command and then add the required code provided in the next section.
-
-```bash
-cd web
-yarn add @redwoodjs/auth netlify-identity-widget
-```
-
-#### Setup
-
-You will need to enable Identity on your Netlify site.
-<!-- See [Netlify Identity Setup](tutorial/chapter4/authentication.md#netlify-identity-setup). -->
-
-```jsx title="web/src/App.js"
-import { AuthProvider } from '@redwoodjs/auth'
-import netlifyIdentity from 'netlify-identity-widget'
-import { isBrowser } from '@redwoodjs/prerender/browserUtils'
-import { FatalErrorBoundary } from '@redwoodjs/web'
-import { RedwoodApolloProvider } from '@redwoodjs/web/apollo'
-
-import FatalErrorPage from 'src/pages/FatalErrorPage'
-import Routes from 'src/Routes'
-
-import './index.css'
-
-isBrowser && netlifyIdentity.init()
-
-const App = () => (
-  <FatalErrorBoundary page={FatalErrorPage}>
-    <AuthProvider client={netlifyIdentity} type="netlify">
-      <RedwoodApolloProvider>
-        <Routes />
-      </RedwoodApolloProvider>
-    </AuthProvider>
-  </FatalErrorBoundary>
-)
-
-export default App
-```
-
-#### Netlify Identity Auth Provider Specific Setup
-
-See the Netlify Identity information within this doc's [Auth Provider Specific Integration](#auth-provider-specific-integration) section.
-
-+++
-
-### GoTrue-JS
-
-+++ View Installation and Setup
-
-#### Installation
-
-The following CLI command will install required packages and generate boilerplate code and files for Redwood Projects:
-
-```bash
-yarn rw setup auth goTrue
-```
-
-_If you prefer to manually install the package and add code_, run the following command and then add the required code provided in the next section.
-
-```bash
-cd web
-yarn add @redwoodjs/auth gotrue-js
-```
-
-#### Setup
-
-You will need to enable Identity on your Netlify site.
-<!-- See [Netlify Identity Setup](tutorial/chapter4/authentication.md#netlify-identity-setup). -->
-
-Add the GoTrue-JS package to the web side:
-
-```bash
-yarn workspace web add gotrue-js
-```
-
-Instantiate GoTrue and pass in your configuration. Be sure to set APIUrl to the API endpoint found in your Netlify site's Identity tab:
-
-```jsx title="web/src/App.js"
-import { AuthProvider } from '@redwoodjs/auth'
-import GoTrue from 'gotrue-js'
-import { FatalErrorBoundary } from '@redwoodjs/web'
-import { RedwoodApolloProvider } from '@redwoodjs/web/apollo'
-
-import FatalErrorPage from 'src/pages/FatalErrorPage'
-import Routes from 'src/Routes'
-
-import './index.css'
-
-const goTrueClient = new GoTrue({
-  APIUrl: 'https://MYAPP.netlify.app/.netlify/identity',
-  setCookie: true,
-})
-
-const App = () => (
-  <FatalErrorBoundary page={FatalErrorPage}>
-    <AuthProvider client={goTrueClient} type="goTrue">
-      <RedwoodApolloProvider>
-        <Routes />
-      </RedwoodApolloProvider>
-    </AuthProvider>
-  </FatalErrorBoundary>
-)
-
-export default App
-```
-
-+++
-
-### Auth0
-
-+++ View Installation and Setup
-
-#### Installation
-
-The following CLI command will install required packages and generate boilerplate code and files for Redwood Projects:
-
-```bash
-yarn rw setup auth auth0
-```
-
-_If you prefer to manually install the package and add code_, run the following command and then add the required code provided in the next section.
-
-```bash
-cd web
-yarn add @redwoodjs/auth @auth0/auth0-spa-js
-```
-
-#### Setup
-
-To get your application keys, only complete the ["Configure Auth0"](https://auth0.com/docs/quickstart/spa/react#get-your-application-keys) section of the SPA Quickstart guide.
-
-**NOTE** If you're using Auth0 with Redwood then you must also [create an API](https://auth0.com/docs/quickstart/spa/react/02-calling-an-api#create-an-api) and set the audience parameter, or you'll receive an opaque token instead of the required JWT token.
-
-The `useRefreshTokens` options is required for automatically extending sessions beyond that set in the initial JWT expiration (often 3600/1 hour or 86400/1 day).
-
-If you want to allow users to get refresh tokens while offline, you must also enable the Allow Offline Access switch in your Auth0 API Settings as part of setup configuration. See: [https://auth0.com/docs/tokens/refresh-tokens](https://auth0.com/docs/tokens/refresh-tokens)
-
-You can increase security by using refresh token rotation which issues a new refresh token and invalidates the predecessor token with each request made to Auth0 for a new access token.
-
-Rotating the refresh token reduces the risk of a compromised refresh token. For more information, see: [https://auth0.com/docs/tokens/refresh-tokens/refresh-token-rotation](https://auth0.com/docs/tokens/refresh-tokens/refresh-token-rotation).
-
-> **Including Environment Variables in Serverless Deployment:** in addition to adding the following env vars to your deployment hosting provider, you _must_ take an additional step to include them in your deployment build process. Using the names exactly as given below, follow the instructions in [this document](environment-variables.md) to include them in your `redwood.toml`.
-
-```jsx title="web/src/App.js"
-import { AuthProvider } from '@redwoodjs/auth'
-import { Auth0Client } from '@auth0/auth0-spa-js'
-import { FatalErrorBoundary } from '@redwoodjs/web'
-import { RedwoodApolloProvider } from '@redwoodjs/web/apollo'
-
-import FatalErrorPage from 'src/pages/FatalErrorPage'
-import Routes from 'src/Routes'
-
-import './index.css'
-
-const auth0 = new Auth0Client({
-  domain: process.env.AUTH0_DOMAIN,
-  client_id: process.env.AUTH0_CLIENT_ID,
-  redirect_uri: process.env.AUTH0_REDIRECT_URI,
-
-  // ** NOTE ** Storing tokens in browser local storage provides persistence across page refreshes and browser tabs.
-  // However, if an attacker can achieve running JavaScript in the SPA using a cross-site scripting (XSS) attack,
-  // they can retrieve the tokens stored in local storage.
-  // https://auth0.com/docs/libraries/auth0-spa-js#change-storage-options
-  cacheLocation: 'localstorage',
-  audience: process.env.AUTH0_AUDIENCE,
-
-  // @MARK: useRefreshTokens is required for automatically extending sessions
-  // beyond that set in the initial JWT expiration.
-  //
-  // @MARK: https://auth0.com/docs/tokens/refresh-tokens
-  // useRefreshTokens: true,
-})
-
-const App = () => (
-  <FatalErrorBoundary page={FatalErrorPage}>
-    <AuthProvider client={auth0} type="auth0">
-      <RedwoodApolloProvider>
-        <Routes />
-      </RedwoodApolloProvider>
-    </AuthProvider>
-  </FatalErrorBoundary>
-)
-
-export default App
-```
-
-#### Login and Logout Options
-
-When using the Auth0 client, `login` and `logout` take `options` that can be used to override the client config:
-
-- `returnTo`: a permitted logout url set in Auth0
-- `redirectTo`: a target url after login
-
-The latter is helpful when an unauthenticated user visits a Private route, but then is redirected to the `unauthenticated` route. The Redwood router will place the previous requested path in the pathname as a `redirectTo` parameter which can be extracted and set in the Auth0 `appState`. That way, after successfully logging in, the user will be directed to this `targetUrl` rather than the config's callback.
-
-```jsx
-const UserAuthTools = () => {
-  const { loading, isAuthenticated, logIn, logOut } = useAuth()
-
-  if (loading) {
-    // auth is rehydrating
-    return null
-  }
-
-  return (
-    <Button
-      onClick={async () => {
-        if (isAuthenticated) {
-          await logOut({ returnTo: process.env.AUTH0_REDIRECT_URI })
-        } else {
-          const searchParams = new URLSearchParams(window.location.search)
-          await logIn({
-            appState: { targetUrl: searchParams.get('redirectTo') },
-          })
-        }
-      }}
-    >
-      {isAuthenticated ? 'Log out' : 'Log in'}
-    </Button>
-  )
-}
-```
-
-#### Auth0 Auth Provider Specific Setup
-
-See the Auth0 information within this doc's [Auth Provider Specific Integration](#auth-provider-specific-integration) section.
-
-+++
-
-### Clerk
-
-+++ View Installation and Setup
-
-#### Installation
-
-The following CLI command will install required packages and generate boilerplate code and files for Redwood Projects:
-
-```bash
-yarn rw setup auth clerk
-```
-
-#### Setup
-
-To get started with Clerk, sign up on [their website](https://clerk.dev/) and create an application, or follow their [RedwoodJS Blog Tutorial with Clerk](https://clerk.dev/tutorials/redwoodjs-blog-tutorial-with-clerk) that has an [example repo](https://github.com/redwoodjs/redwood-tutorial) already setup.
-
-It's important that the `ClerkAuthProvider` added to your `App.{js|ts}` file during setup is within the `RedwoodProvider` and around Redwood's `AuthProvider`:
-
-```tsx {4,10} title="web/src/App.{js|ts}"
-const App = () => (
-  <FatalErrorBoundary page={FatalErrorPage}>
-    <RedwoodProvider titleTemplate="%PageTitle | %AppTitle">
-      <ClerkAuthProvider>
-        <AuthProvider type="clerk">
-          <RedwoodApolloProvider>
-            <Routes />
-          </RedwoodApolloProvider>
-        </AuthProvider>
-      </ClerkAuthProvider>
-    </RedwoodProvider>
-  </FatalErrorBoundary>
-)
-```
-
-The [RedwoodJS Blog Tutorial with Clerk](https://clerk.dev/tutorials/redwoodjs-blog-tutorial-with-clerk) also explains how to use `@clerk/clerk-react` components with Redwood's `useAuth()` hook:
-
-```tsx
-import { UserButton, SignInButton } from '@clerk/clerk-react'
-
-// ...
-
-{
-  isAuthenticated ? (
-    <UserButton afterSignOutAll={window.location.href} />
-  ) : (
-    <SignInButton mode="modal">
-      <button>Log in</button>
-    </SignInButton>
-  )
-}
-```
-
-Applications in Clerk have different instances. By default, there's one for development, one for staging, and one for production. You'll need to pull three values from one of these instances. We recommend storing the development values in your local `.env` file and using the staging and production values in the appropriate env setups for your hosting platform when you deploy.
-
-The three values you'll need from Clerk are your instance's "Frontend API Key" url, a "Backend API key" and a "JWT verification key", all from your instance's settings under "API Keys". The Frontend API url should be stored in an env variable named `CLERK_FRONTEND_API_URL`. The Backend API key should be named `CLERK_API_KEY`. Finally, the JWT key should be named `CLERK_JWT_KEY`
-
-Otherwise, feel free to configure your instances however you wish with regards to their appearance and functionality.
-
-> **Including Environment Variables in Serverless Deploys**
->
-> In addition to adding these env vars to your local `.env` file or deployment hosting provider, you _must_ take an additional step to include them in your deployment build process. Using the names exactly as given above, follow the instructions in [this document](environment-variables.md). You need to expose the `CLERK_FRONTEND_API_URL` variable to the `web` side.
-
-#### Login and Logout Options
-
-When using the Clerk client, `login` and `signUp` take an `options` object that can be used to override the client config.
-
-For `login` the `options` may contain all the options listed at the Clerk [props documentation for login](https://docs.clerk.dev/reference/clerkjs/clerk#signinprops).
-
-For `signUp` the `options` may contain all the options listed at the Clerk [props documentation for signup](https://docs.clerk.dev/reference/clerkjs/clerk#signupprops).
-
-#### Avoiding Feature Duplication Confusion
-
-Redwood's integration of Clerk is based on [Clerk's React SDK](https://docs.clerk.dev/reference/clerk-react). This means there is some duplication between the features available through that SDK and the ones available in the `@redwoodjs/auth` package - such as the alternatives of using Clerk's `SignedOut` component to redirect users away from a private page vs. using Redwood's `Private` route wrapper. In general, we would recommend you use the **Redwood** way of doing things when possible, as that is more likely to function harmoniously with the rest of Redwood. That being said, though, there are some great features in Clerk's SDK that you will be able to now use in your app, such as the `UserButton` and `UserProfile` components.
-
-+++
-
-### Azure Active Directory
-
-+++ View Installation and Setup
-
-> **Azure AD B2C Compatibility Note**
->
->  Microsoft [Azure AD B2C](https://docs.microsoft.com/en-us/azure/active-directory-b2c/overview) auth product *is* compatible with this auth provider. See below for additional configuration details.
-
-#### Installation
-
-The following CLI command will install required packages and generate boilerplate code and files for Redwood Projects:
-
-```bash
-yarn rw setup auth azureActiveDirectory
-```
-
-_If you prefer to manually install the package and add code_, run the following command and then add the required code provided in the next section.
-
-```bash
-cd web
-yarn add @azure/msal-browser
-```
-
-#### Setup
-
-To get your application credentials, create an [App Registration](https://docs.microsoft.com/en-us/azure/active-directory/develop/scenario-spa-app-registration) using in your Azure Active Directory tenant and make sure you configure as a [MSAL.js 2.0 with auth code flow](https://docs.microsoft.com/en-us/azure/active-directory/develop/scenario-spa-app-registration#redirect-uri-msaljs-20-with-auth-code-flow) registration. Take a note of your generated _Application ID_ (client), and the _Directory ID_ (tenant).
-
-[Learn more about authorization code flow](https://docs.microsoft.com/en-us/azure/active-directory/develop/reference-third-party-cookies-spas).
-
-##### Redirect URIs
-
-Enter allowed redirect urls for the integrations, e.g. `http://localhost:8910/login`. This will be the `AZURE_ACTIVE_DIRECTORY_REDIRECT_URI` environment variable, and suggestively `AZURE_ACTIVE_DIRECTORY_LOGOUT_REDIRECT_URI`.
-
-#### Authority
-
-The Authority is a URL that indicates a directory that MSAL can request tokens from which you can read about [here](https://docs.microsoft.com/en-us/azure/active-directory/develop/msal-client-application-configuration#authority). However, you most likely want to have e.g. `https://login.microsoftonline.com/<tenant>` as Authority URL, where `<tenant>` is the Azure Active Directory tenant id. This will be the `AZURE_ACTIVE_DIRECTORY_AUTHORITY` environment variable.
-
-```jsx title="web/src/App.js"
-import { AuthProvider } from '@redwoodjs/auth'
-import { PublicClientApplication } from '@azure/msal-browser'
-import { FatalErrorBoundary } from '@redwoodjs/web'
-import { RedwoodApolloProvider } from '@redwoodjs/web/apollo'
-
-import FatalErrorPage from 'src/pages/FatalErrorPage'
-import Routes from 'src/Routes'
-
-import './index.css'
-
-const azureActiveDirectoryClient = new PublicClientApplication({
-  auth: {
-    clientId: process.env.AZURE_ACTIVE_DIRECTORY_CLIENT_ID,
-    authority: process.env.AZURE_ACTIVE_DIRECTORY_AUTHORITY,
-    redirectUri: process.env.AZURE_ACTIVE_DIRECTORY_REDIRECT_URI,
-    postLogoutRedirectUri: process.env.AZURE_ACTIVE_DIRECTORY_LOGOUT_REDIRECT_URI,
-  },
-})
-
-const App = () => (
-  <FatalErrorBoundary page={FatalErrorPage}>
-    <AuthProvider client={azureActiveDirectoryClient} type="azureActiveDirectory">
-      <RedwoodApolloProvider>
-        <Routes />
-      </RedwoodApolloProvider>
-    </AuthProvider>
-  </FatalErrorBoundary>
-)
-
-export default App
-```
-
-#### Roles
-
-To setup your App Registration with custom roles and have them exposed via the `roles` claim, follow [this documentation](https://docs.microsoft.com/en-us/azure/active-directory/develop/howto-add-app-roles-in-azure-ad-apps).
-
-#### Login Options
-
-Options in method `logIn(options?)` is of type [RedirectRequest](https://azuread.github.io/microsoft-authentication-library-for-js/ref/modules/_azure_msal_browser.html#redirectrequest) and is a good place to pass in optional [scopes](https://docs.microsoft.com/en-us/graph/permissions-reference#user-permissions) to be authorized. By default, MSAL sets `scopes` to [/.default](https://docs.microsoft.com/en-us/azure/active-directory/develop/v2-permissions-and-consent#the-default-scope) which is built in for every application that refers to the static list of permissions configured on the application registration. Furthermore, MSAL will add `openid` and `profile` to all requests. In example below we explicit include `User.Read.All` to the login scope.
-
-```jsx
-await logIn({
-  scopes: ['User.Read.All'], // becomes ['openid', 'profile', 'User.Read.All']
-})
-```
-
-See [loginRedirect](https://azuread.github.io/microsoft-authentication-library-for-js/ref/classes/_azure_msal_browser.publicclientapplication.html#loginredirect), [PublicClientApplication](https://azuread.github.io/microsoft-authentication-library-for-js/ref/classes/_azure_msal_browser.publicclientapplication.html) class and [Scopes Behavior](https://github.com/AzureAD/microsoft-authentication-library-for-js/blob/dev/lib/msal-core/docs/scopes.md#scopes-behavior) for more documentation.
-
-#### getToken Options
-
-Options in method `getToken(options?)` is of type [RedirectRequest](https://azuread.github.io/microsoft-authentication-library-for-js/ref/modules/_azure_msal_browser.html#redirectrequest). By default, `getToken` will be called with scope `['openid', 'profile']`. As Azure Active Directory apply [incremental consent](https://github.com/AzureAD/microsoft-authentication-library-for-js/blob/dev/lib/msal-browser/docs/resources-and-scopes.md#dynamic-scopes-and-incremental-consent), we can extend the permissions from the login example by including another scope, for example `Mail.Read`.
-
-```jsx
-await getToken({
-  scopes: ['Mail.Read'], // becomes ['openid', 'profile', 'User.Read.All', 'Mail.Read']
-})
-```
-
-See [acquireTokenSilent](https://azuread.github.io/microsoft-authentication-library-for-js/ref/classes/_azure_msal_browser.publicclientapplication.html#acquiretokensilent), [Resources and Scopes](https://github.com/AzureAD/microsoft-authentication-library-for-js/blob/dev/lib/msal-browser/docs/resources-and-scopes.md#resources-and-scopes) or [full class documentation](https://pub.dev/documentation/msal_js/latest/msal_js/PublicClientApplication-class.html#constructors) for more documentation.
-
-### Azure AD B2C specific configuration
-
-Using Azure AD B2C with [hosted user flows](https://docs.microsoft.com/en-us/azure/active-directory-b2c/add-sign-up-and-sign-in-policy?pivots=b2c-user-flow) requires 2 extra settings
-
-#### Update the .env file:
-
-- [MS Documentation about B2C JWT Issuer](https://docs.microsoft.com/en-us/azure/active-directory-b2c/tokens-overview)
-
-- [MS Documentation about MSAL, Azure B2C (authority|known authorities) parameters](https://github.com/AzureAD/microsoft-authentication-library-for-js/blob/dev/lib/msal-browser/docs/working-with-b2c.md
-)
-
-``` bash title="./.env"
-
-AZURE_ACTIVE_DIRECTORY_AUTHORITY=https://{your-microsoft-tenant-name}.b2clogin.com/{{your-microsoft-tenant-name}}.onmicrosoft.com/{{your-microsoft-user-flow-id}}
-
-AZURE_ACTIVE_DIRECTORY_JWT_ISSUER=https://{{your_microsoft_tenant_name}}.b2clogin.com/{{your_microsoft_tenant_id}}/v2.0/
-
-AZURE_ACTIVE_DIRECTORY_KNOWN_AUTHORITY=https://{{ms_tenant_name}}.b2clogin.com
-
-```
-
-#### Update const activeDirectoryClient instance
- This lets the MSAL (Microsoft Authenication Library) web side client know about our new B2C allowed authority that we defined in the .env file
-``` jsx title="./web/App.jsx|.tsx
-
-const azureActiveDirectoryClient = new PublicClientApplication({
-    auth: {
-      clientId: process.env.AZURE_ACTIVE_DIRECTORY_CLIENT_ID,
-      authority: process.env.AZURE_ACTIVE_DIRECTORY_AUTHORITY,
-      redirectUri: process.env.AZURE_ACTIVE_DIRECTORY_REDIRECT_URI,
-      postLogoutRedirectUri: process.env.AZURE_ACTIVE_DIRECTORY_LOGOUT_REDIRECT_URI,
-      // highlight-next-line
-      knownAuthorities:[process.env.AZURE_ACTIVE_DIRECTORY_KNOWN_AUTHORITY]
-    },
-  })
-```
-
-Now you can call the login and logout functions from useAuth(), and everything should just work®
-
-+++
-
-### Magic.Link
-
-+++ View Installation and Setup
-
-#### Installation
-
-The following CLI command will install required packages and generate boilerplate code and files for Redwood Projects:
-
-```bash
-yarn rw setup auth magicLink
-```
-
-_If you prefer to manually install the package and add code_, run the following command and then add the required code provided in the next section.
-
-```bash
-cd web
-yarn add @redwoodjs/auth magic-sdk
-```
-
-#### Setup
-
-To get your application keys, go to [dashboard.magic.link](https://dashboard.magic.link/) then navigate to the API keys add them to your `.env`.
-
-> **Including Environment Variables in Serverless Deployment:** in addition to adding the following env vars to your deployment hosting provider, you _must_ take an additional step to include them in your deployment build process. Using the names exactly as given below, follow the instructions in [this document](environment-variables.md) to "Whitelist them in your `redwood.toml`".
-
-```jsx title="web/src/App.js|tsx"
-import { useAuth, AuthProvider } from '@redwoodjs/auth'
-import { Magic } from 'magic-sdk'
-import { FatalErrorBoundary } from '@redwoodjs/web'
-import { RedwoodApolloProvider } from '@redwoodjs/web/apollo'
-
-import FatalErrorPage from 'src/pages/FatalErrorPage'
-import Routes from 'src/Routes'
-
-import './index.css'
-
-const m = new Magic(process.env.MAGICLINK_PUBLIC)
-
-const App = () => (
-  <FatalErrorBoundary page={FatalErrorPage}>
-    <AuthProvider client={m} type="magicLink">
-      <RedwoodApolloProvider useAuth={useAuth}>
-        <Routes />
-      </RedwoodApolloProvider>
-    </AuthProvider>
-  </FatalErrorBoundary>
-)
-
-export default App
-```
-
-```jsx title="web/src/Routes.js|tsx"
-import { useAuth } from '@redwoodjs/auth'
-import { Router, Route } from '@redwoodjs/router'
-
-const Routes = () => {
-  return (
-    <Router useAuth={useAuth}>
-      <Route path="/" page={HomePage} name="home" />
-      <Route notfound page={NotFoundPage} />
-    </Router>
-  )
-}
-
-export default Routes
-```
-
-#### Magic.Link Auth Provider Specific Integration
-
-See the Magic.Link information within this doc's [Auth Provider Specific Integration](#auth-provider-specific-integration) section.
-+++
-
-### Firebase
-
-+++ View Installation and Setup
-
-#### Installation
-
-The following CLI command will install required packages and generate boilerplate code and files for Redwood Projects:
-
-```bash
-yarn rw setup auth firebase
-```
-
-#### Setup
-
-We're using [Firebase Google Sign-In](https://firebase.google.com/docs/auth/web/google-signin), so you'll have to follow the ["Before you begin"](https://firebase.google.com/docs/auth/web/google-signin#before_you_begin) steps in this guide. **Only** follow the "Before you begin" parts.
-
-> **Including Environment Variables in Serverless Deployment:** in addition to adding the following env vars to your deployment hosting provider, you _must_ take an additional step to include them in your deployment build process. Using the names exactly as given below, follow the instructions in [this document](https://redwoodjs.com/docs/environment-variables) to "Whitelist them in your `redwood.toml`".
-
-```jsx title="web/src/App.js"
-import { AuthProvider } from '@redwoodjs/auth'
-import { initializeApp, getApps, getApp } from '@firebase/app'
-import * as firebaseAuth from '@firebase/auth'
-import { FatalErrorBoundary } from '@redwoodjs/web'
-import { RedwoodApolloProvider } from '@redwoodjs/web/apollo'
-
-import FatalErrorPage from 'src/pages/FatalErrorPage'
-import Routes from 'src/Routes'
-
-import './index.css'
-
-const firebaseClientConfig = {
-  apiKey: process.env.FIREBASE_API_KEY,
-  authDomain: process.env.FIREBASE_AUTH_DOMAIN,
-  databaseURL: process.env.FIREBASE_DATABASE_URL,
-  projectId: process.env.FIREBASE_PROJECT_ID,
-  storageBucket: process.env.FIREBASE_STORAGE_BUCKET,
-  messagingSenderId: process.env.FIREBASE_MESSAGING_SENDER_ID,
-  appId: process.env.FIREBASE_APP_ID,
-}
-
-const firebaseApp = ((config) => {
-  const apps = getApps()
-  if (!apps.length) {
-    initializeApp(config)
-  }
-  return getApp()
-})(firebaseConfig)
-
-export const firebaseClient = {
-  firebaseAuth,
-  firebaseApp,
-}
-
-const App = () => (
-  <FatalErrorBoundary page={FatalErrorPage}>
-    <AuthProvider client={firebaseClient} type="firebase">
-      <RedwoodApolloProvider>
-        <Routes />
-      </RedwoodApolloProvider>
-    </AuthProvider>
-  </FatalErrorBoundary>
-)
-
-export default App
-```
-
-#### Usage
-
-```jsx
-const UserAuthTools = () => {
-  const { loading, isAuthenticated, logIn, logOut } = useAuth()
-
-  if (loading) {
-    return null
-  }
-
-  return (
-    <Button
-      onClick={async () => {
-        if (isAuthenticated) {
-          await logOut()
-          navigate('/')
-        } else {
-          await logIn()
-        }
-      }}
-    >
-      {isAuthenticated ? 'Log out' : 'Log in'}
-    </Button>
-  )
-}
-```
-
-#### Firebase Auth Provider Specific Integration
-
-See the Firebase information within this doc's [Auth Provider Specific Integration](#auth-provider-specific-integration) section.
-+++
-
-### Supabase
-
-+++ View Installation and Setup
-
-#### Installation
-
-The following CLI command will install required packages and generate boilerplate code and files for Redwood Projects:
-
-```bash
-yarn rw setup auth supabase
-```
-
-#### Setup
-
-Update your .env file with the following settings supplied when you created your new Supabase project:
-
-- `SUPABASE_URL` with the unique Supabase URL for your project
-- `SUPABASE_KEY` with the unique Supabase Key that identifies which API KEY to use
-- `SUPABASE_JWT_SECRET` with the secret used to sign and verify the JSON Web Token (JWT)
-
-You can find these values in your project's dashboard under Settings -> API.
-
-For full Supabase documentation, see: <https://supabase.io/docs>
-
-#### Usage
-
-Supabase supports several sign in methods:
-
-- email/password
-- passwordless via emailed magiclink
-- authenticate via phone with SMS based OTP (One-Time Password) tokens. See: [SMS OTP with Twilio](https://supabase.io/docs/guides/auth/auth-twilio)
-- Sign in with redirect. You can control where the user is redirected to after they are logged in via a `redirectTo` option.
-- Sign in with a valid refresh token that was returned on login.
-- Sign in using third-party providers/OAuth via
-  - [Apple](https://supabase.io/docs/guides/auth/auth-apple)
-  - Azure Active Directory
-  - [Bitbucket](https://supabase.io/docs/guides/auth/auth-bitbucket)
-  - [Discord](https://supabase.io/docs/guides/auth/auth-discord)
-  - [Facebook](https://supabase.io/docs/guides/auth/auth-facebook)
-  - [GitHub](https://supabase.io/docs/guides/auth/auth-github)
-  - [GitLab](https://supabase.io/docs/guides/auth/auth-gitlab)
-  - [Google](https://supabase.io/docs/guides/auth/auth-google)
-  - [Twitch](https://supabase.io/docs/guides/auth/auth-twitch)
-  - [Twitter](https://supabase.io/docs/guides/auth/auth-twitter)
-- Sign in with a [valid refresh token](https://supabase.io/docs/reference/javascript/auth-signin#sign-in-using-a-refresh-token-eg-in-react-native) that was returned on login. Used e.g. in React Native.
-- Sign in with scopes. If you need additional data from an OAuth provider, you can include a space-separated list of `scopes` in your request options to get back an OAuth `provider_token`.
-
-Depending on the credentials provided:
-
-- A user can sign up either via email or sign in with supported OAuth provider: `'apple' | 'azure' | 'bitbucket' | 'discord' | 'facebook' | 'github' | 'gitlab' | 'google' | 'twitch' | 'twitter'`
-- If you sign in with a valid refreshToken, the current user will be updated
-- If you provide email without a password, the user will be sent a magic link.
-- The magic link's destination URL is determined by the SITE_URL config variable. To change this, you can go to Authentication -> Settings on `app.supabase.io` for your project.
-- Specifying an OAuth provider will open the browser to the relevant login page
-- Note: You must enable and configure the OAuth provider appropriately. To configure these providers, you can go to Authentication -> Settings on `app.supabase.io` for your project.
-- Note: To authenticate using SMS based OTP (One-Time Password) you will need a [Twilio](https://www.twilio.com/try-twilio) account
-
-For Supabase Authentication documentation, see: <https://supabase.io/docs/guides/auth>
-
-+++
-
-### Ethereum
-
-+++ View Installation and Setup
-
-#### Installation
-
-The following CLI command will install required packages and generate boilerplate code and files for Redwood Projects:
-
-```bash
-yarn rw setup auth ethereum
-```
-
-#### Setup
-
-To complete setup, you'll also need to update your `api` server manually. See https://github.com/oneclickdapp/ethereum-auth for instructions.
-
-+++
-
-### Nhost
-
-+++ View Installation and Setup
-
-#### Installation
-
-The following CLI command will install required packages and generate boilerplate code and files for Redwood Projects:
-
-```bash
-yarn rw setup auth nhost
-```
-
-#### Setup
-
-Update your .env file with the following setting which can be found on your Nhost project's dashboard.
-=======
 - Magic Links - Magic.js _([Repo on GitHub](https://github.com/MagicHQ/magic-js))_
 - Netlify Identity _([Repo on GitHub](https://github.com/netlify/netlify-identity-widget))_
 - Netlify GoTrue-JS _([Repo on GitHub](https://github.com/netlify/gotrue-js))_
 - Nhost _([Documentation Website](https://docs.nhost.io/platform/authentication))_
 - Supabase _([Documentation Website](https://supabase.io/docs/guides/auth))_
 - WalletConnect _([Repo on GitHub](https://github.com/oneclickdapp/ethereum-auth))_
->>>>>>> 4342d695
 
 You can also implement your own custom auth client. Check out the [Custom docs](auth/custom) for more info.
 
@@ -992,7 +40,7 @@
 
 export const MyComponent = () => {
   const { currentUser, isAuthenticated, logIn, logOut } = useAuth()
-  
+
   return (
     <ul>
       <li>The current user is: {currentUser}</li>
@@ -1031,7 +79,7 @@
       {hasRole('admin') && (
         <Link to={routes.admin()}>Admin</Link>
       )}
-      
+
       {hasRole(['author', 'editor']) && (
         <Link to={routes.posts()}>Admin</Link>
       )}
