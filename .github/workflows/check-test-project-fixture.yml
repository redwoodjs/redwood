--- conflicted
+++ resolved
@@ -22,12 +22,8 @@
 
       - uses: actions/setup-node@v4
         with:
-<<<<<<< HEAD
-          node-version: 18
+          node-version: 20
 
-=======
-          node-version: 20
->>>>>>> 209add65
       - run: yarn install
         working-directory: ./.github/actions/check_test_project_fixture
 
