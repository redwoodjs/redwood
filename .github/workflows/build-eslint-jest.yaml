--- conflicted
+++ resolved
@@ -25,7 +25,6 @@
         if: (matrix.os == 'ubuntu-latest' && matrix.node-version == '16.10') == false
         run: echo "echo "::remove-matcher owner=tsc::""
 
-<<<<<<< HEAD
       - name: Get yarn cache directory path
         id: yarn-cache-dir-path
         run: echo "::set-output name=dir::$(yarn config get cacheFolder)"
@@ -35,23 +34,9 @@
         id: yarn-cache
         with:
           path: ${{ steps.yarn-cache-dir-path.outputs.dir }}
-          key: yarn-${{ secrets.CACHE_VERSION }}-${{ hashFiles('yarn.lock') }}
+          key: yarn-1234-${{ hashFiles('yarn.lock') }}
           restore-keys: |
             yarn-
-=======
-      # - name: Get yarn cache directory path
-      #   id: yarn-cache-dir-path
-      #   run: echo "::set-output name=dir::$(yarn config get cacheFolder)"
-
-      # - name: Cache yarn
-      #   uses: actions/cache@v2
-      #   id: yarn-cache
-      #   with:
-      #     path: ${{ steps.yarn-cache-dir-path.outputs.dir }}
-      #     key: yarn-${{ hashFiles('yarn.lock') }}
-      #     restore-keys: |
-      #       yarn-
->>>>>>> bdabc386
 
       - name: Install dependencies
         run: yarn install --immutable
