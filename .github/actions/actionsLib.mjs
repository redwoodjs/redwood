--- conflicted
+++ resolved
@@ -160,11 +160,4 @@
   console.log(`Building project in ${testProjectPath}`)
   await execInProject(`node ${rwBinPath} build -v`)
   console.log()
-<<<<<<< HEAD
-
-  // await cache.saveCache([testProjectPath], dependenciesKey)
-  // console.log(`Cache saved with key: ${dependenciesKey}`)
-}
-=======
-}
->>>>>>> cb0b035c
+}