{
  "private": true,
  "workspaces": {
    "packages": [
      "api",
      "web",
      "packages/*"
    ]
  },
  "devDependencies": {
    "@redwoodjs/core": "0.47.1",
<<<<<<< HEAD
    "autoprefixer": "^10.4.2",
    "postcss": "^8.4.7",
    "postcss-loader": "^6.2.1",
    "tailwindcss": "^3.0.23"
=======
    "autoprefixer": "10.4.2",
    "postcss": "8.4.6",
    "postcss-loader": "6.2.1",
    "tailwindcss": "3.0.23"
>>>>>>> e83b71c5
  },
  "eslintConfig": {
    "extends": "@redwoodjs/eslint-config",
    "root": true
  },
  "engines": {
    "node": ">=14.17 <=16.x",
    "yarn": ">=1.15 <2"
  },
  "prisma": {
    "seed": "yarn rw exec seed"
  },
  "scripts": {
    "postinstall": ""
  }
}<|MERGE_RESOLUTION|>--- conflicted
+++ resolved
@@ -9,17 +9,10 @@
   },
   "devDependencies": {
     "@redwoodjs/core": "0.47.1",
-<<<<<<< HEAD
-    "autoprefixer": "^10.4.2",
-    "postcss": "^8.4.7",
-    "postcss-loader": "^6.2.1",
-    "tailwindcss": "^3.0.23"
-=======
     "autoprefixer": "10.4.2",
-    "postcss": "8.4.6",
+    "postcss": "8.4.7",
     "postcss-loader": "6.2.1",
     "tailwindcss": "3.0.23"
->>>>>>> e83b71c5
   },
   "eslintConfig": {
     "extends": "@redwoodjs/eslint-config",
