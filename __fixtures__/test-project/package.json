{
  "private": true,
  "workspaces": {
    "packages": [
      "api",
      "web"
    ]
  },
  "devDependencies": {
    "@redwoodjs/core": "6.0.7"
  },
  "eslintConfig": {
    "extends": "@redwoodjs/eslint-config",
    "root": true
  },
  "engines": {
    "node": "=20.x",
    "yarn": ">=1.22.21"
  },
  "prisma": {
    "seed": "yarn rw exec seed"
  },
<<<<<<< HEAD
  "packageManager": "yarn@3.6.3"
=======
  "packageManager": "yarn@4.0.2"
>>>>>>> 208af676
}<|MERGE_RESOLUTION|>--- conflicted
+++ resolved
@@ -20,9 +20,5 @@
   "prisma": {
     "seed": "yarn rw exec seed"
   },
-<<<<<<< HEAD
-  "packageManager": "yarn@3.6.3"
-=======
   "packageManager": "yarn@4.0.2"
->>>>>>> 208af676
 }