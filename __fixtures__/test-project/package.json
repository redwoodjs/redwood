{
  "private": true,
  "workspaces": {
    "packages": [
      "api",
      "web",
      "packages/*"
    ]
  },
  "devDependencies": {
<<<<<<< HEAD
    "@redwoodjs/core": "2.2.4"
=======
    "@redwoodjs/core": "3.0.1"
>>>>>>> d4314817
  },
  "eslintConfig": {
    "extends": "@redwoodjs/eslint-config",
    "root": true
  },
  "engines": {
    "node": ">=14.19 <=16.x",
    "yarn": ">=1.15"
  },
  "prisma": {
    "seed": "yarn rw exec seed"
  },
  "packageManager": "yarn@3.2.3"
}<|MERGE_RESOLUTION|>--- conflicted
+++ resolved
@@ -8,11 +8,7 @@
     ]
   },
   "devDependencies": {
-<<<<<<< HEAD
-    "@redwoodjs/core": "2.2.4"
-=======
     "@redwoodjs/core": "3.0.1"
->>>>>>> d4314817
   },
   "eslintConfig": {
     "extends": "@redwoodjs/eslint-config",
