--- conflicted
+++ resolved
@@ -8,15 +8,7 @@
     ]
   },
   "devDependencies": {
-<<<<<<< HEAD
-    "@redwoodjs/core": "1.4.3"
-=======
-    "@redwoodjs/core": "1.5.0",
-    "autoprefixer": "^10.4.4",
-    "postcss": "^8.4.12",
-    "postcss-loader": "^6.2.1",
-    "tailwindcss": "^3.0.23"
->>>>>>> 34ae4e43
+    "@redwoodjs/core": "1.5.0"
   },
   "eslintConfig": {
     "extends": "@redwoodjs/eslint-config",
