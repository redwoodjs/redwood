{
  "name": "web",
  "version": "0.0.0",
  "private": true,
  "browserslist": {
    "development": [
      "last 1 version"
    ],
    "production": [
      "defaults",
      "not IE 11",
      "not IE_Mob 11"
    ]
  },
  "dependencies": {
<<<<<<< HEAD
    "@redwoodjs/auth": "3.7.1",
    "@redwoodjs/forms": "3.7.1",
    "@redwoodjs/router": "3.7.1",
    "@redwoodjs/web": "3.7.1",
=======
    "@redwoodjs/auth": "3.8.0",
    "@redwoodjs/forms": "3.8.0",
    "@redwoodjs/router": "3.8.0",
    "@redwoodjs/web": "3.8.0",
>>>>>>> 919fdadf
    "humanize-string": "2.1.0",
    "prop-types": "15.8.1",
    "react": "17.0.2",
    "react-dom": "17.0.2"
  },
  "devDependencies": {
    "autoprefixer": "^10.4.13",
    "postcss": "^8.4.19",
    "postcss-loader": "^7.0.1",
    "prettier-plugin-tailwindcss": "^0.1.13",
    "tailwindcss": "^3.2.4"
  }
}<|MERGE_RESOLUTION|>--- conflicted
+++ resolved
@@ -13,17 +13,10 @@
     ]
   },
   "dependencies": {
-<<<<<<< HEAD
-    "@redwoodjs/auth": "3.7.1",
-    "@redwoodjs/forms": "3.7.1",
-    "@redwoodjs/router": "3.7.1",
-    "@redwoodjs/web": "3.7.1",
-=======
     "@redwoodjs/auth": "3.8.0",
     "@redwoodjs/forms": "3.8.0",
     "@redwoodjs/router": "3.8.0",
     "@redwoodjs/web": "3.8.0",
->>>>>>> 919fdadf
     "humanize-string": "2.1.0",
     "prop-types": "15.8.1",
     "react": "17.0.2",
