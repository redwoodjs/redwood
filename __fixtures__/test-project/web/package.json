{
  "name": "web",
  "version": "0.0.0",
  "private": true,
  "browserslist": {
    "development": [
      "last 1 version"
    ],
    "production": [
      "defaults",
      "not IE 11",
      "not IE_Mob 11"
    ]
  },
  "dependencies": {
    "@redwoodjs/auth": "3.2.0",
    "@redwoodjs/auth-providers-web": "^0.0.1",
    "@redwoodjs/forms": "3.2.0",
    "@redwoodjs/router": "3.2.0",
    "@redwoodjs/web": "3.2.0",
    "humanize-string": "2.1.0",
    "prop-types": "15.8.1",
    "react": "17.0.2",
    "react-dom": "17.0.2"
  },
  "devDependencies": {
<<<<<<< HEAD
    "autoprefixer": "^10.4.12",
=======
    "autoprefixer": "^10.4.13",
>>>>>>> 176fa01e
    "postcss": "^8.4.18",
    "postcss-loader": "^7.0.1",
    "prettier-plugin-tailwindcss": "^0.1.13",
    "tailwindcss": "^3.2.1"
  }
}<|MERGE_RESOLUTION|>--- conflicted
+++ resolved
@@ -24,11 +24,7 @@
     "react-dom": "17.0.2"
   },
   "devDependencies": {
-<<<<<<< HEAD
-    "autoprefixer": "^10.4.12",
-=======
     "autoprefixer": "^10.4.13",
->>>>>>> 176fa01e
     "postcss": "^8.4.18",
     "postcss-loader": "^7.0.1",
     "prettier-plugin-tailwindcss": "^0.1.13",
