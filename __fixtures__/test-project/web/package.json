--- conflicted
+++ resolved
@@ -25,10 +25,7 @@
     "autoprefixer": "^10.4.7",
     "postcss": "^8.4.14",
     "postcss-loader": "^7.0.1",
-<<<<<<< HEAD
-=======
     "prettier-plugin-tailwindcss": "^0.1.13",
->>>>>>> 20bf7c1a
     "tailwindcss": "^3.1.6"
   }
 }