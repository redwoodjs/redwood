{
  "name": "web",
  "version": "0.0.0",
  "private": true,
  "browserslist": {
    "development": [
      "last 1 version"
    ],
    "production": [
      "defaults"
    ]
  },
  "dependencies": {
    "@redwoodjs/auth-dbauth-web": "6.0.7",
    "@redwoodjs/forms": "6.0.7",
    "@redwoodjs/router": "6.0.7",
    "@redwoodjs/web": "6.0.7",
    "humanize-string": "2.1.0",
    "react": "0.0.0-experimental-e5205658f-20230913",
    "react-dom": "0.0.0-experimental-e5205658f-20230913"
  },
  "devDependencies": {
    "@redwoodjs/vite": "6.0.7",
    "@types/react": "18.2.37",
    "@types/react-dom": "18.2.15",
    "autoprefixer": "^10.4.16",
    "postcss": "^8.4.32",
    "postcss-loader": "^7.3.3",
    "prettier-plugin-tailwindcss": "0.4.1",
<<<<<<< HEAD
    "tailwindcss": "^3.3.5"
=======
    "tailwindcss": "^3.3.6"
>>>>>>> 208af676
  }
}<|MERGE_RESOLUTION|>--- conflicted
+++ resolved
@@ -27,10 +27,6 @@
     "postcss": "^8.4.32",
     "postcss-loader": "^7.3.3",
     "prettier-plugin-tailwindcss": "0.4.1",
-<<<<<<< HEAD
-    "tailwindcss": "^3.3.5"
-=======
     "tailwindcss": "^3.3.6"
->>>>>>> 208af676
   }
 }