--- conflicted
+++ resolved
@@ -22,13 +22,8 @@
     "react-dom": "17.0.2"
   },
   "devDependencies": {
-<<<<<<< HEAD
-    "autoprefixer": "^9.8.8",
-    "postcss": "^8.4.6",
-=======
     "autoprefixer": "^10.4.2",
     "postcss": "^8.4.7",
->>>>>>> 26eb99f5
     "postcss-loader": "^6.2.1",
     "tailwindcss": "^3.0.23"
   }
