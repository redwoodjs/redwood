--- conflicted
+++ resolved
@@ -23,13 +23,8 @@
     "@redwoodjs/vite": "7.0.0",
     "@types/react": "^18.2.55",
     "@types/react-dom": "^18.2.19",
-<<<<<<< HEAD
-    "autoprefixer": "^10.4.18",
-    "postcss": "^8.4.37",
-=======
     "autoprefixer": "^10.4.19",
     "postcss": "^8.4.38",
->>>>>>> 0e8c0ec0
     "postcss-loader": "^8.1.1",
     "prettier-plugin-tailwindcss": "^0.5.12",
     "tailwindcss": "^3.4.1"
