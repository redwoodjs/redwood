{
  "name": "web",
  "version": "0.0.0",
  "private": true,
  "browserslist": {
    "development": [
      "last 1 version"
    ],
    "production": [
      "defaults",
      "not IE 11",
      "not IE_Mob 11"
    ]
  },
  "dependencies": {
    "@redwoodjs/auth-dbauth-web": "4.0.0-canary.368+aa6fb1e09",
    "@redwoodjs/forms": "3.2.0",
    "@redwoodjs/router": "3.2.0",
    "@redwoodjs/web": "3.2.0",
    "humanize-string": "2.1.0",
    "prop-types": "15.8.1",
    "react": "17.0.2",
    "react-dom": "17.0.2"
  },
  "devDependencies": {
    "autoprefixer": "^10.4.13",
<<<<<<< HEAD
    "postcss": "^8.4.19",
    "postcss-loader": "^7.0.2",
    "prettier-plugin-tailwindcss": "^0.2.0",
=======
    "postcss": "^8.4.20",
    "postcss-loader": "^7.0.2",
    "prettier-plugin-tailwindcss": "^0.2.1",
>>>>>>> 99632b82
    "tailwindcss": "^3.2.4"
  }
}<|MERGE_RESOLUTION|>--- conflicted
+++ resolved
@@ -24,15 +24,9 @@
   },
   "devDependencies": {
     "autoprefixer": "^10.4.13",
-<<<<<<< HEAD
-    "postcss": "^8.4.19",
-    "postcss-loader": "^7.0.2",
-    "prettier-plugin-tailwindcss": "^0.2.0",
-=======
     "postcss": "^8.4.20",
     "postcss-loader": "^7.0.2",
     "prettier-plugin-tailwindcss": "^0.2.1",
->>>>>>> 99632b82
     "tailwindcss": "^3.2.4"
   }
 }