--- conflicted
+++ resolved
@@ -13,11 +13,7 @@
     ]
   },
   "dependencies": {
-<<<<<<< HEAD
-    "@redwoodjs/auth-dbauth-web": "4.0.0-canary.330+05c8b66ea",
-=======
     "@redwoodjs/auth-dbauth-web": "4.0.0-canary.358+bdea4808f",
->>>>>>> 51d21a00
     "@redwoodjs/forms": "3.2.0",
     "@redwoodjs/router": "3.2.0",
     "@redwoodjs/web": "3.2.0",
