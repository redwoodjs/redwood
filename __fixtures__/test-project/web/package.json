--- conflicted
+++ resolved
@@ -25,11 +25,7 @@
   "devDependencies": {
     "autoprefixer": "^10.4.13",
     "postcss": "^8.4.19",
-<<<<<<< HEAD
-    "postcss-loader": "^7.0.1",
-=======
     "postcss-loader": "^7.0.2",
->>>>>>> fd44ff3f
     "prettier-plugin-tailwindcss": "^0.2.0",
     "tailwindcss": "^3.2.4"
   }
