--- conflicted
+++ resolved
@@ -13,18 +13,14 @@
     ]
   },
   "dependencies": {
-<<<<<<< HEAD
-    "@redwoodjs/auth-dbauth-web": "4.1.0-canary.523+f89d10664",
-=======
     "@redwoodjs/auth-dbauth-web": "4.1.0-canary.581+27fc70f73",
->>>>>>> 960724a0
     "@redwoodjs/forms": "3.2.0",
     "@redwoodjs/router": "3.2.0",
     "@redwoodjs/web": "3.2.0",
     "humanize-string": "2.1.0",
     "prop-types": "15.8.1",
-    "react": "18.2.0",
-    "react-dom": "18.2.0"
+    "react": "17.0.2",
+    "react-dom": "17.0.2"
   },
   "devDependencies": {
     "autoprefixer": "^10.4.13",
