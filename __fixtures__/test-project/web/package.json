{
  "name": "web",
  "version": "0.0.0",
  "private": true,
  "browserslist": {
    "development": [
      "last 1 version"
    ],
    "production": [
      "defaults",
      "not IE 11",
      "not IE_Mob 11"
    ]
  },
  "dependencies": {
<<<<<<< HEAD
    "@redwoodjs/auth-dbauth-web": "0.0.0-experimental-streaming.8",
    "@redwoodjs/forms": "0.0.0-experimental-streaming.8",
    "@redwoodjs/router": "0.0.0-experimental-streaming.8",
    "@redwoodjs/web": "0.0.0-experimental-streaming.8",
=======
    "@redwoodjs/auth-dbauth-web": "5.0.0",
    "@redwoodjs/forms": "5.0.0",
    "@redwoodjs/router": "5.0.0",
    "@redwoodjs/web": "5.0.0",
>>>>>>> c792d73a
    "humanize-string": "2.1.0",
    "prop-types": "15.8.1",
    "react": "18.2.0",
    "react-dom": "18.2.0"
  },
  "devDependencies": {
    "autoprefixer": "^10.4.14",
    "postcss": "^8.4.23",
    "postcss-loader": "^7.3.0",
    "prettier-plugin-tailwindcss": "^0.2.8",
    "storybook": "7.0.12",
    "tailwindcss": "^3.3.2"
  }
}<|MERGE_RESOLUTION|>--- conflicted
+++ resolved
@@ -13,17 +13,10 @@
     ]
   },
   "dependencies": {
-<<<<<<< HEAD
     "@redwoodjs/auth-dbauth-web": "0.0.0-experimental-streaming.8",
     "@redwoodjs/forms": "0.0.0-experimental-streaming.8",
     "@redwoodjs/router": "0.0.0-experimental-streaming.8",
     "@redwoodjs/web": "0.0.0-experimental-streaming.8",
-=======
-    "@redwoodjs/auth-dbauth-web": "5.0.0",
-    "@redwoodjs/forms": "5.0.0",
-    "@redwoodjs/router": "5.0.0",
-    "@redwoodjs/web": "5.0.0",
->>>>>>> c792d73a
     "humanize-string": "2.1.0",
     "prop-types": "15.8.1",
     "react": "18.2.0",
