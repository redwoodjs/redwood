// In this file, all Page components from 'src/pages` are auto-imported. Nested
// directories are supported, and should be uppercase. Each subdirectory will be
// prepended onto the component name.
//
// Examples:
//
// 'src/pages/HomePage/HomePage.js'         -> HomePage
// 'src/pages/Admin/BooksPage/BooksPage.js' -> AdminBooksPage

import { Router, Route, Private, Set } from '@redwoodjs/router'

import BlogLayout from 'src/layouts/BlogLayout'
import ContactsLayout from 'src/layouts/ContactsLayout'
import PostsLayout from 'src/layouts/PostsLayout'
import HomePage from 'src/pages/HomePage'

const Routes = () => {
  return (
    <Router>
      <Route path="/login" page={LoginPage} name="login" />
      <Route path="/signup" page={SignupPage} name="signup" />
      <Route path="/forgot-password" page={ForgotPasswordPage} name="forgotPassword" />
      <Route path="/reset-password" page={ResetPasswordPage} name="resetPassword" />
      <Set wrap={ContactsLayout}>
        <Route path="/contacts/new" page={ContactNewContactPage} name="newContact" />
        <Route path="/contacts/{id:Int}/edit" page={ContactEditContactPage} name="editContact" />
        <Route path="/contacts/{id:Int}" page={ContactContactPage} name="contact" />
        <Route path="/contacts" page={ContactContactsPage} name="contacts" />
      </Set>
      <Set wrap={PostsLayout}>
        <Route path="/posts/new" page={PostNewPostPage} name="newPost" />
        <Route path="/posts/{id:Int}/edit" page={PostEditPostPage} name="editPost" />
        <Route path="/posts/{id:Int}" page={PostPostPage} name="post" />
        <Route path="/posts" page={PostPostsPage} name="posts" />
      </Set>
      <Set wrap={BlogLayout}>
<<<<<<< HEAD
        <Route path="/waterfall/{id:Int}" page={WaterfallPage} prerender name="waterfall" />
        <Private unauthenticated="login"><Route path="/profile" page={ProfilePage} name="profile" /></Private>
        <Route path="/blog-post/{id:Int}" page={BlogPostPage} name="blogPost" prerender />
=======
        <Private unauthenticated="login">
          <Route path="/profile" page={ProfilePage} name="profile" />
        </Private>
        <Route path="/blog-post/{id:Int}" page={BlogPostPage} name="blogPost" />
>>>>>>> 6588a590
        <Route path="/contact" page={ContactPage} name="contact" />
        <Route path="/about" page={AboutPage} name="about" prerender />
        <Route path="/" page={HomePage} name="home" prerender />
        <Route notfound page={NotFoundPage} prerender />
      </Set>
    </Router>
  )
}

export default Routes<|MERGE_RESOLUTION|>--- conflicted
+++ resolved
@@ -34,16 +34,10 @@
         <Route path="/posts" page={PostPostsPage} name="posts" />
       </Set>
       <Set wrap={BlogLayout}>
-<<<<<<< HEAD
-        <Route path="/waterfall/{id:Int}" page={WaterfallPage} prerender name="waterfall" />
-        <Private unauthenticated="login"><Route path="/profile" page={ProfilePage} name="profile" /></Private>
-        <Route path="/blog-post/{id:Int}" page={BlogPostPage} name="blogPost" prerender />
-=======
         <Private unauthenticated="login">
           <Route path="/profile" page={ProfilePage} name="profile" />
         </Private>
         <Route path="/blog-post/{id:Int}" page={BlogPostPage} name="blogPost" />
->>>>>>> 6588a590
         <Route path="/contact" page={ContactPage} name="contact" />
         <Route path="/about" page={AboutPage} name="about" prerender />
         <Route path="/" page={HomePage} name="home" prerender />
