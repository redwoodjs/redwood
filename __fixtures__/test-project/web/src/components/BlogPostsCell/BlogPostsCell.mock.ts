// Define your own mock data here:
export const standard = (/* vars, { ctx, req } */) => ({
<<<<<<< HEAD
  blogPosts: [{
    id: 42,
    title: "Mocked title",
    body: "Mocked body",
    createdAt: "2022-01-17T13:57:51.607Z",
    authorId: 5,

    author: {
      email: "five@5.com",
      fullName: "Five Lastname"
    }
  }, {
    id: 43,
    title: "Mocked title",
    body: "Mocked body",
    createdAt: "2022-01-17T13:57:51.607Z",
    authorId: 5,

    author: {
      email: "five@5.com",
      fullName: "Five Lastname"
    }
  }, {
    id: 44,
    title: "Mocked title",
    body: "Mocked body",
    createdAt: "2022-01-17T13:57:51.607Z",
    authorId: 5,

    author: {
      email: "five@5.com",
      fullName: "Five Lastname"
    }
  }],
=======
  blogPosts: [
    {
      id: 42,
      title: 'Mocked title',
      body: 'Mocked body',
      createdAt: '2022-01-17T13:57:51.607Z',
    },
    {
      id: 43,
      title: 'Mocked title',
      body: 'Mocked body',
      createdAt: '2022-01-17T13:57:51.607Z',
    },
    {
      id: 44,
      title: 'Mocked title',
      body: 'Mocked body',
      createdAt: '2022-01-17T13:57:51.607Z',
    },
  ],
>>>>>>> 6588a590
})<|MERGE_RESOLUTION|>--- conflicted
+++ resolved
@@ -1,41 +1,5 @@
 // Define your own mock data here:
 export const standard = (/* vars, { ctx, req } */) => ({
-<<<<<<< HEAD
-  blogPosts: [{
-    id: 42,
-    title: "Mocked title",
-    body: "Mocked body",
-    createdAt: "2022-01-17T13:57:51.607Z",
-    authorId: 5,
-
-    author: {
-      email: "five@5.com",
-      fullName: "Five Lastname"
-    }
-  }, {
-    id: 43,
-    title: "Mocked title",
-    body: "Mocked body",
-    createdAt: "2022-01-17T13:57:51.607Z",
-    authorId: 5,
-
-    author: {
-      email: "five@5.com",
-      fullName: "Five Lastname"
-    }
-  }, {
-    id: 44,
-    title: "Mocked title",
-    body: "Mocked body",
-    createdAt: "2022-01-17T13:57:51.607Z",
-    authorId: 5,
-
-    author: {
-      email: "five@5.com",
-      fullName: "Five Lastname"
-    }
-  }],
-=======
   blogPosts: [
     {
       id: 42,
@@ -56,5 +20,4 @@
       createdAt: '2022-01-17T13:57:51.607Z',
     },
   ],
->>>>>>> 6588a590
 })