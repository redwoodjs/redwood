--- conflicted
+++ resolved
@@ -1,5 +1,5 @@
+
 import { FindBlogPostQuery } from 'types/graphql'
-import Author from 'src/components/Author'
 
 import { Link, routes } from '@redwoodjs/router'
 
@@ -8,33 +8,6 @@
 const BlogPost = ({ blogPost }: Props) => {
   return (
     <article>
-<<<<<<< HEAD
-    {blogPost && (
-      <>
-        <header className="mt-4">
-          <p className="text-sm">
-            {new Intl.DateTimeFormat('en-US', {
-              year: 'numeric',
-              month: 'long',
-              day: 'numeric',
-            }).format(new Date(blogPost.createdAt))} - By:{' '}
-            <Author author={blogPost.author} />
-          </p>
-          <h2 className="text-xl mt-2 font-semibold">
-            <Link
-              className="hover:text-blue-600"
-              to={routes.blogPost({ id: blogPost.id })}
-            >
-              {blogPost.title}
-            </Link>
-          </h2>
-        </header>
-        <div className="mt-2 mb-4 text-gray-900 font-light">
-          {blogPost.body}
-        </div>
-      </>
-    )}
-=======
       {blogPost && (
         <>
           <header className="mt-4">
@@ -59,7 +32,6 @@
           </div>
         </>
       )}
->>>>>>> 6588a590
     </article>
   )
 }
