--- conflicted
+++ resolved
@@ -2,20 +2,8 @@
 export const standard = (/* vars, { ctx, req } */) => ({
   blogPost: {
     id: 42,
-<<<<<<< HEAD
-    title: "Mocked title",
-    body: "Mocked body",
-    createdAt: "2022-01-17T13:57:51.607Z",
-    authorId: 5,
-
-    author: {
-      email: "five@5.com",
-      fullName: "Five Lastname"
-    }
-=======
     title: 'Mocked title',
     body: 'Mocked body',
     createdAt: '2022-01-17T13:57:51.607Z',
->>>>>>> 6588a590
   },
 })