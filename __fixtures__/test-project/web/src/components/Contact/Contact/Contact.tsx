--- conflicted
+++ resolved
@@ -1,3 +1,4 @@
+
 import type {
   DeleteContactMutationVariables,
   FindContactById,
@@ -25,19 +26,11 @@
   )
 }
 
-<<<<<<< HEAD
-const Contact = ({ contact }: FindContactById) => {
-=======
-const checkboxInputTag = (checked: boolean) => {
-  return <input type="checkbox" checked={checked} disabled />
-}
-
 interface Props {
   contact: NonNullable<FindContactById['contact']>
 }
 
 const Contact = ({ contact }: Props) => {
->>>>>>> 22c3d1de
   const [deleteContact] = useMutation(DELETE_CONTACT_MUTATION, {
     onCompleted: () => {
       toast.success('Contact deleted')
