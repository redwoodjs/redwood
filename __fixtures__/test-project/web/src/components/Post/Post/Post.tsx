import type { DeletePostMutationVariables, FindPostById } from 'types/graphql'

import { Link, routes, navigate } from '@redwoodjs/router'
import { useMutation } from '@redwoodjs/web'
import { toast } from '@redwoodjs/web/toast'

const DELETE_POST_MUTATION = gql`
  mutation DeletePostMutation($id: Int!) {
    deletePost(id: $id) {
      id
    }
  }
`

const timeTag = (datetime?: string) => {
  return (
    datetime && (
      <time dateTime={datetime} title={datetime}>
        {new Date(datetime).toUTCString()}
      </time>
    )
  )
}

<<<<<<< HEAD
const Post = ({ post }: FindPostById) => {
=======
const checkboxInputTag = (checked: boolean) => {
  return <input type="checkbox" checked={checked} disabled />
}

interface Props {
  post: NonNullable<FindPostById['post']>
}

const Post = ({ post }: Props) => {
>>>>>>> 22c3d1de
  const [deletePost] = useMutation(DELETE_POST_MUTATION, {
    onCompleted: () => {
      toast.success('Post deleted')
      navigate(routes.posts())
    },
    onError: (error) => {
      toast.error(error.message)
    },
  })

  const onDeleteClick = (id: DeletePostMutationVariables['id']) => {
    if (confirm('Are you sure you want to delete post ' + id + '?')) {
      deletePost({ variables: { id } })
    }
  }

  return (
    <>
      <div className="rw-segment">
        <header className="rw-segment-header">
          <h2 className="rw-heading rw-heading-secondary">
            Post {post.id} Detail
          </h2>
        </header>
        <table className="rw-table">
          <tbody>
            <tr>
              <th>Id</th>
              <td>{post.id}</td>
            </tr>
            <tr>
              <th>Title</th>
              <td>{post.title}</td>
            </tr>
            <tr>
              <th>Body</th>
              <td>{post.body}</td>
            </tr>
            <tr>
              <th>Author id</th>
              <td>{post.authorId}</td>
            </tr>
            <tr>
              <th>Created at</th>
              <td>{timeTag(post.createdAt)}</td>
            </tr>
          </tbody>
        </table>
      </div>
      <nav className="rw-button-group">
        <Link
          to={routes.editPost({ id: post.id })}
          className="rw-button rw-button-blue"
        >
          Edit
        </Link>
        <button
          type="button"
          className="rw-button rw-button-red"
          onClick={() => onDeleteClick(post.id)}
        >
          Delete
        </button>
      </nav>
    </>
  )
}

export default Post<|MERGE_RESOLUTION|>--- conflicted
+++ resolved
@@ -1,3 +1,4 @@
+
 import type { DeletePostMutationVariables, FindPostById } from 'types/graphql'
 
 import { Link, routes, navigate } from '@redwoodjs/router'
@@ -22,19 +23,11 @@
   )
 }
 
-<<<<<<< HEAD
-const Post = ({ post }: FindPostById) => {
-=======
-const checkboxInputTag = (checked: boolean) => {
-  return <input type="checkbox" checked={checked} disabled />
-}
-
 interface Props {
   post: NonNullable<FindPostById['post']>
 }
 
 const Post = ({ post }: Props) => {
->>>>>>> 22c3d1de
   const [deletePost] = useMutation(DELETE_POST_MUTATION, {
     onCompleted: () => {
       toast.success('Post deleted')
