import humanize from 'humanize-string'
import type {
  Post as PostType,
  DeletePostMutationVariables,
} from 'types/graphql'

import { Link, routes, navigate } from '@redwoodjs/router'
import { useMutation } from '@redwoodjs/web'
import { toast } from '@redwoodjs/web/toast'

const DELETE_POST_MUTATION = gql`
  mutation DeletePostMutation($id: Int!) {
    deletePost(id: $id) {
      id
    }
  }
`

const formatEnum = (values: string | string[] | null | undefined) => {
  if (values) {
    if (Array.isArray(values)) {
      const humanizedValues = values.map((value) => humanize(value))
      return humanizedValues.join(', ')
    } else {
      return humanize(values as string)
    }
  }
}

const jsonDisplay = (obj: unknown) => {
  return (
    <pre>
      <code>{JSON.stringify(obj, null, 2)}</code>
    </pre>
  )
}

const timeTag = (datetime?: string) => {
  return (
    datetime && (
      <time dateTime={datetime} title={datetime}>
        {new Date(datetime).toUTCString()}
      </time>
    )
  )
}

const checkboxInputTag = (checked: boolean) => {
  return <input type="checkbox" checked={checked} disabled />
}

interface PostProps {
  post: PostType
}

const Post = ({ post }: PostProps) => {
  const [deletePost] = useMutation(DELETE_POST_MUTATION, {
    onCompleted: () => {
      toast.success('Post deleted')
      navigate(routes.posts())
    },
    onError: (error) => {
      toast.error(error.message)
    },
  })

  const onDeleteClick = (id: DeletePostMutationVariables['id']) => {
    if (confirm('Are you sure you want to delete post ' + id + '?')) {
      deletePost({ variables: { id } })
    }
  }

  return (
    <>
      <div className="rw-segment">
        <header className="rw-segment-header">
          <h2 className="rw-heading rw-heading-secondary">
            Post {post?.id} Detail
          </h2>
        </header>
        <table className="rw-table">
          <tbody>
            <tr>
              <th>Id</th>
              <td>{post.id}</td>
            </tr>
            <tr>
              <th>Title</th>
              <td>{post.title}</td>
            </tr>
            <tr>
              <th>Body</th>
              <td>{post.body}</td>
<<<<<<< HEAD
            </tr><tr>
              <th>Author id</th>
              <td>{post.authorId}</td>
            </tr><tr>
=======
            </tr>
            <tr>
>>>>>>> 6588a590
              <th>Created at</th>
              <td>{timeTag(post.createdAt)}</td>
            </tr>
          </tbody>
        </table>
      </div>
      <nav className="rw-button-group">
        <Link
          to={routes.editPost({ id: post?.id })}
          className="rw-button rw-button-blue"
        >
          Edit
        </Link>
        <button
          type="button"
          className="rw-button rw-button-red"
          onClick={() => onDeleteClick(post?.id)}
        >
          Delete
        </button>
      </nav>
    </>
  )
}

export default Post<|MERGE_RESOLUTION|>--- conflicted
+++ resolved
@@ -91,15 +91,8 @@
             <tr>
               <th>Body</th>
               <td>{post.body}</td>
-<<<<<<< HEAD
-            </tr><tr>
-              <th>Author id</th>
-              <td>{post.authorId}</td>
-            </tr><tr>
-=======
             </tr>
             <tr>
->>>>>>> 6588a590
               <th>Created at</th>
               <td>{timeTag(post.createdAt)}</td>
             </tr>
