--- conflicted
+++ resolved
@@ -1,10 +1,7 @@
 import { FatalErrorBoundary, RedwoodProvider } from '@redwoodjs/web'
 import { RedwoodApolloProvider } from '@redwoodjs/web/apollo'
 
-<<<<<<< HEAD
 import possibleTypes from 'src/graphql/possibleTypes'
-=======
->>>>>>> 7870ce4a
 import FatalErrorPage from 'src/pages/FatalErrorPage'
 import Routes from 'src/Routes'
 
@@ -17,7 +14,6 @@
   <FatalErrorBoundary page={FatalErrorPage}>
     <RedwoodProvider titleTemplate="%PageTitle | %AppTitle">
       <AuthProvider>
-<<<<<<< HEAD
         <RedwoodApolloProvider
           useAuth={useAuth}
           graphQLClientConfig={{
@@ -26,9 +22,7 @@
             },
           }}
         >
-=======
         <RedwoodApolloProvider useAuth={useAuth}>
->>>>>>> 7870ce4a
           <Routes />
         </RedwoodApolloProvider>
       </AuthProvider>
