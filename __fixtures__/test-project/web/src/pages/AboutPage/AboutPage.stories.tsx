import AboutPage from './AboutPage'

export const generated = (args) => {
<<<<<<< HEAD
  return <AboutPage  {...args} />
=======
  return <AboutPage {...args} />
>>>>>>> 20bf7c1a
}

export default { title: 'Pages/AboutPage' }<|MERGE_RESOLUTION|>--- conflicted
+++ resolved
@@ -1,11 +1,7 @@
 import AboutPage from './AboutPage'
 
 export const generated = (args) => {
-<<<<<<< HEAD
-  return <AboutPage  {...args} />
-=======
   return <AboutPage {...args} />
->>>>>>> 20bf7c1a
 }
 
 export default { title: 'Pages/AboutPage' }