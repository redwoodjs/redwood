import HomePage from './HomePage'

export const generated = (args) => {
<<<<<<< HEAD
  return <HomePage  {...args} />
=======
  return <HomePage {...args} />
>>>>>>> 20bf7c1a
}

export default { title: 'Pages/HomePage' }<|MERGE_RESOLUTION|>--- conflicted
+++ resolved
@@ -1,11 +1,7 @@
 import HomePage from './HomePage'
 
 export const generated = (args) => {
-<<<<<<< HEAD
-  return <HomePage  {...args} />
-=======
   return <HomePage {...args} />
->>>>>>> 20bf7c1a
 }
 
 export default { title: 'Pages/HomePage' }