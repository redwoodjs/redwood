--- conflicted
+++ resolved
@@ -1,11 +1,7 @@
 import BlogPostPage from './BlogPostPage'
 
 export const generated = (args) => {
-<<<<<<< HEAD
-  return <BlogPostPage id={42}  {...args} />
-=======
   return <BlogPostPage id={42} {...args} />
->>>>>>> 20bf7c1a
 }
 
 export default { title: 'Pages/BlogPostPage' }