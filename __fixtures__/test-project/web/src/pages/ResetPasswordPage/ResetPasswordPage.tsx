import { useEffect, useRef, useState } from 'react'

import {
  Form,
  Label,
  PasswordField,
  Submit,
  FieldError,
} from '@redwoodjs/forms'
import { navigate, routes } from '@redwoodjs/router'
import { MetaTags } from '@redwoodjs/web'
import { toast, Toaster } from '@redwoodjs/web/toast'

<<<<<<< HEAD
import { useAuth } from 'src/auth'

const ResetPasswordPage = ({ resetToken }) => {
=======
const ResetPasswordPage = ({ resetToken }: { resetToken: string }) => {
>>>>>>> 3d8c9926
  const { isAuthenticated, reauthenticate, validateResetToken, resetPassword } =
    useAuth()
  const [enabled, setEnabled] = useState(true)

  useEffect(() => {
    if (isAuthenticated) {
      navigate(routes.home())
    }
  }, [isAuthenticated])

  useEffect(() => {
    const validateToken = async () => {
      const response = await validateResetToken(resetToken)
      if (response.error) {
        setEnabled(false)
        toast.error(response.error)
      } else {
        setEnabled(true)
      }
    }
    validateToken()
  }, [])

  const passwordRef = useRef<HTMLInputElement>(null)
  useEffect(() => {
    passwordRef.current?.focus()
  }, [])

  const onSubmit = async (data: Record<string, string>) => {
    const response = await resetPassword({
      resetToken,
      password: data.password,
    })

    if (response.error) {
      toast.error(response.error)
    } else {
      toast.success('Password changed!')
      await reauthenticate()
      navigate(routes.login())
    }
  }

  return (
    <>
      <MetaTags title="Reset Password" />

      <main className="rw-main">
        <Toaster toastOptions={{ className: 'rw-toast', duration: 6000 }} />
        <div className="rw-scaffold rw-login-container">
          <div className="rw-segment">
            <header className="rw-segment-header">
              <h2 className="rw-heading rw-heading-secondary">
                Reset Password
              </h2>
            </header>

            <div className="rw-segment-main">
              <div className="rw-form-wrapper">
                <Form onSubmit={onSubmit} className="rw-form-wrapper">
                  <div className="text-left">
                    <Label
                      name="password"
                      className="rw-label"
                      errorClassName="rw-label rw-label-error"
                    >
                      New Password
                    </Label>
                    <PasswordField
                      name="password"
                      autoComplete="new-password"
                      className="rw-input"
                      errorClassName="rw-input rw-input-error"
                      disabled={!enabled}
                      ref={passwordRef}
                      validation={{
                        required: {
                          value: true,
                          message: 'Password is required',
                        },
                      }}
                    />

                    <FieldError name="password" className="rw-field-error" />
                  </div>

                  <div className="rw-button-group">
                    <Submit
                      className="rw-button rw-button-blue"
                      disabled={!enabled}
                    >
                      Submit
                    </Submit>
                  </div>
                </Form>
              </div>
            </div>
          </div>
        </div>
      </main>
    </>
  )
}

export default ResetPasswordPage<|MERGE_RESOLUTION|>--- conflicted
+++ resolved
@@ -11,13 +11,9 @@
 import { MetaTags } from '@redwoodjs/web'
 import { toast, Toaster } from '@redwoodjs/web/toast'
 
-<<<<<<< HEAD
 import { useAuth } from 'src/auth'
 
-const ResetPasswordPage = ({ resetToken }) => {
-=======
 const ResetPasswordPage = ({ resetToken }: { resetToken: string }) => {
->>>>>>> 3d8c9926
   const { isAuthenticated, reauthenticate, validateResetToken, resetPassword } =
     useAuth()
   const [enabled, setEnabled] = useState(true)
