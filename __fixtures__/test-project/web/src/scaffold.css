--- conflicted
+++ resolved
@@ -27,13 +27,8 @@
   @apply mx-4 pb-4;
 }
 .rw-segment {
-<<<<<<< HEAD
-  @apply rounded-lg overflow-hidden w-full border border-gray-200;
+  @apply w-full overflow-hidden rounded-lg border border-gray-200;
   scrollbar-color: theme("colors.zinc.400") transparent;
-=======
-  @apply w-full overflow-hidden rounded-lg border border-gray-200;
-  scrollbar-color: theme('colors.zinc.400') transparent;
->>>>>>> 20bf7c1a
 }
 .rw-segment::-webkit-scrollbar {
   height: initial;
@@ -147,15 +142,9 @@
 .rw-check-radio-item-none {
   @apply text-gray-600;
 }
-<<<<<<< HEAD
 .rw-input[type="checkbox"],
 .rw-input[type="radio"] {
-  @apply inline w-4 ml-0 mr-1 mt-1;
-=======
-.rw-input[type='checkbox'],
-.rw-input[type='radio'] {
   @apply ml-0 mr-1 mt-1 inline w-4;
->>>>>>> 20bf7c1a
 }
 .rw-input:focus {
   @apply border-gray-400;
