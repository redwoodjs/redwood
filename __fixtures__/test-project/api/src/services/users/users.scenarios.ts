--- conflicted
+++ resolved
@@ -6,11 +6,7 @@
   user: {
     one: {
       data: {
-<<<<<<< HEAD
-        email: 'String6577167',
-=======
         email: 'String7002266',
->>>>>>> fd44ff3f
         hashedPassword: 'String',
         fullName: 'String',
         salt: 'String',
@@ -18,11 +14,7 @@
     },
     two: {
       data: {
-<<<<<<< HEAD
-        email: 'String7970989',
-=======
         email: 'String4616578',
->>>>>>> fd44ff3f
         hashedPassword: 'String',
         fullName: 'String',
         salt: 'String',
