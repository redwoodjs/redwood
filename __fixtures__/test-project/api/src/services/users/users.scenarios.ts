--- conflicted
+++ resolved
@@ -6,11 +6,7 @@
   user: {
     one: {
       data: {
-<<<<<<< HEAD
-        email: 'String5481794',
-=======
         email: 'String3489044',
->>>>>>> 51d21a00
         hashedPassword: 'String',
         fullName: 'String',
         salt: 'String',
@@ -18,11 +14,7 @@
     },
     two: {
       data: {
-<<<<<<< HEAD
-        email: 'String7262807',
-=======
         email: 'String8239407',
->>>>>>> 51d21a00
         hashedPassword: 'String',
         fullName: 'String',
         salt: 'String',
