import type { Prisma, User } from '@prisma/client'

import type { ScenarioData } from '@redwoodjs/testing/api'

export const standard = defineScenario<Prisma.UserCreateArgs>({
  user: {
    one: {
      data: {
<<<<<<< HEAD
        email: 'String4030702',
=======
        email: 'String8',
>>>>>>> 960724a0
        hashedPassword: 'String',
        fullName: 'String',
        salt: 'String',
      },
    },
    two: {
      data: {
<<<<<<< HEAD
        email: 'String2528560',
=======
        email: 'String16',
>>>>>>> 960724a0
        hashedPassword: 'String',
        fullName: 'String',
        salt: 'String',
      },
    },
  },
})

export type StandardScenario = ScenarioData<User, 'user'><|MERGE_RESOLUTION|>--- conflicted
+++ resolved
@@ -6,11 +6,7 @@
   user: {
     one: {
       data: {
-<<<<<<< HEAD
-        email: 'String4030702',
-=======
         email: 'String8',
->>>>>>> 960724a0
         hashedPassword: 'String',
         fullName: 'String',
         salt: 'String',
@@ -18,11 +14,7 @@
     },
     two: {
       data: {
-<<<<<<< HEAD
-        email: 'String2528560',
-=======
         email: 'String16',
->>>>>>> 960724a0
         hashedPassword: 'String',
         fullName: 'String',
         salt: 'String',
