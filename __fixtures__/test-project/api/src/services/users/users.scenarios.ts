import type { Prisma, User } from '@prisma/client'

import type { ScenarioData } from '@redwoodjs/testing/api'

export const standard = defineScenario<Prisma.UserCreateArgs>({
  user: {
    one: {
      data: {
<<<<<<< HEAD
        email: 'String7033079',
=======
        email: 'String8',
>>>>>>> 69d996fa
        hashedPassword: 'String',
        fullName: 'String',
        salt: 'String',
      },
    },
    two: {
      data: {
<<<<<<< HEAD
        email: 'String4881802',
=======
        email: 'String16',
>>>>>>> 69d996fa
        hashedPassword: 'String',
        fullName: 'String',
        salt: 'String',
      },
    },
  },
})

export type StandardScenario = ScenarioData<User, 'user'><|MERGE_RESOLUTION|>--- conflicted
+++ resolved
@@ -6,11 +6,7 @@
   user: {
     one: {
       data: {
-<<<<<<< HEAD
-        email: 'String7033079',
-=======
         email: 'String8',
->>>>>>> 69d996fa
         hashedPassword: 'String',
         fullName: 'String',
         salt: 'String',
@@ -18,11 +14,7 @@
     },
     two: {
       data: {
-<<<<<<< HEAD
-        email: 'String4881802',
-=======
         email: 'String16',
->>>>>>> 69d996fa
         hashedPassword: 'String',
         fullName: 'String',
         salt: 'String',
