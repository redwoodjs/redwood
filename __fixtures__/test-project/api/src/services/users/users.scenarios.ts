import type { Prisma, User } from '@prisma/client'

import type { ScenarioData } from '@redwoodjs/testing/api'

export const standard = defineScenario<Prisma.UserCreateArgs>({
  user: {
    one: {
      data: {
<<<<<<< HEAD
        email: 'String5904480',
=======
        email: 'String4815975',
>>>>>>> 8d93b753
        hashedPassword: 'String',
        fullName: 'String',
        salt: 'String',
      },
    },
    two: {
      data: {
<<<<<<< HEAD
        email: 'String3633277',
=======
        email: 'String3376651',
>>>>>>> 8d93b753
        hashedPassword: 'String',
        fullName: 'String',
        salt: 'String',
      },
    },
  },
})

export type StandardScenario = ScenarioData<User, 'user'><|MERGE_RESOLUTION|>--- conflicted
+++ resolved
@@ -6,11 +6,7 @@
   user: {
     one: {
       data: {
-<<<<<<< HEAD
-        email: 'String5904480',
-=======
         email: 'String4815975',
->>>>>>> 8d93b753
         hashedPassword: 'String',
         fullName: 'String',
         salt: 'String',
@@ -18,11 +14,7 @@
     },
     two: {
       data: {
-<<<<<<< HEAD
-        email: 'String3633277',
-=======
         email: 'String3376651',
->>>>>>> 8d93b753
         hashedPassword: 'String',
         fullName: 'String',
         salt: 'String',
