--- conflicted
+++ resolved
@@ -6,11 +6,7 @@
   user: {
     one: {
       data: {
-<<<<<<< HEAD
-        email: 'String4493145',
-=======
         email: 'String7466649',
->>>>>>> d4314817
         hashedPassword: 'String',
         fullName: 'String',
         salt: 'String',
@@ -18,11 +14,7 @@
     },
     two: {
       data: {
-<<<<<<< HEAD
-        email: 'String5575683',
-=======
         email: 'String5806082',
->>>>>>> d4314817
         hashedPassword: 'String',
         fullName: 'String',
         salt: 'String',
