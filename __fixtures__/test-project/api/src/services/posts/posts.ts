--- conflicted
+++ resolved
@@ -1,13 +1,8 @@
-<<<<<<< HEAD
-import { db } from 'src/lib/db'
 import type {
   QueryResolvers,
   MutationResolvers,
   PostResolvers,
 } from 'types/graphql'
-=======
-import type { QueryResolvers, MutationResolvers } from 'types/graphql'
->>>>>>> fa7e3a7e
 
 import { db } from 'src/lib/db'
 
