import type { Prisma, Post } from '@prisma/client'

import type { ScenarioData } from '@redwoodjs/testing/api'

export const standard = defineScenario<Prisma.PostCreateArgs>({
  post: {
    one: {
      data: {
        title: 'String',
        body: 'String',
        author: {
          create: {
<<<<<<< HEAD
            email: 'String1937405',
=======
            email: 'String3837895',
>>>>>>> 9b6ff61c
            hashedPassword: 'String',
            fullName: 'String',
            salt: 'String',
          },
        },
      },
    },
    two: {
      data: {
        title: 'String',
        body: 'String',
        author: {
          create: {
<<<<<<< HEAD
            email: 'String7987179',
=======
            email: 'String9077851',
>>>>>>> 9b6ff61c
            hashedPassword: 'String',
            fullName: 'String',
            salt: 'String',
          },
        },
      },
    },
  },
})

export type StandardScenario = ScenarioData<Post, 'post'><|MERGE_RESOLUTION|>--- conflicted
+++ resolved
@@ -10,11 +10,7 @@
         body: 'String',
         author: {
           create: {
-<<<<<<< HEAD
-            email: 'String1937405',
-=======
             email: 'String3837895',
->>>>>>> 9b6ff61c
             hashedPassword: 'String',
             fullName: 'String',
             salt: 'String',
@@ -28,11 +24,7 @@
         body: 'String',
         author: {
           create: {
-<<<<<<< HEAD
-            email: 'String7987179',
-=======
             email: 'String9077851',
->>>>>>> 9b6ff61c
             hashedPassword: 'String',
             fullName: 'String',
             salt: 'String',
