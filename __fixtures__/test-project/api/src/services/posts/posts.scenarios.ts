import type { Prisma, Post } from '@prisma/client'

import type { ScenarioData } from '@redwoodjs/testing/api'

export const standard = defineScenario<Prisma.PostCreateArgs>({
  post: {
    one: {
      data: {
        title: 'String',
        body: 'String',
        author: {
          create: {
<<<<<<< HEAD
            email: 'String7200058',
=======
            email: 'String8713726',
>>>>>>> d4314817
            hashedPassword: 'String',
            fullName: 'String',
            salt: 'String',
          },
        },
      },
    },
    two: {
      data: {
        title: 'String',
        body: 'String',
        author: {
          create: {
<<<<<<< HEAD
            email: 'String4712808',
=======
            email: 'String8610091',
>>>>>>> d4314817
            hashedPassword: 'String',
            fullName: 'String',
            salt: 'String',
          },
        },
      },
    },
  },
})

export type StandardScenario = ScenarioData<Post, 'post'><|MERGE_RESOLUTION|>--- conflicted
+++ resolved
@@ -10,11 +10,7 @@
         body: 'String',
         author: {
           create: {
-<<<<<<< HEAD
-            email: 'String7200058',
-=======
             email: 'String8713726',
->>>>>>> d4314817
             hashedPassword: 'String',
             fullName: 'String',
             salt: 'String',
@@ -28,11 +24,7 @@
         body: 'String',
         author: {
           create: {
-<<<<<<< HEAD
-            email: 'String4712808',
-=======
             email: 'String8610091',
->>>>>>> d4314817
             hashedPassword: 'String',
             fullName: 'String',
             salt: 'String',
