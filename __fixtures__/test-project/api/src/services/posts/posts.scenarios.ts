import type { Prisma, Post } from '@prisma/client'

import type { ScenarioData } from '@redwoodjs/testing/api'

export const standard = defineScenario<Prisma.PostCreateArgs>({
  post: {
    one: {
      data: {
        title: 'String',
        body: 'String',
        author: {
          create: {
<<<<<<< HEAD
            email: 'String5936533',
=======
            email: 'String12',
>>>>>>> 960724a0
            hashedPassword: 'String',
            fullName: 'String',
            salt: 'String',
          },
        },
      },
    },
    two: {
      data: {
        title: 'String',
        body: 'String',
        author: {
          create: {
<<<<<<< HEAD
            email: 'String4627037',
=======
            email: 'String26',
>>>>>>> 960724a0
            hashedPassword: 'String',
            fullName: 'String',
            salt: 'String',
          },
        },
      },
    },
  },
})

export type StandardScenario = ScenarioData<Post, 'post'><|MERGE_RESOLUTION|>--- conflicted
+++ resolved
@@ -10,11 +10,7 @@
         body: 'String',
         author: {
           create: {
-<<<<<<< HEAD
-            email: 'String5936533',
-=======
             email: 'String12',
->>>>>>> 960724a0
             hashedPassword: 'String',
             fullName: 'String',
             salt: 'String',
@@ -28,11 +24,7 @@
         body: 'String',
         author: {
           create: {
-<<<<<<< HEAD
-            email: 'String4627037',
-=======
             email: 'String26',
->>>>>>> 960724a0
             hashedPassword: 'String',
             fullName: 'String',
             salt: 'String',
