--- conflicted
+++ resolved
@@ -10,11 +10,7 @@
         body: 'String',
         author: {
           create: {
-<<<<<<< HEAD
-            email: 'String2835220',
-=======
             email: 'String2399859',
->>>>>>> 51d21a00
             hashedPassword: 'String',
             fullName: 'String',
             salt: 'String',
@@ -28,11 +24,7 @@
         body: 'String',
         author: {
           create: {
-<<<<<<< HEAD
-            email: 'String6608827',
-=======
             email: 'String4475086',
->>>>>>> 51d21a00
             hashedPassword: 'String',
             fullName: 'String',
             salt: 'String',
