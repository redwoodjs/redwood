--- conflicted
+++ resolved
@@ -10,11 +10,7 @@
         body: 'String',
         author: {
           create: {
-<<<<<<< HEAD
-            email: 'String570876',
-=======
             email: 'String9644913',
->>>>>>> 3bf8266c
             hashedPassword: 'String',
             fullName: 'String',
             salt: 'String',
@@ -28,11 +24,7 @@
         body: 'String',
         author: {
           create: {
-<<<<<<< HEAD
-            email: 'String9694822',
-=======
             email: 'String5049308',
->>>>>>> 3bf8266c
             hashedPassword: 'String',
             fullName: 'String',
             salt: 'String',
