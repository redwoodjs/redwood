import type { Prisma, Post } from '@prisma/client'

import type { ScenarioData } from '@redwoodjs/testing/api'

export const standard = defineScenario<Prisma.PostCreateArgs>({
  post: {
    one: {
      data: {
        title: 'String',
        body: 'String',
        author: {
          create: {
<<<<<<< HEAD
            email: 'String9705802',
=======
            email: 'String8713726',
>>>>>>> 22c3d1de
            hashedPassword: 'String',
            fullName: 'String',
            salt: 'String',
          },
        },
      },
    },
    two: {
      data: {
        title: 'String',
        body: 'String',
        author: {
          create: {
<<<<<<< HEAD
            email: 'String9366183',
=======
            email: 'String8610091',
>>>>>>> 22c3d1de
            hashedPassword: 'String',
            fullName: 'String',
            salt: 'String',
          },
        },
      },
    },
  },
})

export type StandardScenario = ScenarioData<Post, 'post'><|MERGE_RESOLUTION|>--- conflicted
+++ resolved
@@ -10,11 +10,7 @@
         body: 'String',
         author: {
           create: {
-<<<<<<< HEAD
-            email: 'String9705802',
-=======
             email: 'String8713726',
->>>>>>> 22c3d1de
             hashedPassword: 'String',
             fullName: 'String',
             salt: 'String',
@@ -28,11 +24,7 @@
         body: 'String',
         author: {
           create: {
-<<<<<<< HEAD
-            email: 'String9366183',
-=======
             email: 'String8610091',
->>>>>>> 22c3d1de
             hashedPassword: 'String',
             fullName: 'String',
             salt: 'String',
