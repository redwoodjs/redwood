import type { Prisma, Post } from '@prisma/client'

import type { ScenarioData } from '@redwoodjs/testing/api'

export const standard = defineScenario<Prisma.PostCreateArgs>({
  post: {
    one: {
      data: {
        title: 'String',
        body: 'String',
        author: {
          create: {
<<<<<<< HEAD
            email: 'String1765981',
=======
            email: 'String9024253',
>>>>>>> fd44ff3f
            hashedPassword: 'String',
            fullName: 'String',
            salt: 'String',
          },
        },
      },
    },
    two: {
      data: {
        title: 'String',
        body: 'String',
        author: {
          create: {
<<<<<<< HEAD
            email: 'String8578962',
=======
            email: 'String425638',
>>>>>>> fd44ff3f
            hashedPassword: 'String',
            fullName: 'String',
            salt: 'String',
          },
        },
      },
    },
  },
})

export type StandardScenario = ScenarioData<Post, 'post'><|MERGE_RESOLUTION|>--- conflicted
+++ resolved
@@ -10,11 +10,7 @@
         body: 'String',
         author: {
           create: {
-<<<<<<< HEAD
-            email: 'String1765981',
-=======
             email: 'String9024253',
->>>>>>> fd44ff3f
             hashedPassword: 'String',
             fullName: 'String',
             salt: 'String',
@@ -28,11 +24,7 @@
         body: 'String',
         author: {
           create: {
-<<<<<<< HEAD
-            email: 'String8578962',
-=======
             email: 'String425638',
->>>>>>> fd44ff3f
             hashedPassword: 'String',
             fullName: 'String',
             salt: 'String',
