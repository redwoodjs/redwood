import type { APIGatewayProxyEvent, Context } from 'aws-lambda'

import { DbAuthHandler } from '@redwoodjs/api'
import type { DbAuthHandlerOptions } from '@redwoodjs/api'

import { db } from 'src/lib/db'

<<<<<<< HEAD
  const forgotPasswordOptions = {
    enabled: true,
=======
export const handler = async (
  event: APIGatewayProxyEvent,
  context: Context
) => {
  const forgotPasswordOptions: DbAuthHandlerOptions['forgotPassword'] = {
>>>>>>> 20bf7c1a
    // handler() is invoked after verifying that a user was found with the given
    // username. This is where you can send the user an email with a link to
    // reset their password. With the default dbAuth routes and field names, the
    // URL to reset the password will be:
    //
    // https://example.com/reset-password?resetToken=${user.resetToken}
    //
    // Whatever is returned from this function will be returned from
    // the `forgotPassword()` function that is destructured from `useAuth()`
    // You could use this return value to, for example, show the email
    // address in a toast message so the user will know it worked and where
    // to look for the email.
    handler: (user) => {
      return user
    },

    // How long the resetToken is valid for, in seconds (default is 24 hours)
    expires: 60 * 60 * 24,

    errors: {
      // for security reasons you may want to be vague here rather than expose
      // the fact that the email address wasn't found (prevents fishing for
      // valid email addresses)
      usernameNotFound: 'Username not found',
      // if the user somehow gets around client validation
      usernameRequired: 'Username is required',
    },
  }

<<<<<<< HEAD
  const loginOptions = {
    enabled: true,
=======
  const loginOptions: DbAuthHandlerOptions['login'] = {
>>>>>>> 20bf7c1a
    // handler() is called after finding the user that matches the
    // username/password provided at login, but before actually considering them
    // logged in. The `user` argument will be the user in the database that
    // matched the username/password.
    //
    // If you want to allow this user to log in simply return the user.
    //
    // If you want to prevent someone logging in for another reason (maybe they
    // didn't validate their email yet), throw an error and it will be returned
    // by the `logIn()` function from `useAuth()` in the form of:
    // `{ message: 'Error message' }`
    handler: (user) => {
      return user
    },

    errors: {
      usernameOrPasswordMissing: 'Both username and password are required',
      usernameNotFound: 'Username ${username} not found',
      // For security reasons you may want to make this the same as the
      // usernameNotFound error so that a malicious user can't use the error
      // to narrow down if it's the username or password that's incorrect
      incorrectPassword: 'Incorrect password for ${username}',
    },

    // How long a user will remain logged in, in seconds
    expires: 60 * 60 * 24 * 365 * 10,
  }

<<<<<<< HEAD
  const resetPasswordOptions = {
    enabled: true,
=======
  const resetPasswordOptions: DbAuthHandlerOptions['resetPassword'] = {
>>>>>>> 20bf7c1a
    // handler() is invoked after the password has been successfully updated in
    // the database. Returning anything truthy will automatically log the user
    // in. Return `false` otherwise, and in the Reset Password page redirect the
    // user to the login page.
    handler: (user) => {
      return !!user
    },

    // If `false` then the new password MUST be different from the current one
    allowReusedPassword: true,

    errors: {
      // the resetToken is valid, but expired
      resetTokenExpired: 'resetToken is expired',
      // no user was found with the given resetToken
      resetTokenInvalid: 'resetToken is invalid',
      // the resetToken was not present in the URL
      resetTokenRequired: 'resetToken is required',
      // new password is the same as the old password (apparently they did not forget it)
      reusedPassword: 'Must choose a new password',
    },
  }

<<<<<<< HEAD
  const signupOptions = {
    enabled: true,
=======
  const signupOptions: DbAuthHandlerOptions['signup'] = {
>>>>>>> 20bf7c1a
    // Whatever you want to happen to your data on new user signup. Redwood will
    // check for duplicate usernames before calling this handler. At a minimum
    // you need to save the `username`, `hashedPassword` and `salt` to your
    // user table. `userAttributes` contains any additional object members that
    // were included in the object given to the `signUp()` function you got
    // from `useAuth()`.
    //
    // If you want the user to be immediately logged in, return the user that
    // was created.
    //
    // If this handler throws an error, it will be returned by the `signUp()`
    // function in the form of: `{ error: 'Error message' }`.
    //
    // If this returns anything else, it will be returned by the
    // `signUp()` function in the form of: `{ message: 'String here' }`.
    handler: ({ username, hashedPassword, salt }) => {
      return db.user.create({
        data: {
          email: username,
          hashedPassword: hashedPassword,
          salt: salt,
          // name: userAttributes.name
        },
      })
    },

    errors: {
      // `field` will be either "username" or "password"
      fieldMissing: '${field} is required',
      usernameTaken: 'Username `${username}` already in use',
    },
  }

  const authHandler = new DbAuthHandler(event, context, {
    // Provide prisma db client
    db: db,

    // The name of the property you'd call on `db` to access your user table.
    // i.e. if your Prisma model is named `User` this value would be `user`, as in `db.user`
    authModelAccessor: 'user',

    // A map of what dbAuth calls a field to what your database calls it.
    // `id` is whatever column you use to uniquely identify a user (probably
    // something like `id` or `userId` or even `email`)
    authFields: {
      id: 'id',
      username: 'email',
      hashedPassword: 'hashedPassword',
      salt: 'salt',
      resetToken: 'resetToken',
      resetTokenExpiresAt: 'resetTokenExpiresAt',
    },

    // Specifies attributes on the cookie that dbAuth sets in order to remember
    // who is logged in. See https://developer.mozilla.org/en-US/docs/Web/HTTP/Cookies#restrict_access_to_cookies
    cookie: {
      HttpOnly: true,
      Path: '/',
      SameSite: 'Strict',
      Secure: process.env.NODE_ENV !== 'development',

      // If you need to allow other domains (besides the api side) access to
      // the dbAuth session cookie:
      // Domain: 'example.com',
    },

    forgotPassword: forgotPasswordOptions,
    login: loginOptions,
    resetPassword: resetPasswordOptions,
    signup: signupOptions,
  })

  return await authHandler.invoke()
}<|MERGE_RESOLUTION|>--- conflicted
+++ resolved
@@ -5,16 +5,12 @@
 
 import { db } from 'src/lib/db'
 
-<<<<<<< HEAD
-  const forgotPasswordOptions = {
-    enabled: true,
-=======
 export const handler = async (
   event: APIGatewayProxyEvent,
   context: Context
 ) => {
   const forgotPasswordOptions: DbAuthHandlerOptions['forgotPassword'] = {
->>>>>>> 20bf7c1a
+    enabled: true,
     // handler() is invoked after verifying that a user was found with the given
     // username. This is where you can send the user an email with a link to
     // reset their password. With the default dbAuth routes and field names, the
@@ -44,12 +40,8 @@
     },
   }
 
-<<<<<<< HEAD
-  const loginOptions = {
+  const loginOptions: DbAuthHandlerOptions['login'] = {
     enabled: true,
-=======
-  const loginOptions: DbAuthHandlerOptions['login'] = {
->>>>>>> 20bf7c1a
     // handler() is called after finding the user that matches the
     // username/password provided at login, but before actually considering them
     // logged in. The `user` argument will be the user in the database that
@@ -78,12 +70,8 @@
     expires: 60 * 60 * 24 * 365 * 10,
   }
 
-<<<<<<< HEAD
-  const resetPasswordOptions = {
+  const resetPasswordOptions: DbAuthHandlerOptions['resetPassword'] = {
     enabled: true,
-=======
-  const resetPasswordOptions: DbAuthHandlerOptions['resetPassword'] = {
->>>>>>> 20bf7c1a
     // handler() is invoked after the password has been successfully updated in
     // the database. Returning anything truthy will automatically log the user
     // in. Return `false` otherwise, and in the Reset Password page redirect the
@@ -107,12 +95,8 @@
     },
   }
 
-<<<<<<< HEAD
-  const signupOptions = {
+  const signupOptions: DbAuthHandlerOptions['signup'] = {
     enabled: true,
-=======
-  const signupOptions: DbAuthHandlerOptions['signup'] = {
->>>>>>> 20bf7c1a
     // Whatever you want to happen to your data on new user signup. Redwood will
     // check for duplicate usernames before calling this handler. At a minimum
     // you need to save the `username`, `hashedPassword` and `salt` to your
