--- conflicted
+++ resolved
@@ -4,11 +4,7 @@
   "private": true,
   "dependencies": {
     "@redwoodjs/api": "3.2.0",
-<<<<<<< HEAD
-    "@redwoodjs/auth-dbauth-api": "4.1.0-canary.523+f89d10664",
-=======
     "@redwoodjs/auth-dbauth-api": "4.1.0-canary.581+27fc70f73",
->>>>>>> 960724a0
     "@redwoodjs/graphql-server": "3.2.0"
   }
 }