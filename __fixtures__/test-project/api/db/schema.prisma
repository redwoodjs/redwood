--- conflicted
+++ resolved
@@ -25,7 +25,6 @@
   title     String
   /// The content of a post.
   body      String
-<<<<<<< HEAD
   /// When the post was created.
   createdAt DateTime @default(now())
 }
@@ -40,10 +39,8 @@
   /// The message of the contact.
   message   String
   /// When the contact was created.
-=======
   authorId  Int
   author    User     @relation(fields: [authorId], references: [id])
->>>>>>> 112a2e55
   createdAt DateTime @default(now())
 }
 
@@ -60,12 +57,4 @@
   resetTokenExpiresAt DateTime?
   roles               String?
   posts               Post[]
-}
-
-model Contact {
-  id        Int @id @default(autoincrement())
-  name      String
-  email     String
-  message   String
-  createdAt DateTime @default(now())
 }