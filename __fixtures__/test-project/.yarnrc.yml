--- conflicted
+++ resolved
@@ -12,7 +12,6 @@
 
 # How to install Node packages.
 # Heads up: right now, Redwood expects this to be `node-modules`.
-<<<<<<< HEAD
 nodeLinker: node-modules
 
 # Defines overrides for log levels
@@ -21,8 +20,3 @@
 logFilters:
   - code: YN0002
     level: discard
-
-yarnPath: .yarn/releases/yarn-3.6.3.cjs
-=======
-nodeLinker: node-modules
->>>>>>> d2524405
