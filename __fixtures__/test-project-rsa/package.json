{
  "private": true,
  "workspaces": {
    "packages": [
      "api",
      "web"
    ]
  },
  "devDependencies": {
    "@redwoodjs/core": "8.0.0-canary.144"
  },
  "eslintConfig": {
    "extends": "@redwoodjs/eslint-config",
    "root": true
  },
  "engines": {
    "node": "=20.x"
  },
  "prisma": {
    "seed": "yarn rw exec seed"
  },
<<<<<<< HEAD
  "packageManager": "yarn@4.1.1",
  "resolutions": {
    "vite@4.4.9": "patch:vite@npm%3A4.4.9#./.yarn/patches/vite-npm-4.4.9-e845c1bbf8.patch",
    "@apollo/client-react-streaming/superjson": "^1.12.2"
  }
=======
  "packageManager": "yarn@4.1.1"
>>>>>>> fbffc7f8
}<|MERGE_RESOLUTION|>--- conflicted
+++ resolved
@@ -19,13 +19,8 @@
   "prisma": {
     "seed": "yarn rw exec seed"
   },
-<<<<<<< HEAD
   "packageManager": "yarn@4.1.1",
   "resolutions": {
-    "vite@4.4.9": "patch:vite@npm%3A4.4.9#./.yarn/patches/vite-npm-4.4.9-e845c1bbf8.patch",
     "@apollo/client-react-streaming/superjson": "^1.12.2"
   }
-=======
-  "packageManager": "yarn@4.1.1"
->>>>>>> fbffc7f8
 }