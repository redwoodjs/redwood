'use client'

import type { FindEmptyUsers, FindEmptyUsersVariables } from 'types/graphql'

// TODO (RSC): Use Link from '@redwoodjs/router'
// import { Link, routes } from '@redwoodjs/router'
import { routes } from '@redwoodjs/router'
import type {
  CellSuccessProps,
  CellFailureProps,
  TypedDocumentNode,
} from '@redwoodjs/web'

import EmptyUsers from 'src/components/EmptyUser/EmptyUsers'

<<<<<<< HEAD
const Link = (props: any) => {
  return <a href={props.to}>{props.children}</a>
}

=======
>>>>>>> ddfea30c
export const QUERY: TypedDocumentNode<FindEmptyUsers, FindEmptyUsersVariables> =
  gql`
    query FindEmptyUsers {
      emptyUsers {
        id
        email
        name
      }
    }
  `

export const Loading = () => <div>Loading...</div>

export const Empty = () => {
  return (
    <div className="rw-text-center">
      No emptyUsers yet.{' '}
      <Link to={routes.newEmptyUser()} className="rw-link">
<<<<<<< HEAD
        Create one? ({routes.newEmptyUser()})
=======
        Create one?
>>>>>>> ddfea30c
      </Link>
    </div>
  )
}

export const Failure = ({ error }: CellFailureProps<FindEmptyUsers>) => (
  <div className="rw-cell-error">{error?.message}</div>
)

export const Success = ({
  emptyUsers,
}: CellSuccessProps<FindEmptyUsers, FindEmptyUsersVariables>) => {
  return <EmptyUsers emptyUsers={emptyUsers} />
}<|MERGE_RESOLUTION|>--- conflicted
+++ resolved
@@ -13,13 +13,10 @@
 
 import EmptyUsers from 'src/components/EmptyUser/EmptyUsers'
 
-<<<<<<< HEAD
 const Link = (props: any) => {
   return <a href={props.to}>{props.children}</a>
 }
 
-=======
->>>>>>> ddfea30c
 export const QUERY: TypedDocumentNode<FindEmptyUsers, FindEmptyUsersVariables> =
   gql`
     query FindEmptyUsers {
@@ -38,11 +35,7 @@
     <div className="rw-text-center">
       No emptyUsers yet.{' '}
       <Link to={routes.newEmptyUser()} className="rw-link">
-<<<<<<< HEAD
-        Create one? ({routes.newEmptyUser()})
-=======
         Create one?
->>>>>>> ddfea30c
       </Link>
     </div>
   )
